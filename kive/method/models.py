"""
method.models

Shipyard data models relating to Methods: this includes everything to
do with CodeResources.
"""

from __future__ import unicode_literals

from django.db import models, transaction
from django.db.models import Max
from django.db.models.signals import post_delete
from django.core.exceptions import ValidationError
from django.core.validators import RegexValidator, MinValueValidator
from django.core.files import File
from django.utils.encoding import python_2_unicode_compatible
from django.conf import settings
from django.core.urlresolvers import reverse

import metadata.models
import transformation.models
import file_access_utils
from constants import maxlengths
import method.signals
from metadata.models import empty_removal_plan, remove_helper, update_removal_plan
from fleet.exceptions import StopExecution

import os
import stat
import subprocess
import hashlib
import traceback
import threading
import logging
import shutil
import time
import random


@python_2_unicode_compatible
class CodeResource(metadata.models.AccessControl):
    """
    A CodeResource is any file tracked by Shipyard.
    Related to :model:`method.CodeResourceRevision`
    """
    name = models.CharField("Resource name", max_length=maxlengths.MAX_NAME_LENGTH,
                            help_text="The name for this resource and all subsequent revisions.",
                            unique=True)  # to prevent confusion in drop-down menus

    # File names must consist of alphanumerics, spaces, or "-._()".
    # This will prevent "../" as it contains a slash. They can't start or
    # end with spaces.
    filename = models.CharField(
        "Resource file name",
        max_length=maxlengths.MAX_FILENAME_LENGTH,
        help_text="The filename for this resource",
        validators=[
            RegexValidator(
                regex="^([-_.()\w]+ *)*[-_.()\w]+$",
                message='Filename must contain only: alphanumeric characters; spaces; and the characters -._(), '
                        'and cannot start with a space'
            )
        ]
    )
    description = models.TextField("Resource description", blank=True, max_length=maxlengths.MAX_DESCRIPTION_LENGTH)

    class Meta:
        ordering = ('name',)

    @property
    def absolute_url(self):
        """
        The URL for the page that displays all revisions of this CodeResource.
        """
        return reverse("resource_revisions", kwargs={"id": self.pk})

    @property
    def num_revisions(self):
        """
        Number of revisions associated with this CodeResource.
        """
        return self.revisions.count()

    def max_revision(self):
        """
        Return the maximum revision number of all child revisions.
        """
        return self.revisions.aggregate(Max('revision_number'))['revision_number__max']

    def next_revision(self):
        """
        Return a number suitable for assigning to the next revision to be added.
        """
        max_rev = self.max_revision()
        return (max_rev if max_rev is not None else 0) + 1

    @property
    def last_revision_date(self):
        """
        Date of most recent revision to this CodeResource.
        """
        if self.revisions.count() == 0:
            return None
        return max([revision.revision_DateTime for revision in self.revisions.all()])

    def __str__(self):
        return self.name

    @transaction.atomic()
    def remove(self):
        removal_plan = self.build_removal_plan()
        remove_helper(removal_plan)

    @transaction.atomic()
    def build_removal_plan(self):
        removal_plan = empty_removal_plan()
        removal_plan["CodeResources"].add(self)
        for revision in self.revisions.all():
            if revision not in removal_plan["CodeResourceRevisions"]:
                update_removal_plan(removal_plan, revision.build_removal_plan(removal_plan))

        return removal_plan


@python_2_unicode_compatible
class CodeResourceRevision(metadata.models.AccessControl):
    """
    A particular revision of a code resource.

    Related to :model:`method.CodeResource`
    Related to :model:`method.MethodDependency`
    Related to :model:`method.Method`
    """
    UPLOAD_DIR = "CodeResources"

    # Implicitly defined
    #   descendents (self/ForeignKey)
    #   used_by (MethodDependency/ForeignKey)
    #   methods (Method/ForeignKey)

    coderesource = models.ForeignKey(CodeResource, related_name="revisions")

    # revision_number is allowed to be null because it's automatically set on save
    revision_number = models.PositiveIntegerField(
        'Revision number', help_text="Revision number of code resource",
        blank=True
    )

    revision_name = models.CharField(
        max_length=maxlengths.MAX_NAME_LENGTH,
        help_text="A name to differentiate revisions of a CodeResource",
        blank=True
    )

    revision_DateTime = models.DateTimeField(
        auto_now_add=True,
        help_text="Date this resource revision was uploaded"
    )

    revision_parent = models.ForeignKey('self', related_name="descendants", null=True, blank=True,
                                        on_delete=models.SET_NULL)
    revision_desc = models.TextField(
        "Revision description",
        help_text="A description for this particular resource revision",
        max_length=maxlengths.MAX_DESCRIPTION_LENGTH,
        blank=True
    )

    content_file = models.FileField(
        "File contents",
        upload_to=UPLOAD_DIR,
        help_text="File contents of this code resource revision"
    )

    MD5_checksum = models.CharField(
        max_length=64,
        blank=True,
        help_text="Used to validate file contents of this resource revision"
    )

    class Meta:
        unique_together = (("coderesource", "revision_number"))
        ordering = ["coderesource__name", "-revision_number"]

    @property
    def filename(self):
        """
        Return original file name (without path to CodeResources, timestamp).
        TODO: use os.path.split() instead of split("/")
        """
        return '_'.join(self.content_file.name.split('/')[-1].split('_')[:-1])

    @property
    def display_name(self):
        return self.revision_name or self.coderesource.name

    @property
    def absolute_url(self):
        """
        A page that allows user to add a revision of the CodeResource
        with this CodeResourceRevision as its parent.
        """
        return reverse("resource_revision_add", kwargs={"id": self.pk})

    @property
    def view_url(self):
        """
        A page that displays this CodeResourceRevision.
        """
        return reverse("resource_revision_view", kwargs={"id": self.pk})

    def __init__(self, *args, **kwargs):
        super(self.__class__, self).__init__(*args, **kwargs)
        self.logger = logging.getLogger(self.__class__.__name__)

    def __str__(self):
        """Represent a resource revision by its revision name"""
        if self.revision_name == "":
            return "[no revision name]"
        elif not hasattr(self, "coderesource"):
            return self.revision_name
        else:
            return "{}:{} ({})".format(self.coderesource.name, self.revision_number, self.revision_name)

    def save(self, *args, **kwargs):
        """Save this CodeResourceRevision, incrementing the revision number."""
        if not self.revision_number:
            self.revision_number = self.coderesource.next_revision()

        super(CodeResourceRevision, self).save(*args, **kwargs)

    def compute_md5(self):
        """Computes the MD5 checksum of the CodeResourceRevision."""
        try:
            self.content_file.open()
            md5 = file_access_utils.compute_md5(self.content_file.file)
        finally:
            self.content_file.close()

        return md5

    def check_md5(self):
        """
        Checks the MD5 of the CodeResourceRevision against its stored value.
        """
        # Recompute the MD5, see if it equals what is already stored.
        new_md5 = self.compute_md5()
        if self.MD5_checksum != new_md5:
            self.logger.warn('MD5 mismatch for %s: expected %s, but was %s.',
                             self.content_file,
                             self.MD5_checksum,
                             new_md5)
            return False
        #
        # for dep in self.dependencies.all():
        #     if not dep.requirement.check_md5():
        #         return False

        return True

    def clean(self):
        """Check coherence of this CodeResourceRevision.

        Tests for any circular dependency; does this CRR depend on
        itself at all?  Also, checks for conflicts in the
        dependencies.  Finally, if there is a file specified, fill in
        the MD5 checksum.

        NOTE: originally we were going to disallow duplicates (by checking the MD5),
        but this will be too restrictive because:
        a) we now have multiple users
        b) multiple CodeResourceRevisions may have the same file but different
           dependencies
        """
        if self.pk is None or not CodeResourceRevision.objects.filter(pk=self.pk).exists():
            # Set the MD5 if it has never been set before, or leave it blank if there is no file
            # (i.e. if this is a metapackage).
            try:
                md5gen = hashlib.md5()
                # print("Before reading, self.content_file is open? {}".format(not self.content_file.closed))
                # print("Before reading, self.content_file.file is open? {}".format(not self.content_file.file.closed))
                # print("self.content_file.file is {}".format(self.content_file.file))
                # print("How about now, is self.content_file open? {}".format(not self.content_file.closed))
                # print("")

                # Get the initial state of content_file, so we can preserve it afterwards.
                initially_closed = self.content_file.closed
                md5gen.update(self.content_file.read())
                if initially_closed:
                    self.content_file.close()

                self.MD5_checksum = md5gen.hexdigest()

            except ValueError:
                self.MD5_checksum = ""
        else:
            # The CodeResourceRevision already existed, so we should check the MD5.
            curr_md5 = self.compute_md5()
            if curr_md5 != self.MD5_checksum:
                raise ValidationError(
                    "File has been corrupted: original MD5=%(orig_md5)s, current MD5=%(curr_md5)s",
                    params={
                        "orig_md5": self.MD5_checksum,
                        "curr_md5": curr_md5
                    }
                )

        # Check that user/group access is coherent.
        self.validate_restrict_access([self.coderesource])
        if self.revision_parent is not None:
            self.validate_restrict_access([self.revision_parent])

    @transaction.atomic
    def remove(self):
        removal_plan = self.build_removal_plan()
        remove_helper(removal_plan)

    @transaction.atomic
    def build_removal_plan(self, removal_accumulator=None):
        removal_plan = removal_accumulator or empty_removal_plan()
        assert self not in removal_plan["CodeResourceRevisions"]
        removal_plan["CodeResourceRevisions"].add(self)

        for dependant in self.used_by.all().select_related("method"):
            if dependant.method not in removal_plan["Methods"]:
                update_removal_plan(
                    removal_plan,
                    dependant.method.build_removal_plan(removal_plan)
                )

        for meth in self.methods.all():
            if meth not in removal_plan["Methods"]:
                update_removal_plan(removal_plan, meth.build_removal_plan(removal_plan))

        return removal_plan

    def find_update(self):
        update = self.coderesource.revisions.latest('revision_number')
        return update if update != self else None


@python_2_unicode_compatible
class Method(transformation.models.Transformation):
    """
    Methods are atomic transformations.

    Inherits from :model:`copperfish.Transformation`
    Related to :model:`copperfish.CodeResource`
    Related to :model:`copperfish.MethodFamily`
    """

    DETERMINISTIC = 1
    REUSABLE = 2
    NON_REUSABLE = 3
    REUSABLE_CHOICES = (
        (DETERMINISTIC, "deterministic"),
        (REUSABLE, "reusable"),
        (NON_REUSABLE, "non-reusable")
    )

    family = models.ForeignKey("MethodFamily", related_name="members")
    revision_parent = models.ForeignKey("self", related_name="descendants", null=True, blank=True,
                                        on_delete=models.SET_NULL)

    # Moved this here from Transformation so that it can be put into the
    # unique_together statement below. Allowed to be blank because it's
    # automatically set on save.
    revision_number = models.PositiveIntegerField(
        'Method revision number',
        help_text='Revision number of this Method in its family',
        blank=True
    )

    # Code resource revisions are executable if they link to Method
    driver = models.ForeignKey(CodeResourceRevision, related_name="methods")
    reusable = models.PositiveSmallIntegerField(
        choices=REUSABLE_CHOICES,
        default=DETERMINISTIC,
        help_text="""Is the output of this method the same if you run it again with the same inputs?

deterministic: always exactly the same

reusable: the same but with some insignificant differences (e.g., rows are shuffled)

non-reusable: no -- there may be meaningful differences each time (e.g., timestamp)
""")
    tainted = models.BooleanField(default=False, help_text="Is this Method broken?")

    threads = models.PositiveIntegerField(
        "Number of threads",
        help_text="How many threads does this Method use during execution?",
        default=1,
        validators=[MinValueValidator(1)]
    )

    class Meta:
        unique_together = (("family", "revision_number"))
        ordering = ["family__name", "-revision_number"]

    def __init__(self, *args, **kwargs):
        super(Method, self).__init__(*args, **kwargs)
        self.logger = logging.getLogger(self.__class__.__name__)

    def __str__(self):
        """Represent a method by it's revision name and method family"""
        string_rep = "{}:{} ({})".format("{}", self.revision_number, self.revision_name)

        # MethodFamily may not be temporally saved in DB if created by the admin page.
        if hasattr(self, "family"):
            return string_rep.format(unicode(self.family))
        else:
            return string_rep.format("[family unset]")

    def save(self, *args, **kwargs):
        """Save a Method, automatically setting the revision number."""
        if not self.revision_number:
            self.revision_number = self.family.next_revision()

        super(Method, self).save(*args, **kwargs)

    @property
    def display_name(self):
        return '{}: {}'.format(self.revision_number, self.revision_name)

    @property
    def absolute_url(self):
        return reverse("method_revise", kwargs={"id": self.pk})

    @property
    def view_url(self):
        return reverse("method_view", kwargs={"id": self.pk})

    def is_method(self):
        return True

    def is_pipeline(self):
        return False

    def is_cable(self):
        return False

    def is_incable(self):
        return False

    def is_outcable(self):
        return False

    @property
    def family_size(self):
        """Returns size of this Method's family"""
        return self.family.members.count()

    def clean(self):
        """
        Check coherence of this Method. The checks we perform are:

        - Method does not have a Metapackage as a driver.
        """
        super(Method, self).clean()

        for dep in self.dependencies.all():
            dep.clean()

        # Check if dependencies conflict with each other.
        dependency_paths = self.list_all_filepaths()
        if len(set(dependency_paths)) != len(dependency_paths):
            dependency_paths.sort()
            raise ValidationError("Conflicting dependencies (full list: {})".format(dependency_paths))

        # Check that permissions are coherent.
        self.validate_restrict_access([self.family])
        self.validate_restrict_access([self.driver])

    def complete_clean(self):
        """Check coherence and completeness of this Method.

        Checks that the Method is clean, and that no identical
        Methods already exist in the database.
        """
        self.clean()
        # for other_method in Method.objects.filter(driver=self.driver).exclude(pk=self.pk):
        #     if self.is_identical(other_method):
        #         raise ValidationError("An identical method already exists")

    def copy_io_from_parent(self):
        """
        Copy inputs and outputs from parent revision.
        """
        # If no parent revision exists, there are no input/outputs to copy
        if self.revision_parent is None:
            return None

        # If inputs/outputs already exist, do nothing.
        if (self.inputs.count() + self.outputs.count() != 0):
            return None
        # Copy all inputs/outputs (Including raws) from parent revision to this revision
        else:
            for parent_input in self.revision_parent.inputs.all():
                new_input = self.inputs.create(
                    dataset_name=parent_input.dataset_name,
                    dataset_idx=parent_input.dataset_idx)
                if not parent_input.is_raw():
                    transformation.models.XputStructure.objects.create(
                        transf_xput=new_input,
                        compounddatatype=parent_input.get_cdt(),
                        min_row=parent_input.get_min_row(),
                        max_row=parent_input.get_max_row())

            for parent_output in self.revision_parent.outputs.all():
                new_output = self.outputs.create(
                    dataset_name=parent_output.dataset_name,
                    dataset_idx=parent_output.dataset_idx)
                if not parent_output.is_raw():
                    transformation.models.XputStructure.objects.create(
                        transf_xput=new_output,
                        compounddatatype=parent_output.get_cdt(),
                        min_row=parent_output.get_min_row(),
                        max_row=parent_output.get_max_row())

    def _poll_stream(self, source_stream, source_name, dest_streams):
        """ Redirect all input from source_stream to all the dest_streams

        This is a helper function for run_code, like the Unix tee command.
        @param source_stream: an input stream to redirect
        @param dest_streams: a sequence of streams to redirect output to
        """
        for line in source_stream:
            # drops \n
            self.logger.debug('%s: %s', source_name, line.rstrip().decode('utf-8'))
            for stream in dest_streams:
                stream.write(line)

    def _capture_stream(self, source_stream, dest_streams):
        """
        Read the source stream and multiplex its output to all destination streams.
        """
        source_contents = source_stream.read()
        # As in _poll_stream, this drops the trailing \n.
        for dest_stream in dest_streams:
            dest_stream.write(source_contents)

    def check_md5(self):
        """
        Checks the MD5 of the driver and its dependencies against their stored values.
        """
        if not self.driver.check_md5():
            return False

        for dep in self.dependencies.all():
            if not dep.requirement.check_md5():
                return False

        return True

    def list_all_filepaths(self):
        """
        Return all file paths associated with this Method, with the driver coming first.
        """
        file_paths = [os.path.normpath(self.driver.coderesource.filename)]
        file_paths.extend(
            [os.path.normpath(os.path.join(dep.path, dep.get_filename())) for dep in self.dependencies.all()]
        )
        return file_paths

    def install(self, install_path):
        """
        Install this Method's code into the specified path.

        PRE: install_path exists and has all the sufficient permissions for us
        to write our files into.
        """
        base_name = self.driver.coderesource.filename
        self.logger.debug("Writing code to {}".format(install_path))

        destination_path = os.path.join(install_path, base_name)
        with open(destination_path, "w") as f:
            self.driver.content_file.open()
            with self.driver.content_file:
                shutil.copyfileobj(self.driver.content_file, f)
        # Make sure this is written with read, write, and execute
        # permission.
        os.chmod(destination_path, stat.S_IRWXU)
        # This will tailor the permissions further if we are running
        # sandboxes with another user account via SSH.
        file_access_utils.configure_sandbox_permissions(destination_path)

        for dep in self.dependencies.all():
            # Create any necessary sub-directory.  This directory may already exist due
            # to another dependency -- or if depPath is "." -- so we catch os.error.
            # We propagate any other errors.
            dep_dir = os.path.normpath(os.path.join(install_path, dep.path))
            try:
                os.makedirs(dep_dir)
            except os.error:
                pass

            # Write the dependency.
            dep_path = os.path.join(dep_dir, dep.get_filename())
            with open(dep_path, "wb") as f:
                dep.requirement.content_file.open()
                with dep.requirement.content_file:
                    shutil.copyfileobj(dep.requirement.content_file, f)

    def run_code(self, step_execute_dict,
                 run_path,
                 input_paths,
                 output_paths,
                 stdout_stream,
                 stderr_stream,
                 log=None,
                 details_to_fill=None):
        """
        Run this Method with the specified inputs and outputs.

        SYNOPSIS
        Run the method with the specified inputs and outputs, writing each
        line of its stdout/stderr to all of the specified streams.

        Return the Method's return code, or -1 if the Method suffers an
        OS-level error (ie. is not executable), or -2 if execution is
        stopped.

        If details_to_fill is not None, fill it in with the return code, and
        set its output and error logs to the provided handles (meaning
        these should be files, not standard streams, and they must be open
        for reading AND writing).

        If log is not None, set its start_time and end_time immediately
        before and after calling invoke_code.

        INPUTS
        run_path        see invoke_code
        input_paths     see invoke_code
        output_paths    see invoke_code
        stdout_stream   stream (eg. open file handle) to output stdout to (must be read-write)
        stderr_stream   stream (eg. open file handle) to output stderr to (must be read-write)
        log             object with start_time and end_time fields to fill in (either
                        VerificationLog, or ExecLog)
        details_to_fill object with return_code, output_log, and error_log to fill in
                        (either VerificationLog, or MethodOutput)

        ASSUMPTIONS
        1) if details_to_fill is provided, the first entry in stdout_stream and stderr_stream
        are handles to regular files, open for reading and writing.
        """
        if log:
            log.start(save=True)

<<<<<<< HEAD
        try:
            return_code = None
            try:
                method_popen = self.invoke_code(
                    run_path,
                    input_paths,
                    output_paths,
                    stdout_stream,
                    stderr_stream
                )
            except OSError:
                traceback.print_exc(file=stderr_stream)
                return_code = -1

            # Successful execution.
            if return_code is None:
                return_code = method_popen.wait()

            with transaction.atomic():
                if log:
                    log.stop(save=True, clean=True)

                # TODO: I'm not sure how this is going to handle huge output,
                # it would be better to update the logs as we go.
                if details_to_fill:
                    self.logger.debug('return code is %s for %r.',
                                      return_code,
                                      details_to_fill)
                    details_to_fill.return_code = return_code
                    stdout_stream.seek(0)
                    stderr_stream.seek(0)

                    details_to_fill.error_log.save(stderr_stream.name, File(stderr_stream))
                    details_to_fill.output_log.save(stdout_stream.name, File(stdout_stream))
                    details_to_fill.clean()
                    details_to_fill.save()

        except KeyboardInterrupt:
            # This has been stopped either by Kive or otherwise.  In any case, we want to make sure
            # our popen is terminated correctly.
            if method_popen is not None and method_popen.returncode is None:
                method_popen.terminate()
=======
        # how shall we run the code ? The answer is in the step_execute_dict
        if 'DO_SLURM' in step_execute_dict and step_execute_dict['DO_SLURM']:
            # invoke and wait via slurm
            self.install(run_path)
            cmd_str = self.driver.coderesource.filename
            arglst = input_paths + output_paths
            if len(output_streams) > 1:
                raise RuntimeError("SLURM can only handle 1 stdout file")
            if len(error_streams) > 1:
                raise RuntimeError("SLURM can only handle 1 stderr file")

            precedent_job_lst = None
            # invoke and wait until this job has stopped running....
            slurm_manager = step_execute_dict['SLURM_MANAGER']
            worker_rank = step_execute_dict['SLURM_WORKER']
            return_code = slurm_manager.helper_invoke(worker_rank,
                                                      run_path, cmd_str, arglst,
                                                      output_streams[0].name,
                                                      error_streams[0].name,
                                                      step_execute_dict, precedent_job_lst)
        else:
            # run via SSH or directly via bash
            SSH_ERROR = 255
            MAX_TRY = 5
            itry = 0
            dunnit = False
            method_popen = None
            # NOTE: we only retry invoking code iff the error code is an ssh error.
            while itry < MAX_TRY and not dunnit:
                itry += 1
                dunnit = True
                try:
                    method_popen = self.invoke_code(run_path, input_paths, output_paths)
                except OSError as oserror:
                    method_popen = None
                    self.logger.warning('attempt %d: OSError return code is %d' % (itry, oserror.errno))
                    for stream in error_streams:
                        traceback.print_exc(file=stream)
                        if oserror.errno == SSH_ERROR:
                            dunnit = False
                            # the ssh probably timed out: wait for a random amount of time and retry.
                            time.sleep(random.random() * itry * 10.0)
            # if the invocation failed for any reason, bail
            if method_popen is None:
                # an OS error
                return_code = -1
            else:
                # Successful invocation, now wait for the step to finish or be terminated.
                return_code = self._wait_by_threading(method_popen,
                                                      output_streams,
                                                      error_streams,
                                                      stop_execution_callback)
        # ---the method's driver has been called and has completed: now keep a record
        with transaction.atomic():
            if log:
                log.stop(save=True, clean=True)

            # TODO: I'm not sure how this is going to handle huge output,
            # it would be better to update the logs as we go.
            if details_to_fill:
                self.logger.debug('return code is %s for %r.',
                                  return_code,
                                  details_to_fill)
                details_to_fill.return_code = return_code
                outlog = output_streams[0]
                errlog = error_streams[0]
                outlog.seek(0)
                errlog.seek(0)

                details_to_fill.error_log.save(errlog.name, File(errlog))
                details_to_fill.output_log.save(outlog.name, File(outlog))
                details_to_fill.clean()
                details_to_fill.save()

    def _wait_by_blocking(self, method_popen, output_streams,
                          error_streams, stop_execution_callback):
        """ This is a drop-in replacement for _wait_by_threading (see below),
        which however, does not use Threads to wait for the subprocess.Popen process
        to terminate.
        Instead, it uses Popen.communicate()
        """
        stdout_data, stderr_data = method_popen.communicate()
        for s in output_streams:
            s.write(stdout_data)
            s.flush()
        for s in error_streams:
            s.write(stderr_data)
            s.flush()
        return method_popen.returncode

    def _wait_by_threading(self, method_popen, output_streams,
                           error_streams, stop_execution_callback):
        if method_popen.stderr is None:
            raise RuntimeError("stderr is None")
        if method_popen.stdout is None:
            raise RuntimeError("stdout is None")

        err_thread = threading.Thread(
            target=self._poll_stream,
            args=(method_popen.stderr, 'stderr', error_streams))
        err_thread.start()
        out_thread = threading.Thread(
            target=self._poll_stream,
            args=(method_popen.stdout, 'stdout', output_streams))
        out_thread.start()

        # While periodically checking for a STOP message, we
        # monitor the progress of method_popen.
        is_running = True
        do_stop = False
        while is_running and not do_stop:
            time.sleep(settings.SLEEP_SECONDS)
            method_popen.poll()
            is_running = method_popen.returncode is None
            do_stop = (stop_execution_callback is not None) and (stop_execution_callback() is not None)
        if do_stop:
            # We have received a STOP message.  Terminate method_popen.
            method_popen.terminate()
            return_code = -2
        else:
            return_code = method_popen.returncode
        err_thread.join()
        out_thread.join()
        # Having stopped one way or another, make sure we capture the rest of the output.
        for stream in output_streams + error_streams:
            stream.flush()

        if do_stop:
>>>>>>> c74cbc9d
            raise StopExecution("Execution of method {} was stopped.".format(self))
        return return_code

    def invoke_code(self, run_path, input_paths, output_paths, stdout_stream, stderr_stream,
                    ssh_sandbox_worker_account=settings.KIVE_SANDBOX_WORKER_ACCOUNT):
        """
        SYNOPSIS
        Runs a method using the run path and input/outputs.
        Leaves responsibility of DB annotation up to execute().
        Leaves routing of output/error streams to run_code.

        INPUTS
        run_path        Directory where code will be run
        input_paths     List of input files expected by the code
        output_paths    List of where code will write results
        stdout_stream   Stream to write stdout to
        stderr_stream   Stream to write stderr to
        ssh_sandbox_worker_account
                        Name of the user account that the code will be invoked by
                        (see kive.settings for more details).  If blank, code will
                        be invoked directly by the current user

        OUTPUTS
        A running subprocess.Popen object which is asynchronous

        ASSUMPTIONS
        1) The CRR of this Method can interface with Shipyard.
        Ie, it has positional inputs and outputs at command line:
        script_name.py [input 1] ... [input n] [output 1] ... [output k]

        2) The caller is responsible for cleaning up the stdout/err
        file handles after the Popen has finished processing.

        3) We don't handle exceptions of Popen here, the caller must do that.
        """
        if len(input_paths) != self.inputs.count() or len(output_paths) != self.outputs.count():
            raise ValueError('Method "{}" expects {} inputs and {} outputs, but {} inputs and {} outputs were supplied'
                             .format(self, self.inputs.count(), self.outputs.count(), len(input_paths),
                                     len(output_paths)))

        self.logger.debug("Checking run_path exists: {}".format(run_path))
        file_access_utils.set_up_directory(run_path, tolerate=True)

        for input_path in input_paths:
            self.logger.debug("Confirming input file exists + readable: {}".format(input_path))
            f = open(input_path, "rb")
            f.close()

        for output_path in output_paths:
            self.logger.debug("Confirming output path doesn't exist: {}".format(output_path))
            can_create, reason = file_access_utils.can_create_new_file(output_path)
            if not can_create:
                raise ValueError(reason)

        self.logger.debug("Installing CodeResourceRevision driver to file system: {}".format(self.driver))
        self.install(run_path)

        # At this point, run_path has all of the necessary stuff
        # written into place.  It remains to execute the code.
        # The code to be executed sits in
        # [run_path]/[driver.coderesource.name],
        # and is executable.
        code_to_run = os.path.join(
            run_path,
            self.driver.coderesource.filename
        )

        if ssh_sandbox_worker_account:
            # We have to first cd into the appropriate directory before executing the command.
            ins_and_outs = '"{}"'.format(input_paths[0]) if len(input_paths) > 0 else ""
            for input_path in input_paths[1:] + output_paths:
                ins_and_outs += ' "{}"'.format(input_path)
            full_command = '"{}" {}'.format(code_to_run, ins_and_outs)
            ssh_command = 'cd "{}" && {}'.format(run_path, full_command)

            kive_sandbox_worker_preamble = [
                "ssh",
                "{}@localhost".format(ssh_sandbox_worker_account)
            ]
            command = kive_sandbox_worker_preamble + [ssh_command]
        else:
            command = [code_to_run] + input_paths + output_paths
        self.logger.debug("subprocess.Popen({})".format(command))
<<<<<<< HEAD
        code_popen = subprocess.Popen(command, shell=False, stdout=stdout_stream, stderr=stderr_stream,
                                      cwd=run_path)

        return code_popen
=======
        return subprocess.Popen(command, shell=False,
                                stdout=subprocess.PIPE,
                                stderr=subprocess.PIPE,
                                cwd=run_path)
>>>>>>> c74cbc9d

    def is_identical(self, other):
        """Is this Method identical to another one?"""
        return self.driver == other.driver and super(Method, self).is_identical(other)

    @transaction.atomic
    def remove(self):
        """
        Cleanly remove this Method from the database.
        """
        # Remove all Pipelines that use this Method.  This will eventually make its way over to
        # remove the ExecLogs and ExecRecords too.
        removal_plan = self.build_removal_plan()
        remove_helper(removal_plan)

    def build_removal_plan(self, removal_accumulator=None):
        removal_plan = removal_accumulator or empty_removal_plan()
        assert self not in removal_plan["Methods"]
        removal_plan["Methods"].add(self)

        pipelines_affected = set([ps.pipeline for ps in self.pipelinesteps.all()])
        for pipeline_affected in pipelines_affected:
            if pipeline_affected not in removal_plan["Pipelines"]:
                update_removal_plan(removal_plan, pipeline_affected.build_removal_plan(removal_plan))

        return removal_plan


@python_2_unicode_compatible
class MethodDependency(models.Model):
    """
    CodeResourceRevisions needed by a Method in support of its driver.

    Related to :model:`method.CodeResourceRevision`
    """
    method = models.ForeignKey(Method, related_name="dependencies")

    # Dependency is a codeResourceRevision
    requirement = models.ForeignKey(CodeResourceRevision, related_name="used_by")

    # Where to place it during runtime relative to the Method's sandbox directory.
    path = models.CharField(
        "Dependency path",
        max_length=255,
        help_text="Where a dependency must exist in the sandbox",
        blank=True
    )

    filename = models.CharField(
        "Dependency file name",
        max_length=255,
        help_text="The file name the dependency is given in the sandbox at execution",
        blank=True
    )

    def clean(self):
        """
        dep_path cannot reference ".."
        """
        # Collapse down to a canonical path
        self.path = os.path.normpath(self.path)
        if any(component == ".." for component in self.path.split(os.sep)):
            raise ValidationError("path cannot reference ../")

        # Check that user/group access is coherent.
        self.method.validate_restrict_access([self.requirement])

    def __str__(self):
        """Represent as [codeResourceRevision] requires [dependency] as [dependencyLocation]."""
        return "{} {} requires {} {} as {}".format(
            self.method.family,
            self.method,
            self.requirement.coderesource,
            self.requirement,
            os.path.join(self.path, self.get_filename())
        )

    def get_filename(self):
        return self.filename or self.requirement.coderesource.filename


@python_2_unicode_compatible
class MethodFamily(transformation.models.TransformationFamily):
    """
    MethodFamily groups revisions of Methods together.

    Inherits :model:`transformation.TransformationFamily`
    Related to :model:`method.Method`
    """
    # Implicitly defined:
    #   members (Method/ForeignKey)

    @property
    def num_revisions(self):
        """Number of revisions within this family."""
        return self.members.count()

    @property
    def absolute_url(self):
        """
        Gives the URL that lists all Methods under this family.
        """
        return reverse("methods", kwargs={"id": self.pk})

    def max_revision(self):
        """
        Return the maximum revision number of all member Methods.
        """
        return self.members.aggregate(Max('revision_number'))['revision_number__max']

    def next_revision(self):
        """
        Return a number suitable for assigning to the next revision to be added.
        """
        max_rev = self.max_revision()
        return (max_rev if max_rev is not None else 0) + 1

    def __str__(self):
        return self.name

    @transaction.atomic
    def remove(self):
        removal_plan = self.build_removal_plan()
        remove_helper(removal_plan)

    def build_removal_plan(self):
        removal_plan = empty_removal_plan()
        removal_plan["MethodFamilies"].add(self)

        for meth in self.members.all():
            if meth not in removal_plan["Methods"]:
                update_removal_plan(removal_plan, meth.build_removal_plan(removal_plan))

        return removal_plan


# Register signals.
post_delete.connect(method.signals.code_resource_revision_post_delete, sender=CodeResourceRevision)<|MERGE_RESOLUTION|>--- conflicted
+++ resolved
@@ -491,7 +491,7 @@
             return None
 
         # If inputs/outputs already exist, do nothing.
-        if (self.inputs.count() + self.outputs.count() != 0):
+        if self.inputs.count() + self.outputs.count() != 0:
             return None
         # Copy all inputs/outputs (Including raws) from parent revision to this revision
         else:
@@ -517,28 +517,6 @@
                         min_row=parent_output.get_min_row(),
                         max_row=parent_output.get_max_row())
 
-    def _poll_stream(self, source_stream, source_name, dest_streams):
-        """ Redirect all input from source_stream to all the dest_streams
-
-        This is a helper function for run_code, like the Unix tee command.
-        @param source_stream: an input stream to redirect
-        @param dest_streams: a sequence of streams to redirect output to
-        """
-        for line in source_stream:
-            # drops \n
-            self.logger.debug('%s: %s', source_name, line.rstrip().decode('utf-8'))
-            for stream in dest_streams:
-                stream.write(line)
-
-    def _capture_stream(self, source_stream, dest_streams):
-        """
-        Read the source stream and multiplex its output to all destination streams.
-        """
-        source_contents = source_stream.read()
-        # As in _poll_stream, this drops the trailing \n.
-        for dest_stream in dest_streams:
-            dest_stream.write(source_contents)
-
     def check_md5(self):
         """
         Checks the MD5 of the driver and its dependencies against their stored values.
@@ -646,103 +624,22 @@
         if log:
             log.start(save=True)
 
-<<<<<<< HEAD
-        try:
-            return_code = None
-            try:
-                method_popen = self.invoke_code(
-                    run_path,
-                    input_paths,
-                    output_paths,
-                    stdout_stream,
-                    stderr_stream
-                )
-            except OSError:
-                traceback.print_exc(file=stderr_stream)
-                return_code = -1
-
-            # Successful execution.
-            if return_code is None:
-                return_code = method_popen.wait()
-
-            with transaction.atomic():
-                if log:
-                    log.stop(save=True, clean=True)
-
-                # TODO: I'm not sure how this is going to handle huge output,
-                # it would be better to update the logs as we go.
-                if details_to_fill:
-                    self.logger.debug('return code is %s for %r.',
-                                      return_code,
-                                      details_to_fill)
-                    details_to_fill.return_code = return_code
-                    stdout_stream.seek(0)
-                    stderr_stream.seek(0)
-
-                    details_to_fill.error_log.save(stderr_stream.name, File(stderr_stream))
-                    details_to_fill.output_log.save(stdout_stream.name, File(stdout_stream))
-                    details_to_fill.clean()
-                    details_to_fill.save()
-
-        except KeyboardInterrupt:
-            # This has been stopped either by Kive or otherwise.  In any case, we want to make sure
-            # our popen is terminated correctly.
-            if method_popen is not None and method_popen.returncode is None:
-                method_popen.terminate()
-=======
-        # how shall we run the code ? The answer is in the step_execute_dict
-        if 'DO_SLURM' in step_execute_dict and step_execute_dict['DO_SLURM']:
-            # invoke and wait via slurm
-            self.install(run_path)
-            cmd_str = self.driver.coderesource.filename
-            arglst = input_paths + output_paths
-            if len(output_streams) > 1:
-                raise RuntimeError("SLURM can only handle 1 stdout file")
-            if len(error_streams) > 1:
-                raise RuntimeError("SLURM can only handle 1 stderr file")
-
-            precedent_job_lst = None
-            # invoke and wait until this job has stopped running....
-            slurm_manager = step_execute_dict['SLURM_MANAGER']
-            worker_rank = step_execute_dict['SLURM_WORKER']
-            return_code = slurm_manager.helper_invoke(worker_rank,
-                                                      run_path, cmd_str, arglst,
-                                                      output_streams[0].name,
-                                                      error_streams[0].name,
-                                                      step_execute_dict, precedent_job_lst)
-        else:
-            # run via SSH or directly via bash
-            SSH_ERROR = 255
-            MAX_TRY = 5
-            itry = 0
-            dunnit = False
-            method_popen = None
-            # NOTE: we only retry invoking code iff the error code is an ssh error.
-            while itry < MAX_TRY and not dunnit:
-                itry += 1
-                dunnit = True
-                try:
-                    method_popen = self.invoke_code(run_path, input_paths, output_paths)
-                except OSError as oserror:
-                    method_popen = None
-                    self.logger.warning('attempt %d: OSError return code is %d' % (itry, oserror.errno))
-                    for stream in error_streams:
-                        traceback.print_exc(file=stream)
-                        if oserror.errno == SSH_ERROR:
-                            dunnit = False
-                            # the ssh probably timed out: wait for a random amount of time and retry.
-                            time.sleep(random.random() * itry * 10.0)
-            # if the invocation failed for any reason, bail
-            if method_popen is None:
-                # an OS error
-                return_code = -1
-            else:
-                # Successful invocation, now wait for the step to finish or be terminated.
-                return_code = self._wait_by_threading(method_popen,
-                                                      output_streams,
-                                                      error_streams,
-                                                      stop_execution_callback)
-        # ---the method's driver has been called and has completed: now keep a record
+        # invoke and wait via slurm
+        self.install(run_path)
+        cmd_str = self.driver.coderesource.filename
+        arglst = input_paths + output_paths
+
+        precedent_job_lst = None
+        # invoke and wait until this job has stopped running....
+        slurm_manager = step_execute_dict['SLURM_MANAGER']
+        worker_rank = step_execute_dict['SLURM_WORKER']
+        return_code = slurm_manager.helper_invoke(worker_rank,
+                                                  run_path, cmd_str, arglst,
+                                                  stdout_stream.name,
+                                                  stderr_stream.name,
+                                                  step_execute_dict, precedent_job_lst)
+
+        # The method's driver has been called and has completed: now keep the record.
         with transaction.atomic():
             if log:
                 log.stop(save=True, clean=True)
@@ -754,165 +651,101 @@
                                   return_code,
                                   details_to_fill)
                 details_to_fill.return_code = return_code
-                outlog = output_streams[0]
-                errlog = error_streams[0]
-                outlog.seek(0)
-                errlog.seek(0)
-
-                details_to_fill.error_log.save(errlog.name, File(errlog))
-                details_to_fill.output_log.save(outlog.name, File(outlog))
+                stdout_stream.seek(0)
+                stderr_stream.seek(0)
+
+                details_to_fill.error_log.save(stderr_stream.name, File(stderr_stream))
+                details_to_fill.output_log.save(stdout_stream.name, File(stdout_stream))
                 details_to_fill.clean()
                 details_to_fill.save()
 
-    def _wait_by_blocking(self, method_popen, output_streams,
-                          error_streams, stop_execution_callback):
-        """ This is a drop-in replacement for _wait_by_threading (see below),
-        which however, does not use Threads to wait for the subprocess.Popen process
-        to terminate.
-        Instead, it uses Popen.communicate()
-        """
-        stdout_data, stderr_data = method_popen.communicate()
-        for s in output_streams:
-            s.write(stdout_data)
-            s.flush()
-        for s in error_streams:
-            s.write(stderr_data)
-            s.flush()
-        return method_popen.returncode
-
-    def _wait_by_threading(self, method_popen, output_streams,
-                           error_streams, stop_execution_callback):
-        if method_popen.stderr is None:
-            raise RuntimeError("stderr is None")
-        if method_popen.stdout is None:
-            raise RuntimeError("stdout is None")
-
-        err_thread = threading.Thread(
-            target=self._poll_stream,
-            args=(method_popen.stderr, 'stderr', error_streams))
-        err_thread.start()
-        out_thread = threading.Thread(
-            target=self._poll_stream,
-            args=(method_popen.stdout, 'stdout', output_streams))
-        out_thread.start()
-
-        # While periodically checking for a STOP message, we
-        # monitor the progress of method_popen.
-        is_running = True
-        do_stop = False
-        while is_running and not do_stop:
-            time.sleep(settings.SLEEP_SECONDS)
-            method_popen.poll()
-            is_running = method_popen.returncode is None
-            do_stop = (stop_execution_callback is not None) and (stop_execution_callback() is not None)
-        if do_stop:
-            # We have received a STOP message.  Terminate method_popen.
-            method_popen.terminate()
-            return_code = -2
-        else:
-            return_code = method_popen.returncode
-        err_thread.join()
-        out_thread.join()
-        # Having stopped one way or another, make sure we capture the rest of the output.
-        for stream in output_streams + error_streams:
-            stream.flush()
-
-        if do_stop:
->>>>>>> c74cbc9d
-            raise StopExecution("Execution of method {} was stopped.".format(self))
-        return return_code
-
-    def invoke_code(self, run_path, input_paths, output_paths, stdout_stream, stderr_stream,
-                    ssh_sandbox_worker_account=settings.KIVE_SANDBOX_WORKER_ACCOUNT):
-        """
-        SYNOPSIS
-        Runs a method using the run path and input/outputs.
-        Leaves responsibility of DB annotation up to execute().
-        Leaves routing of output/error streams to run_code.
-
-        INPUTS
-        run_path        Directory where code will be run
-        input_paths     List of input files expected by the code
-        output_paths    List of where code will write results
-        stdout_stream   Stream to write stdout to
-        stderr_stream   Stream to write stderr to
-        ssh_sandbox_worker_account
-                        Name of the user account that the code will be invoked by
-                        (see kive.settings for more details).  If blank, code will
-                        be invoked directly by the current user
-
-        OUTPUTS
-        A running subprocess.Popen object which is asynchronous
-
-        ASSUMPTIONS
-        1) The CRR of this Method can interface with Shipyard.
-        Ie, it has positional inputs and outputs at command line:
-        script_name.py [input 1] ... [input n] [output 1] ... [output k]
-
-        2) The caller is responsible for cleaning up the stdout/err
-        file handles after the Popen has finished processing.
-
-        3) We don't handle exceptions of Popen here, the caller must do that.
-        """
-        if len(input_paths) != self.inputs.count() or len(output_paths) != self.outputs.count():
-            raise ValueError('Method "{}" expects {} inputs and {} outputs, but {} inputs and {} outputs were supplied'
-                             .format(self, self.inputs.count(), self.outputs.count(), len(input_paths),
-                                     len(output_paths)))
-
-        self.logger.debug("Checking run_path exists: {}".format(run_path))
-        file_access_utils.set_up_directory(run_path, tolerate=True)
-
-        for input_path in input_paths:
-            self.logger.debug("Confirming input file exists + readable: {}".format(input_path))
-            f = open(input_path, "rb")
-            f.close()
-
-        for output_path in output_paths:
-            self.logger.debug("Confirming output path doesn't exist: {}".format(output_path))
-            can_create, reason = file_access_utils.can_create_new_file(output_path)
-            if not can_create:
-                raise ValueError(reason)
-
-        self.logger.debug("Installing CodeResourceRevision driver to file system: {}".format(self.driver))
-        self.install(run_path)
-
-        # At this point, run_path has all of the necessary stuff
-        # written into place.  It remains to execute the code.
-        # The code to be executed sits in
-        # [run_path]/[driver.coderesource.name],
-        # and is executable.
-        code_to_run = os.path.join(
-            run_path,
-            self.driver.coderesource.filename
-        )
-
-        if ssh_sandbox_worker_account:
-            # We have to first cd into the appropriate directory before executing the command.
-            ins_and_outs = '"{}"'.format(input_paths[0]) if len(input_paths) > 0 else ""
-            for input_path in input_paths[1:] + output_paths:
-                ins_and_outs += ' "{}"'.format(input_path)
-            full_command = '"{}" {}'.format(code_to_run, ins_and_outs)
-            ssh_command = 'cd "{}" && {}'.format(run_path, full_command)
-
-            kive_sandbox_worker_preamble = [
-                "ssh",
-                "{}@localhost".format(ssh_sandbox_worker_account)
-            ]
-            command = kive_sandbox_worker_preamble + [ssh_command]
-        else:
-            command = [code_to_run] + input_paths + output_paths
-        self.logger.debug("subprocess.Popen({})".format(command))
-<<<<<<< HEAD
-        code_popen = subprocess.Popen(command, shell=False, stdout=stdout_stream, stderr=stderr_stream,
-                                      cwd=run_path)
-
-        return code_popen
-=======
-        return subprocess.Popen(command, shell=False,
-                                stdout=subprocess.PIPE,
-                                stderr=subprocess.PIPE,
-                                cwd=run_path)
->>>>>>> c74cbc9d
+    # def invoke_code(self, run_path, input_paths, output_paths, stdout_stream, stderr_stream,
+    #                 ssh_sandbox_worker_account=settings.KIVE_SANDBOX_WORKER_ACCOUNT):
+    #     """
+    #     SYNOPSIS
+    #     Runs a method using the run path and input/outputs.
+    #     Leaves responsibility of DB annotation up to execute().
+    #     Leaves routing of output/error streams to run_code.
+    #
+    #     INPUTS
+    #     run_path        Directory where code will be run
+    #     input_paths     List of input files expected by the code
+    #     output_paths    List of where code will write results
+    #     stdout_stream   Stream to write stdout to
+    #     stderr_stream   Stream to write stderr to
+    #     ssh_sandbox_worker_account
+    #                     Name of the user account that the code will be invoked by
+    #                     (see kive.settings for more details).  If blank, code will
+    #                     be invoked directly by the current user
+    #
+    #     OUTPUTS
+    #     A running subprocess.Popen object which is asynchronous
+    #
+    #     ASSUMPTIONS
+    #     1) The CRR of this Method can interface with Shipyard.
+    #     Ie, it has positional inputs and outputs at command line:
+    #     script_name.py [input 1] ... [input n] [output 1] ... [output k]
+    #
+    #     2) The caller is responsible for cleaning up the stdout/err
+    #     file handles after the Popen has finished processing.
+    #
+    #     3) We don't handle exceptions of Popen here, the caller must do that.
+    #     """
+    #     if len(input_paths) != self.inputs.count() or len(output_paths) != self.outputs.count():
+    #         raise ValueError('Method "{}" expects {} inputs and {} outputs, but {} inputs and {} outputs were supplied'
+    #                          .format(self, self.inputs.count(), self.outputs.count(), len(input_paths),
+    #                                  len(output_paths)))
+    #
+    #     self.logger.debug("Checking run_path exists: {}".format(run_path))
+    #     file_access_utils.set_up_directory(run_path, tolerate=True)
+    #
+    #     for input_path in input_paths:
+    #         self.logger.debug("Confirming input file exists + readable: {}".format(input_path))
+    #         f = open(input_path, "rb")
+    #         f.close()
+    #
+    #     for output_path in output_paths:
+    #         self.logger.debug("Confirming output path doesn't exist: {}".format(output_path))
+    #         can_create, reason = file_access_utils.can_create_new_file(output_path)
+    #         if not can_create:
+    #             raise ValueError(reason)
+    #
+    #     self.logger.debug("Installing CodeResourceRevision driver to file system: {}".format(self.driver))
+    #     self.install(run_path)
+    #
+    #     # At this point, run_path has all of the necessary stuff
+    #     # written into place.  It remains to execute the code.
+    #     # The code to be executed sits in
+    #     # [run_path]/[driver.coderesource.name],
+    #     # and is executable.
+    #     code_to_run = os.path.join(
+    #         run_path,
+    #         self.driver.coderesource.filename
+    #     )
+    #
+    #     if ssh_sandbox_worker_account:
+    #         # We have to first cd into the appropriate directory before executing the command.
+    #         ins_and_outs = '"{}"'.format(input_paths[0]) if len(input_paths) > 0 else ""
+    #         for input_path in input_paths[1:] + output_paths:
+    #             ins_and_outs += ' "{}"'.format(input_path)
+    #         full_command = '"{}" {}'.format(code_to_run, ins_and_outs)
+    #         ssh_command = 'cd "{}" && {}'.format(run_path, full_command)
+    #
+    #         kive_sandbox_worker_preamble = [
+    #             "ssh",
+    #             "{}@localhost".format(ssh_sandbox_worker_account)
+    #         ]
+    #         command = kive_sandbox_worker_preamble + [ssh_command]
+    #     else:
+    #         command = [code_to_run] + input_paths + output_paths
+    #     self.logger.debug("subprocess.Popen({})".format(command))
+    #     return subprocess.Popen(
+    #         command,
+    #         shell=False,
+    #         stdout=stdout_stream,
+    #         stderr=stderr_stream,
+    #         cwd=run_path
+    #     )
 
     def is_identical(self, other):
         """Is this Method identical to another one?"""
