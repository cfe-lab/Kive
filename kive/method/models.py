--- conflicted
+++ resolved
@@ -765,11 +765,7 @@
         @param dest_streams: a sequence of streams to redirect output to
         """
         for line in source_stream:
-<<<<<<< HEAD
-            self.logger.debug('%s: %s', source_name, line.rstrip().decode('utf-8'))  # drops \n
-=======
             self.logger.debug('%s: %s', source_name, line.rstrip().decode('utf-8')) #drops \n
->>>>>>> 2cde0280
 
             for stream in dest_streams:
                 stream.write(line)
