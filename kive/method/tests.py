--- conflicted
+++ resolved
@@ -1531,177 +1531,4 @@
         response = self.list_view(request, pk=None)
 
         self.assertEquals({u'detail': u'Unknown filter key: bogus'},
-                          response.data)
-
-
-<<<<<<< HEAD
-# @skipIfDBFeature('is_mocked')
-# class InvokeCodeTests(TestCase):
-#     """
-#     Tests of Method.invoke_code with and without using an SSH user.
-#     """
-#     def setUp(self):
-#         # A simple pass-through method.
-#         resource = CodeResource(name="passthrough", filename="passthrough.sh", user=kive_user())
-#         resource.save()
-#
-#         with tempfile.NamedTemporaryFile() as f:
-#             f.write("#!/bin/bash\ncat $1 > $2")
-#             revision = CodeResourceRevision(coderesource=resource, content_file=File(f),
-#                                             user=kive_user())
-#             revision.clean()
-#             revision.save()
-#
-#         self.passthrough_mf = MethodFamily(name="passthrough", user=kive_user())
-#         self.passthrough_mf.save()
-#
-#         self.passthrough_method = Method(
-#             family=self.passthrough_mf, driver=revision,
-#             revision_name="v1", revision_desc="First version",
-#             user=kive_user())
-#         self.passthrough_method.save()
-#         self.passthrough_method.create_input(
-#             compounddatatype=None, dataset_name="initial_data", dataset_idx=1)
-#         self.passthrough_method.create_output(
-#             compounddatatype=None, dataset_name="passthrough_data", dataset_idx=1)
-#         self.passthrough_method.full_clean()
-#
-#         # Stake out a place on the filesystem for this file.
-#         try:
-#             fd, self.passthrough_input_name = tempfile.mkstemp(dir=file_access_utils.sandbox_base_path())
-#         finally:
-#             os.close(fd)
-#
-#         # Write to this file.
-#         with open(self.passthrough_input_name, "w") as f:
-#             f.write("fooooooo")
-#         file_access_utils.configure_sandbox_permissions(self.passthrough_input_name)
-#
-#         self.empty_dir = tempfile.mkdtemp(
-#             dir=file_access_utils.sandbox_base_path()
-#         )
-#         file_access_utils.configure_sandbox_permissions(self.empty_dir)
-#
-#     def tearDown(self):
-#         tools.clean_up_all_files()
-#         # if os.path.exists(self.passthrough_input_name):
-#         #     os.remove(self.passthrough_input_name)
-#         # shutil.rmtree(self.empty_dir)
-#
-#     def test_invoke_code(self, ssh_sandbox_worker_account=None):
-#         """
-#         Invoke a method's code.  By default this works as the normal user (i.e. without using SSH).
-#         """
-#         empty_dir = tempfile.mkdtemp(
-#             dir=file_access_utils.sandbox_base_path()
-#         )
-#         file_access_utils.configure_sandbox_permissions(empty_dir)
-#
-#         output_filename = os.path.join(self.empty_dir, "test_output.dat")
-#         passthrough_popen = self.passthrough_method.invoke_code(
-#             self.empty_dir,
-#             [self.passthrough_input_name],
-#             [output_filename],
-#             ssh_sandbox_worker_account=ssh_sandbox_worker_account
-#         )
-#         passthrough_popen.communicate()
-#
-#         # Check that everything worked OK.
-#         self.assertEqual(passthrough_popen.returncode, 0)
-#         with open(self.passthrough_input_name, "r") as f, open(output_filename, "r") as g:
-#             self.assertEqual(f.read(), g.read())
-#
-#     @unittest.skipIf(
-#         not settings.KIVE_SANDBOX_WORKER_ACCOUNT,
-#         "Kive is not configured to run sandboxes under another account via SSH"
-#     )
-#     def test_invoke_code_with_SSH(self):
-#         """
-#         Invoke a method as the normal user (i.e. without using SSH).
-#         """
-#         self.test_invoke_code(ssh_sandbox_worker_account=settings.KIVE_SANDBOX_WORKER_ACCOUNT)
-=======
-@skipIfDBFeature('is_mocked')
-class InvokeCodeTests(TestCase):
-    """
-    Tests of Method.invoke_code with and without using an SSH user.
-    """
-    def setUp(self):
-        # A simple pass-through method.
-        resource = CodeResource(name="passthrough", filename="passthrough.sh", user=kive_user())
-        resource.save()
-
-        with tempfile.NamedTemporaryFile() as f:
-            f.write("#!/bin/bash\ncat $1 > $2")
-            revision = CodeResourceRevision(coderesource=resource, content_file=File(f),
-                                            user=kive_user())
-            revision.clean()
-            revision.save()
-
-        self.passthrough_mf = MethodFamily(name="passthrough", user=kive_user())
-        self.passthrough_mf.save()
-
-        self.passthrough_method = Method(
-            family=self.passthrough_mf, driver=revision,
-            revision_name="v1", revision_desc="First version",
-            user=kive_user())
-        self.passthrough_method.save()
-        self.passthrough_method.create_input(
-            compounddatatype=None, dataset_name="initial_data", dataset_idx=1)
-        self.passthrough_method.create_output(
-            compounddatatype=None, dataset_name="passthrough_data", dataset_idx=1)
-        self.passthrough_method.full_clean()
-
-        # Stake out a place on the filesystem for this file.
-        fd, self.passthrough_input_name = tempfile.mkstemp(dir=file_access_utils.sandbox_base_path())
-        os.close(fd)
-
-        # Write to this file.
-        with open(self.passthrough_input_name, "w") as f:
-            f.write("fooooooo")
-        file_access_utils.configure_sandbox_permissions(self.passthrough_input_name)
-
-        self.empty_dir = tempfile.mkdtemp(
-            dir=file_access_utils.sandbox_base_path()
-        )
-        file_access_utils.configure_sandbox_permissions(self.empty_dir)
-
-    def tearDown(self):
-        tools.clean_up_all_files()
-        # if os.path.exists(self.passthrough_input_name):
-        #     os.remove(self.passthrough_input_name)
-        # shutil.rmtree(self.empty_dir)
-
-    def test_invoke_code(self, ssh_sandbox_worker_account=None):
-        """
-        Invoke a method's code.  By default this works as the normal user (i.e. without using SSH).
-        """
-        empty_dir = tempfile.mkdtemp(
-            dir=file_access_utils.sandbox_base_path()
-        )
-        file_access_utils.configure_sandbox_permissions(empty_dir)
-
-        output_filename = os.path.join(self.empty_dir, "test_output.dat")
-        passthrough_popen = self.passthrough_method.invoke_code(
-            self.empty_dir,
-            [self.passthrough_input_name],
-            [output_filename],
-            ssh_sandbox_worker_account=ssh_sandbox_worker_account
-        )
-        passthrough_popen.communicate()
-
-        # Check that everything worked OK.
-        self.assertEqual(passthrough_popen.returncode, 0)
-        with open(self.passthrough_input_name, "r") as f, open(output_filename, "r") as g:
-            self.assertEqual(f.read(), g.read())
-
-    @unittest.skipIf(
-        not settings.KIVE_SANDBOX_WORKER_ACCOUNT,
-        "Kive is not configured to run sandboxes under another account via SSH"
-    )
-    def test_invoke_code_with_SSH(self):
-        """
-        Invoke a method as the normal user (i.e. without using SSH).
-        """
-        self.test_invoke_code(ssh_sandbox_worker_account=settings.KIVE_SANDBOX_WORKER_ACCOUNT)
->>>>>>> 0d623255
+                          response.data)