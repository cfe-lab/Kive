--- conflicted
+++ resolved
@@ -1158,15 +1158,9 @@
                                      filename="foo.py")
         self.assertRaisesRegexp(
             ValidationError,
-<<<<<<< HEAD
             "path cannot reference \.\./",
             bad_dep_2.clean)
-        
-=======
-            "depPath cannot reference \.\./",
-            bad_crd_2.clean)
-
->>>>>>> 6011cf6d
+
     def test_valid_path_with_dotdot_clean(self):
         """
         Dependency goes into a path with a directory containing ".." in the name.
