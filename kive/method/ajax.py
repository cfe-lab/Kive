--- conflicted
+++ resolved
@@ -2,39 +2,16 @@
 from django.core import serializers
 from django.contrib.auth.decorators import login_required, user_passes_test
 
-<<<<<<< HEAD
 from rest_framework import permissions
 from rest_framework.decorators import detail_route
 from rest_framework.response import Response
 
-from kive.ajax import RemovableModelViewSet
-from method.models import CodeResourceRevision, MethodFamily, Method
-import method.serializers
-from metadata.models import AccessControl
-from portal.views import developer_check, admin_check
-from portal.ajax import IsDeveloperOrGrantedReadOnly
-=======
-from rest_framework import permissions, mixins
-
+from kive.ajax import IsDeveloperOrGrantedReadOnly, RemovableModelViewSet
 from method.models import CodeResourceRevision, Method, MethodFamily, CodeResource, CodeResourceRevision
 from method.serializers import MethodSerializer, MethodFamilySerializer, \
     CodeResourceSerializer, CodeResourceRevisionSerializer
-
-from kive.ajax import IsDeveloperOrGrantedReadOnly, RemovableModelViewSet
-from portal.views import developer_check
->>>>>>> ffaecc74
-
-
-class MethodFamilyViewSet(RemovableModelViewSet):
-    queryset = MethodFamily.objects.all()
-    serializer_class = MethodFamilySerializer
-    permission_classes = (permissions.IsAuthenticated, IsDeveloperOrGrantedReadOnly)
-
-
-class MethodViewSet(RemovableModelViewSet):
-    queryset = Method.objects.all()
-    serializer_class = MethodSerializer
-    permission_classes = (permissions.IsAuthenticated, IsDeveloperOrGrantedReadOnly)
+from metadata.models import AccessControl
+from portal.views import developer_check, admin_check
 
 
 class CodeResourceViewSet(RemovableModelViewSet):
@@ -80,7 +57,7 @@
 
 class MethodFamilyViewSet(RemovableModelViewSet):
     queryset = MethodFamily.objects.all()
-    serializer_class = method.serializers.MethodFamilySerializer
+    serializer_class = MethodFamilySerializer
     permission_classes = (permissions.IsAuthenticated, IsDeveloperOrGrantedReadOnly)
 
     @detail_route(methods=["get"])
@@ -95,12 +72,12 @@
             is_admin=is_admin,
             queryset=self.get_object().members.all())
 
-        member_serializer = method.serializers.MethodSerializer(
+        member_serializer = MethodSerializer(
             member_methods, many=True, context={"request": request})
         return Response(member_serializer.data)
 
 
 class MethodViewSet(RemovableModelViewSet):
     queryset = Method.objects.all()
-    serializer_class = method.serializers.MethodSerializer
+    serializer_class = MethodSerializer
     permission_classes = (permissions.IsAuthenticated, IsDeveloperOrGrantedReadOnly)