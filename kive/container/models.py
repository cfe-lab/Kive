--- conflicted
+++ resolved
@@ -421,7 +421,8 @@
         default=False,
         help_text="True if the outputs or logs were redacted for sensitive data")
 
-<<<<<<< HEAD
+    datasets = None  # Filled in later by Django.
+
     sandbox_size = models.BigIntegerField(
         blank=True,
         null=True,
@@ -432,9 +433,6 @@
         default=False,
         help_text="True if the sandbox has already been purged, False otherwise."
     )
-=======
-    datasets = None  # Filled in later by Django.
->>>>>>> 59c4cd75
 
     class Meta(object):
         ordering = ('-submit_time',)
@@ -699,7 +697,16 @@
     def get_absolute_url(self):
         return reverse('container_log_detail', kwargs=dict(pk=self.pk))
 
-<<<<<<< HEAD
+    def read(self, size=None):
+        if self.long_text:
+            self.long_text.open('r')
+            try:
+                return self.long_text.read(size or -1)
+            finally:
+                self.long_text.close()
+
+        return self.short_text[:size]
+
     @classmethod
     def total_storage_used(cls):
         """
@@ -767,14 +774,3 @@
             bytes_to_purge=bytes_to_purge,
             date_cutoff=date_cutoff
         )
-=======
-    def read(self, size=None):
-        if self.long_text:
-            self.long_text.open('r')
-            try:
-                return self.long_text.read(size or -1)
-            finally:
-                self.long_text.close()
-
-        return self.short_text[:size]
->>>>>>> 59c4cd75
