--- conflicted
+++ resolved
@@ -27,11 +27,7 @@
 from django.db import models, transaction
 from django.db.models.functions import Now
 from django.dispatch import receiver
-<<<<<<< HEAD
-=======
-from django.forms.fields import FileField as FileFormField
 from django.template.defaultfilters import filesizeformat
->>>>>>> eabe7ae6
 from django.urls import reverse
 from django.utils import timezone
 import django.utils.six as dsix
