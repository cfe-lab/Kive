--- conflicted
+++ resolved
@@ -307,15 +307,10 @@
 # - should have access to any tools used in any of your CodeResources on PATH
 # - should use bash as its default shell
 # Leave blank to run as the user that launches the fleet.
-<<<<<<< HEAD
-=======
-# KIVE_SANDBOX_WORKER_ACCOUNT = "kivefleet"
->>>>>>> ac687cc4
 KIVE_SANDBOX_WORKER_ACCOUNT = ""
 
 # The system group that contains both the user that launches the fleet and
 # the sandbox worker account.  This is ignored if KIVE_SANDBOX_WORKER_ACCOUNT is blank.
-# KIVE_PROCESSING_GROUP = "kiveprocessing"
 KIVE_PROCESSING_GROUP = ""
 
 # Number of rows to display on the View Dataset page.
