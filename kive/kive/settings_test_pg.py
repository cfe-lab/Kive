# This file overrides some of the defaults to make the testing output quieter,
# while still using PostgreSQL for thoroughness.
# Use it by running ./manage.py test --settings=kive.settings_test_pg

import os
from settings import *  # @UnusedWildImport

MEDIA_ROOT = os.path.join(MEDIA_ROOT, 'Testing')  # Avoid overwriting developer data files.

# Disable logging to console so test output isn't polluted.
LOGGING['handlers']['console']['level'] = 'CRITICAL'

# Speed up short runs during tests.
DEFAULT_SLURM_CHECK_INTERVAL = 0.5

FLEET_POLLING_INTERVAL = 0.1
CONFIRM_COPY_RETRIES = 5
CONFIRM_COPY_WAIT_MIN = 0.1
CONFIRM_COPY_WAIT_MAX = 0.15
CONFIRM_FILE_CREATED_RETRIES = 5
CONFIRM_FILE_CREATED_WAIT_MIN = 0.1
CONFIRM_FILE_CREATED_WAIT_MAX = 0.15

<<<<<<< HEAD
# An alternate settings file for the fleet to use.
FLEET_SETTINGS = "kive.settings_test_fleet_pg"
=======
# Speed up short runs during tests.
FLEET_POLLING_INTERVAL = 0.1
CONFIRM_FILE_CREATED_WAIT_MIN = 0.01
CONFIRM_FILE_CREATED_WAIT_MAX = 0.02
>>>>>>> 0d623255
<|MERGE_RESOLUTION|>--- conflicted
+++ resolved
@@ -18,15 +18,8 @@
 CONFIRM_COPY_WAIT_MIN = 0.1
 CONFIRM_COPY_WAIT_MAX = 0.15
 CONFIRM_FILE_CREATED_RETRIES = 5
-CONFIRM_FILE_CREATED_WAIT_MIN = 0.1
-CONFIRM_FILE_CREATED_WAIT_MAX = 0.15
-
-<<<<<<< HEAD
-# An alternate settings file for the fleet to use.
-FLEET_SETTINGS = "kive.settings_test_fleet_pg"
-=======
-# Speed up short runs during tests.
-FLEET_POLLING_INTERVAL = 0.1
 CONFIRM_FILE_CREATED_WAIT_MIN = 0.01
 CONFIRM_FILE_CREATED_WAIT_MAX = 0.02
->>>>>>> 0d623255
+
+# An alternate settings file for the fleet to use.
+FLEET_SETTINGS = "kive.settings_test_fleet_pg"