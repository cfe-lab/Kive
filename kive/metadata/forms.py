--- conflicted
+++ resolved
@@ -23,8 +23,6 @@
     form.fields["groups_allowed"].queryset = groups_allowed if groups_allowed else Group.objects.all()
 
 
-<<<<<<< HEAD
-=======
 class UsersAllowedWidget(forms.SelectMultiple):
     """
     A sub-widget of the PermissionsWidget.  This should not be created on its own.
@@ -138,7 +136,6 @@
         return json.dumps(data_list)
 
 
->>>>>>> 93321dd8
 class AccessControlForm(forms.Form):
 
     users_allowed = forms.ModelMultipleChoiceField(
