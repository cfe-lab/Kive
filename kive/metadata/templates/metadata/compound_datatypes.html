<!-- Django template -->
<!-- Display contents of Datatypes as a HTML table -->

{% extends "portal/base.html" %}

{% block title %}Compound Datatypes{% endblock %}

{% block javascript %}
    <script src="/static/portal/jquery-2.0.3.min.js"></script>
    <script src="/static/portal/noxss.js"></script>
<<<<<<< HEAD
    <script src="/static/portal/admin_lock.js"></script>
=======
    <script src="/static/portal/permissions.js"></script>
>>>>>>> 9a218064
    <script src="/static/metadata/compound_datatypes.js"></script>
    <script type="text/javascript">
        var is_user_admin = {{ is_user_admin|lower }};
    </script>
<<<<<<< HEAD
    <link rel="stylesheet" href="/static/portal/admin_lock.css">
=======
    <link rel="stylesheet" href="/static/portal/permissions.css">
>>>>>>> 9a218064
{% endblock %}

{% block content %}

<a href="/dev.html" rel="prev">Back to developer's portal</a>

<h2>Compound Datatypes</h2>
<a href="/compound_datatype_add" class="button">+&ensp;<span class="button-lbl">Add new</span></a>

<div id="initial_data" style="display:none">{{ compound_datatypes|escape }}</div>
<p>
A compound datatype is an ordered set of datatypes, describing the expected structure of a data set that would act as the input or output of a Method.
</p>

<table id="compounddatatypes">
</table>


{% endblock %}<|MERGE_RESOLUTION|>--- conflicted
+++ resolved
@@ -8,20 +8,12 @@
 {% block javascript %}
     <script src="/static/portal/jquery-2.0.3.min.js"></script>
     <script src="/static/portal/noxss.js"></script>
-<<<<<<< HEAD
-    <script src="/static/portal/admin_lock.js"></script>
-=======
     <script src="/static/portal/permissions.js"></script>
->>>>>>> 9a218064
     <script src="/static/metadata/compound_datatypes.js"></script>
     <script type="text/javascript">
         var is_user_admin = {{ is_user_admin|lower }};
     </script>
-<<<<<<< HEAD
-    <link rel="stylesheet" href="/static/portal/admin_lock.css">
-=======
     <link rel="stylesheet" href="/static/portal/permissions.css">
->>>>>>> 9a218064
 {% endblock %}
 
 {% block content %}
