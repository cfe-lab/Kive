--- conflicted
+++ resolved
@@ -35,25 +35,10 @@
         python_types = get_builtin_types(DTs)
         response.write(serializers.serialize("json", python_types, fields=('pk', 'name')))
         return response
-<<<<<<< HEAD
 
-
-class CompoundDatatypeViewSet(mixins.DestroyModelMixin,
-                              viewsets.ReadOnlyModelViewSet):
-    queryset = CompoundDatatype.objects.all()
-    serializer_class = CompoundDatatypeSerializer
-    permission_classes = (permissions.IsAuthenticated, IsDeveloperOrGrantedReadOnly)
-
-    @detail_route(methods=['get'])
-    def removal_plan(self, request, pk=None):
-        removal_plan = self.get_object().build_removal_plan()
-        counts = {key: len(targets) for key, targets in removal_plan.iteritems()}
-        return Response(counts)
-=======
     
 class CompoundDatatypeViewSet(RemovableModelViewSet):
     """ Compound datatypes are used to define a CSV file format.
->>>>>>> d56d691e
     
     Query parameters for the list view:
     
