--- conflicted
+++ resolved
@@ -39,12 +39,8 @@
     The manager is responsible for handling new Run requests and
     creating Foreman objects to execute each one.
     """
-<<<<<<< HEAD
     def __init__(self, quit_idle=False, history=0,
                  slurm_sched_class=fleet.slurmlib.SlurmScheduler):
-=======
-    def __init__(self, quit_idle=False, history=0, test=False):
->>>>>>> 712b0372
         self.quit_idle = quit_idle
 
         # This keeps track of runs and the order in which they were most recently
@@ -59,7 +55,6 @@
         # A queue of functions to call during idle time.
         self.idle_job_queue = deque()
 
-<<<<<<< HEAD
         self.slurm_sched_class = slurm_sched_class
         # when we start up, check to see whether slurm is running...
         # we do want to be able to switch this off, e.g. when running tests.
@@ -76,10 +71,6 @@
             mgr_logger.error("settings.KIVE_HOME = %s", settings.KIVE_HOME)
             raise RuntimeError("'%s' not found" % manage_fp)
         mgr_logger.info("manager script found at '%s'" % manage_fp)
-=======
-        # Denotes whether this is part of a Django test.
-        self.test = test
->>>>>>> 712b0372
 
     def monitor_queue(self, time_to_stop):
         """
@@ -157,13 +148,9 @@
         mgr_logger.debug("Pending runs: {}".format(pending_runs))
 
         for run_to_process in pending_runs:
-<<<<<<< HEAD
             foreman = Foreman(run_to_process, self.slurm_sched_class)
             self.runs.append(run_to_process)
             self.runs_in_progress[run_to_process] = foreman
-=======
-            foreman = Foreman(run_to_process, test=self.test)
->>>>>>> 712b0372
             foreman.start_run()
 
             run_to_process.refresh_from_db()
@@ -358,7 +345,8 @@
 
         # The run is already in the queue, so we can just start the manager and let it exit
         # when it finishes.
-        manager = cls(quit_idle=True, history=1, test=test)
+        manager = cls(quit_idle=True, history=1,
+                      slurm_sched_class=fleet.slurmlib.DummySlurmScheduler)
         manager.main_procedure()
         return manager
 
@@ -379,11 +367,7 @@
     """
     Coordinates the execution of a Run in a Sandbox.
     """
-<<<<<<< HEAD
     def __init__(self, run, slurm_sched_class):
-=======
-    def __init__(self, run, test=False):
->>>>>>> 712b0372
         # tasks_in_progress tracks the Slurm IDs of currently running tasks:
         # If the task is a RunStep:
         # task -|--> {
@@ -403,8 +387,6 @@
         # A flag to indicate that this Foreman is in the process of terminating its Run and Sandbox.
         self.shutting_down = False
         self.priority = run.priority
-        # A flag indicating whether this is part of a Django test.
-        self.test = test
 
     def monitor_queue(self):
         """
@@ -514,12 +496,8 @@
                     continue
                 elif cable_state in self.slurm_sched_class.CANCELLED_STATES:
                     cancelled = True
-<<<<<<< HEAD
+                    terminated_during = "cable processing"
                 elif cable_state in self.slurm_sched_class.FAILED_STATES:
-=======
-                    terminated_during = "cable processing"
-                elif cable_state in SlurmScheduler.FAILED_STATES:
->>>>>>> 712b0372
                     # Something went wrong, so we get ready to bail.
                     failed = True
                     terminated_during = "cable processing"
@@ -667,22 +645,10 @@
         with os.fdopen(cable_execute_dict_fd, "wb") as f:
             f.write(json.dumps(cable_info.dict_repr()))
 
-<<<<<<< HEAD
         cable_slurm_handle = self.slurm_sched_class.submit_job(
             settings.KIVE_HOME,
             MANAGE_PY,
             [settings.CABLE_HELPER_COMMAND, cable_execute_dict_path],
-=======
-        arg_list = []
-        if self.test:
-            arg_list.append("--settings")
-            arg_list.append("kive.settings_test_fleet_pg")
-
-        cable_slurm_handle = SlurmScheduler.submit_job(
-            settings.KIVE_HOME,
-            "manage.py",
-            [settings.CABLE_HELPER_COMMAND] + arg_list + [cable_execute_dict_path],
->>>>>>> 712b0372
             self.sandbox.uid,
             self.sandbox.gid,
             self.sandbox.run.priority,
@@ -719,30 +685,8 @@
         with os.fdopen(step_execute_dict_fd, "wb") as f:
             f.write(json.dumps(step_info.dict_repr()))
 
-<<<<<<< HEAD
         # NOTE: wrapping the setup script is not required, but can be useful for debugging.
         dowrap = False
-=======
-        arg_list = []
-        if self.test:
-            arg_list.append("--settings")
-            arg_list.append("kive.settings_test_fleet_pg")
-
-        setup_slurm_handle = SlurmScheduler.submit_job(
-            settings.KIVE_HOME,
-            "manage.py",
-            [settings.STEP_HELPER_COMMAND] + arg_list + [step_execute_dict_path],
-            self.sandbox.uid,
-            self.sandbox.gid,
-            self.sandbox.run.priority,
-            step_info.threads_required,
-            step_info.setup_stdout_path(),
-            step_info.setup_stderr_path(),
-            job_name="run{}_step{}_setup".format(runstep.top_level_run.pk,
-                                                 runstep.get_coordinates())
-        )
->>>>>>> 712b0372
-
         if dowrap:
             # write a mini wrapper
             driver_template = """\
@@ -794,18 +738,10 @@
                                                                  after_okay=[setup_slurm_handle])
 
         # Last, submit a job for the bookkeeping.
-<<<<<<< HEAD
         bookkeeping_slurm_handle = self.slurm_sched_class.submit_job(
             settings.KIVE_HOME,
             MANAGE_PY,
             [settings.STEP_HELPER_COMMAND, "--bookkeeping", step_execute_dict_path],
-=======
-        # arg_list = ["--bookkeeping"] + arg_list
-        bookkeeping_slurm_handle = SlurmScheduler.submit_job(
-            settings.KIVE_HOME,
-            "manage.py",
-            [settings.STEP_HELPER_COMMAND] + ["--bookkeeping"] + arg_list + [step_execute_dict_path],
->>>>>>> 712b0372
             self.sandbox.uid,
             self.sandbox.gid,
             self.sandbox.run.priority,
