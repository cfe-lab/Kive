"""
Defines the manager and the "workers" that manage and carry out the execution of Pipelines.
"""

from collections import deque
import logging
import time
import datetime
import itertools
import os
import stat
import glob
import shutil
import json
import tempfile
import inspect

from django.conf import settings
from django.utils import timezone
from django.core.files import File
from django.db import transaction

<<<<<<< HEAD
from archive.models import Dataset, Run, RunStep, RunSIC, MethodOutput, ExecLog
=======
import archive.models
import file_access_utils
from archive.models import Dataset, Run, ExceedsSystemCapabilities, MethodOutput
>>>>>>> f3973c0c
from sandbox.execute import Sandbox, sandbox_glob
import fleet.slurmlib

mgr_logger = logging.getLogger("fleet.Manager")
foreman_logger = logging.getLogger("fleet.Foreman")
worker_logger = logging.getLogger("fleet.Worker")


MANAGE_PY = "manage.py"


class Manager(object):
    """
    Coordinates the execution of pipelines.

    The manager is responsible for handling new Run requests and
    creating Foreman objects to execute each one.
    """
<<<<<<< HEAD
    def __init__(self, quit_idle=False, history=0,
                 slurm_sched_class=fleet.slurmlib.SlurmScheduler):
=======

    def __init__(self, interface, quit_idle=False, history=0):
        self.shutdown_exception = None
>>>>>>> f3973c0c
        self.quit_idle = quit_idle

        # This keeps track of runs and the order in which they were most recently
        # serviced.
        self.runs = deque()
        # This maps run -|-> foreman
        self.runs_in_progress = {}

        # A queue of recently-completed Sandboxes, to a maximum specified by history.
        self.history_queue = deque(maxlen=history)

        # A queue of functions to call during idle time.
        self.idle_job_queue = deque()

        self.slurm_sched_class = slurm_sched_class
        # when we start up, check to see whether slurm is running...
        # we do want to be able to switch this off, e.g. when running tests.
        slurm_is_ok = self.slurm_sched_class.slurm_is_alive()
        mgr_logger.info("Slurm is OK: %s" % slurm_is_ok)
        if not slurm_is_ok:
            mgr_logger.error("Slurm cannot be contacted, exiting")
            raise RuntimeError("Slurm is not running")
        # also check for the existence of MANAGE_PY at the correct location.
        # If this file is not present, the sbatch commands will crash terribly
        manage_fp = os.path.join(settings.KIVE_HOME, MANAGE_PY)
        if not os.access(manage_fp, os.X_OK):
            mgr_logger.error("An executable '%s' was not found" % manage_fp)
            mgr_logger.error("settings.KIVE_HOME = %s", settings.KIVE_HOME)
            raise RuntimeError("'%s' not found" % manage_fp)
        mgr_logger.info("manager script found at '%s'" % manage_fp)

    def monitor_queue(self, time_to_stop):
        """
        Monitor the queue for completed tasks.

        When a task is finished, it's handed off to the appropriate Foreman for handling.
        """
        while True:  # this will execute at least one time to help with starvation
            try:
                run = self.runs.popleft()
            except IndexError:
                # There are no active runs.
                return

            foreman = self.runs_in_progress[run]
            foreman.monitor_queue()
            run.refresh_from_db()
            if run.is_complete():
                # All done, so remove it from our map.
                self.runs_in_progress.pop(run)
                if self.history_queue.maxlen > 0:
                    self.history_queue.append(foreman.sandbox)
            else:
                # Add it back to the end of the queue.
                self.runs.append(run)

            if time.time() > time_to_stop:
                break

    def _add_idletask(self, newidletask):
        """Add a task for the manager to perform during her idle time.
        The newidletask must be a generator that accepts a single argument of
        type comparable to time.time() when it calls (yield) .
        The argument provides the time limit after which a task must interrupt its task
        and wait for the next allotted time.

        For example, the structure of an idle task would typically be:

        def my_idle_task(some_useful_args):
           init_my_stuff()
           while True:
              time_to_stop = (yield)
              if (time.time() < time_to_stop) and something_todo():
                 do a small amount of work
        """
        if inspect.isgenerator(newidletask):
            # we prime the generator so that it advances to the first time that
            # it encounters a 'time_to_stop = (yield)' statement.
            newidletask.next()
            self.idle_job_queue.append(newidletask)
        else:
            raise RuntimeError("add_idletask: Expecting a generator as a task")

    def _do_idle_tasks(self, time_limit):
        """Perform the registered idle tasks once each, or until time runs out.
        Idle tasks are called in a round-robin fashion.
        """
        num_tasks = len(self.idle_job_queue)
        num_done = 0
        while (time.time() < time_limit) and num_done < num_tasks:
<<<<<<< HEAD
            mgr_logger.info("Running an idle task....")
=======
            mgr_logger.debug("Running an idle task..")
>>>>>>> f3973c0c
            jobtodo = self.idle_job_queue[0]
            jobtodo.send(time_limit)
            self.idle_job_queue.rotate(1)
            num_done += 1

    def find_new_runs(self, time_to_stop):
        """
        Look for and begin processing new runs.
        """
        # Look for new jobs to run.  We will also
        # build in a delay here so we don't clog up the database.
        mgr_logger.debug("Looking for new runs....")
        pending_runs = Run.find_unstarted().order_by("time_queued").filter(parent_runstep__isnull=True)
        mgr_logger.debug("Pending runs: {}".format(pending_runs))

        for run_to_process in pending_runs:
            foreman = Foreman(run_to_process, self.slurm_sched_class)
            self.runs.append(run_to_process)
            self.runs_in_progress[run_to_process] = foreman
            foreman.start_run()

            run_to_process.refresh_from_db()
            if run_to_process.is_successful():
                # Well, that was easy.
                mgr_logger.info("Run id %d, pipeline %s, user %s completely reused",
                                run_to_process.pk,
                                run_to_process.pipeline,
                                run_to_process.user)
                if self.history_queue.maxlen > 0:
                    self.history_queue.append(foreman.sandbox)
            else:
                self.runs.append(run_to_process)
                self.runs_in_progress[run_to_process] = foreman
                mgr_logger.info("Started run id %d, pipeline %s, user %s",
                                run_to_process.pk,
                                run_to_process.pipeline,
                                run_to_process.user)

            mgr_logger.debug("Active runs: {}".format(self.runs_in_progress.keys()))

            if time.time() > time_to_stop:
                # We stop, to avoid possible starvation if new tasks are continually added.
                return

    def find_stopped_runs(self):
        """
        Look for currently running Runs that have been stopped by a user.
        """
        mgr_logger.debug("Looking for stopped runs....")
        just_stopped_runs = Run.objects.filter(end_time__isnull=True, stopped_by__isnull=False)

        for run_to_stop in just_stopped_runs:
            if run_to_stop not in self.runs_in_progress:
                # This hasn't started yet, or is a remnant from a fleet crash/shutdown,
                # so we can just skip this one.
                mgr_logger.warn("Run (pk=%d) is not active.  Cancelling steps/cables that were unfinished.",
                                run_to_stop.pk)
                run_to_stop.cancel_components()

                with transaction.atomic():
                    if run_to_stop.is_running():
                        run_to_stop.cancel(save=True)
                    run_to_stop.stop(save=True)
                continue

            self.runs_in_progress[run_to_stop].stop_run()  # Foreman handles the stopping

    @staticmethod
    def purge_sandboxes():
        # Next, look for finished jobs to clean up.
        mgr_logger.debug("Checking for old sandboxes to clean up....")

        purge_interval = datetime.timedelta(days=settings.SANDBOX_PURGE_DAYS,
                                            hours=settings.SANDBOX_PURGE_HOURS,
                                            minutes=settings.SANDBOX_PURGE_MINUTES)
        keep_recent = settings.SANDBOX_KEEP_RECENT

        purge_candidates = Run.objects.filter(
            end_time__isnull=False,
            end_time__lte=timezone.now()-purge_interval,
            purged=False
        )

        # Retain the most recent ones for each PipelineFamily.
        pfs_represented = purge_candidates.values_list("pipeline__family")

        ready_to_purge = []
        for pf in set(pfs_represented):
            # Look for the oldest ones.
            curr_candidates = purge_candidates.filter(pipeline__family=pf).order_by("end_time")
            num_remaining = curr_candidates.count()

            ready_to_purge = itertools.chain(
                ready_to_purge,
                curr_candidates[:max(num_remaining - keep_recent, 0)]
            )

        for rtp in ready_to_purge:
            mgr_logger.debug("Removing sandbox at %r.", rtp.sandbox_path)
            try:
                rtp.collect_garbage()
            except:
                mgr_logger.error('Failed to purge sandbox at %r.',
                                 rtp.sandbox_path,
                                 exc_info=True)
                rtp.purged = True  # Don't try to purge it again.
                rtp.save()

        # Next, look through the sandbox directory and see if there are any orphaned sandboxes
        # to remove.
        mgr_logger.debug("Checking for orphaned sandbox directories to clean up....")

        sdbx_path = os.path.join(settings.MEDIA_ROOT, settings.SANDBOX_PATH)
        for putative_sdbx in glob.glob(os.path.join(sdbx_path, sandbox_glob)):

            # Remove this sandbox if there is no Run that is on record as having used it.
            matching_rtps = Run.objects.filter(
                sandbox_path__startswith=putative_sdbx,
            )
            if not matching_rtps.exists():
                try:
                    path_to_rm = os.path.join(sdbx_path, putative_sdbx)
                    shutil.rmtree(path_to_rm)
                except OSError as e:
                    mgr_logger.warning(e)

    def main_loop(self):
        """
        Poll the database for new jobs, and handle running of sandboxes.
        """
        # add any idle tasks that should be performed in the mainloop here
        # --
        # check for consistency of external files:
        # self._add_idletask(lambda t: Dataset.idle_externalcheck(t))
        # --
        # purge old files from Dataset:
        self._add_idletask(Dataset.idle_dataset_purge())
        # make Dataset sub-directories for next month
        self._add_idletask(Dataset.idle_create_next_month_upload_dir())
        # purge old log files
        self._add_idletask(MethodOutput.idle_logfile_purge())

        time_to_purge = None
        while True:
            self.find_stopped_runs()

            poll_until = time.time() + settings.FLEET_POLLING_INTERVAL
            self.find_new_runs(poll_until)
            self.monitor_queue(poll_until)

            if time_to_purge is None or poll_until > time_to_purge:
                self.purge_sandboxes()
                Dataset.purge()
                time_to_purge = poll_until + settings.FLEET_PURGING_INTERVAL

            # Some jobs in the queue have been started:
            # if we have time, do some idle tasks until poll_until and
            # then check and see if anything has finished.
<<<<<<< HEAD
            if settings.DO_IDLE_TASKS and time.time() < poll_until:
                self._do_idle_tasks(poll_until)
=======
            if settings.DO_IDLE_TASKS and time.time() < time_to_poll:
                self._do_idle_tasks(time_to_poll)
>>>>>>> f3973c0c

            if self.quit_idle and not self.runs_in_progress:
                mgr_logger.info('Fleet is idle, quitting.')
                return

            try:
                time.sleep(settings.SLEEP_SECONDS)
            except KeyboardInterrupt:
                return

    def main_procedure(self):
        try:
            self.main_loop()
            mgr_logger.info("Manager shutting down.")
        except Exception as ex:
            mgr_logger.error("Manager failed.", exc_info=True)
<<<<<<< HEAD

        for foreman in self.runs_in_progress.itervalues():
            foreman.cancel_all_slurm_jobs()
=======
            self.shutdown_exception = ex
        self.interface.shut_down_fleet()
>>>>>>> f3973c0c

    @classmethod
    def execute_pipeline(cls,
                         user,
                         pipeline,
                         inputs,
                         users_allowed=None,
                         groups_allowed=None,
                         name=None,
                         description=None,
                         test=True):
        """
        Execute the specified top-level Pipeline with the given inputs.

        This will create a run and start a fleet to run it.  This is only used for testing,
        and so a precondition is that sys.argv[1] is the management script used to invoke
        the tests.
        """
        if settings.FLEET_POLLING_INTERVAL >= 1:
            raise RuntimeError('FLEET_POLLING_INTERVAL has not been overridden.')
        file_access_utils.create_sandbox_base_path()

        name = name or ""
        description = description or ""
        run = pipeline.pipeline_instances.create(user=user, name=name, description=description)
        users_allowed = users_allowed or []
        groups_allowed = groups_allowed or []
        run.users_allowed.add(*users_allowed)
        run.groups_allowed.add(*groups_allowed)

        for idx, curr_input in enumerate(inputs, start=1):
            run.inputs.create(dataset=curr_input, index=idx)

        # Confirm that the inputs are OK.
        pipeline.check_inputs(inputs)

        # The run is already in the queue, so we can just start the manager and let it exit
        # when it finishes.
        manager = cls(quit_idle=True, history=1,
                      slurm_sched_class=fleet.slurmlib.DummySlurmScheduler)
        manager.main_procedure()
        return manager

    def get_last_run(self):
        """
        Retrieve the last completed run from the history.

        If no history is retained, return None.
        """
        if self.shutdown_exception is not None:
            raise self.shutdown_exception
        if self.history_queue.maxlen == 0 or len(self.history_queue) == 0:
            return None

        last_completed_sdbx = self.history_queue.pop()
        return last_completed_sdbx.run


class Foreman(object):
    """
    Coordinates the execution of a Run in a Sandbox.
    """
    def __init__(self, run, slurm_sched_class):
        # tasks_in_progress tracks the Slurm IDs of currently running tasks:
        # If the task is a RunStep:
        # task -|--> {
        #     "setup": [setup handle],
        #     "driver": [driver handle],
        #     "bookkeeping": [bookkeeping handle],
        #     "info_path": [path of file specifying the details needed for execution]
        # }
        # If the task is a RunCable:
        # task -|--> {
        #     "cable": [cable handle],
        #     "info_path": [path of file specifying details of execution]
        # }
        self.slurm_sched_class = slurm_sched_class
        self.tasks_in_progress = {}
        self.sandbox = Sandbox(run=run)
        # A flag to indicate that this Foreman is in the process of terminating its Run and Sandbox.
        self.shutting_down = False
        self.priority = run.priority

    def monitor_queue(self):
        """
        Look to see if any of this Run's tasks are done.
        """
        # For each task, get all relevant Slurm job handles.
        our_slurm_jobs = []
        for task_dict in self.tasks_in_progress.itervalues():
            if "cable" in task_dict:
                our_slurm_jobs.append(task_dict["cable"])
            else:
                our_slurm_jobs.append(task_dict["setup"])
                our_slurm_jobs.append(task_dict["driver"])
                our_slurm_jobs.append(task_dict["bookkeeping"])
        task_accounting_info = self.slurm_sched_class.get_accounting_info(our_slurm_jobs)

        # These flags reflect the status from the actual execution, not
        # the states of the RunComponents in the database.  (We may have to
        # use them to update said database states.)
        failed = False
        cancelled = False
        terminated_during = ""
        still_running = []

        # self.tasks_in_progress may change during this loop, so we iterate over the keys.
        tasks = self.tasks_in_progress.keys()
        for task in tasks:
            task_dict = self.tasks_in_progress[task]

            # Check on the status of the jobs.
            if isinstance(task, RunStep):
                setup_info = task_accounting_info.get(task_dict["setup"].job_id, None)
                driver_info = task_accounting_info.get(task_dict["driver"].job_id, None)
                bookkeeping_info = task_accounting_info.get(task_dict["bookkeeping"].job_id, None)

                setup_state = setup_info["state"] if setup_info is not None else None
                if setup_state is None or setup_state in self.slurm_sched_class.RUNNING_STATES:
                    # This is still going, so we move on.
                    still_running.extend([task_dict["setup"], task_dict["driver"], task_dict["bookkeeping"]])
                    continue
                elif setup_state in self.slurm_sched_class.CANCELLED_STATES:
                    cancelled = True
                    terminated_during = "setup"
                elif setup_state in self.slurm_sched_class.FAILED_STATES:
                    # Something went wrong, so we get ready to bail.
                    failed = True
                    terminated_during = "setup"

                else:
                    # Having reached here, we know that setup is all clear, so check on the driver.
                    # Note that we don't check on whether it's in FAILED_STATES, because
                    # that will be handled in the bookkeeping stage.
                    driver_state = driver_info["state"] if driver_info is not None else None
                    if driver_state is None or driver_state in self.slurm_sched_class.RUNNING_STATES:
                        still_running.extend([task_dict["driver"], task_dict["bookkeeping"]])
                        continue
                    elif driver_state in self.slurm_sched_class.CANCELLED_STATES:
                        # This was externally cancelled, so we get ready to bail.
                        cancelled = True
                        terminated_during = "driver"

                    else:
                        # Having reached here, we know that the driver ran to completion,
                        # successfully or no.  As such, we remove the wrapped driver if necessary
                        # and fill in the ExecLog.
                        # SCO do not remove for debugging..
                        # if hasattr(task_dict["driver"], "wrapped_driver_path"):
                            # driver_path = task_dict["driver"].wrapped_driver_path
                            # if os.path.exists(driver_path):
                            #    os.remove(task_dict["driver"].wrapped_driver_path)
                        task.refresh_from_db()
                        task_log = ExecLog.objects.get(record=task)  # weirdly, task.log doesn't appear to be set
                        with transaction.atomic():
                            task_log.start_time = driver_info["start_time"]
                            task_log.end_time = driver_info["end_time"]
                            task_log.methodoutput.return_code = driver_info["return_code"]

                            step_execute_info = self.sandbox.step_execute_info[(task.parent_run, task.pipelinestep)]
                            with open(step_execute_info.driver_stdout_path(), "rb") as f:
                                task_log.methodoutput.output_log.save(f.name, File(f))
                            with open(step_execute_info.driver_stderr_path(), "rb") as f:
                                task_log.methodoutput.error_log.save(f.name, File(f))

                            task_log.methodoutput.save()
                            task_log.save()

                        # Check on the bookkeeping script.
                        bookkeeping_state = bookkeeping_info["state"] if bookkeeping_info is not None else None
                        if bookkeeping_state is None or bookkeeping_state in self.slurm_sched_class.RUNNING_STATES:
                            still_running.append(task_dict["bookkeeping"])
                            continue
                        elif bookkeeping_state in self.slurm_sched_class.CANCELLED_STATES:
                            cancelled = True
                            terminated_during = "bookkeeping"
                        elif bookkeeping_state in self.slurm_sched_class.FAILED_STATES:
                            # Something went wrong, so we bail.
                            failed = True
                            terminated_during = "bookkeeping"

            else:
                cable_info = task_accounting_info.get(task_dict["cable"].job_id, None)

                cable_state = cable_info["state"] if cable_info is not None else None
                if cable_state is None or cable_state in self.slurm_sched_class.RUNNING_STATES:
                    # This is still going, so we move on.
                    still_running.append(task_dict["cable"])
                    continue
                elif cable_state in self.slurm_sched_class.CANCELLED_STATES:
                    cancelled = True
                    terminated_during = "cable processing"
                elif cable_state in self.slurm_sched_class.FAILED_STATES:
                    # Something went wrong, so we get ready to bail.
                    failed = True
                    terminated_during = "cable processing"

            # Having reached here, we know we're done with this task.
            if os.path.exists(task_dict["info_path"]):
                os.remove(task_dict["info_path"])
            if failed or cancelled:
                foreman_logger.error(
                    'Run "%s" (pk=%d, Pipeline: %s, User: %s) %s while handling task %s (pk=%d) during %s',
                    self.sandbox.run,
                    self.sandbox.run.pk,
                    self.sandbox.pipeline,
                    self.sandbox.user,
                    "failed" if failed else "cancelled",
                    task,
                    task.pk,
                    terminated_during
                )

                if failed:
                    assert task.has_started()
                    # Mark it as failed.
                    task.finish_failure()
                else:
                    task.cancel()

            self.tasks_in_progress.pop(task)

            # At this point, the task has either run to completion or been
            # terminated either through failure or cancellation.
            # The worker_finished routine will handle it from here.
            self.worker_finished(task)

        # Lastly, check if the priority has changed.
        self.sandbox.run.refresh_from_db()
        priority_changed = self.priority != self.sandbox.run.priority
        self.priority = self.sandbox.run.priority
        if priority_changed:
            foreman_logger.debug(
                'Changing priority of Run "%s" (pk=%d, Pipeline: %s, User: %s) to %d',
                self.sandbox.run,
                self.sandbox.run.pk,
                self.sandbox.pipeline,
                self.sandbox.user,
                self.priority
            )
            self.slurm_sched_class.set_job_priority(still_running, self.priority)

    def start_run(self):
        """
        Receive a request to start a pipeline running.
        This is the entry point for the foreman after having been created
        by the Manager.
        """
        self.sandbox.advance_pipeline()

        # Refresh run_to_start.
        self.sandbox.run.refresh_from_db()

        # If we were able to reuse throughout, then we're totally done.  Otherwise we
        # need to do some bookkeeping.
        if self.sandbox.run.is_successful():
            foreman_logger.info(
                'Run "%s" (Pipeline: %s, User: %s) completely reused successfully',
                self.sandbox.run,
                self.sandbox.run.pipeline,
                self.sandbox.run.user
            )

        elif self.sandbox.run.is_failing() or self.sandbox.run.is_cancelling():
            # The run failed somewhere in preparation.  This hasn't affected any of our maps yet, so we
            # just report it and discard it.
            status_str = "failed" if self.sandbox.run.is_failing() else "cancelled"
            foreman_logger.info(
                'Run "%s" (pk=%d, Pipeline: %s, User: %s) %s before execution',
                self.sandbox.run,
                self.sandbox.run.pk,
                self.sandbox.run.pipeline,
                self.sandbox.run.user,
                status_str
            )
            self.sandbox.run.cancel_components()
            self.sandbox.run.stop(save=True)

        else:
            self.submit_ready_tasks()

        return self.sandbox

    def mop_up(self):
        """
        Mop up the sandbox after cancellation or failure.
        """
        # Mark this sandbox as in the process of shutting down.
        self.shutting_down = True

        # Cancel all parts of the run that aren't currently processing.
        steps_processing = []
        incables_processing = []
        outcables_processing = []
        for task in self.tasks_in_progress:
            if isinstance(task, RunStep):
                steps_processing.append(task)
            elif isinstance(task, RunSIC):
                incables_processing.append(task)
            else:
                outcables_processing.append(task)
        self.sandbox.run.cancel_components(
            except_steps=steps_processing,
            except_incables=incables_processing,
            except_outcables=outcables_processing
        )

    def submit_ready_tasks(self):
        """
        Go through the task queue, submitting all ready tasks to Slurm.
        """
        for task in self.sandbox.hand_tasks_to_fleet():
            if isinstance(task, RunStep):
                slurm_info = self.submit_runstep(task)
            else:
                slurm_info = self.submit_runcable(task)

            self.tasks_in_progress[task] = slurm_info

    def submit_runcable(self, runcable):
        """
        Submit a RunCable to Slurm for processing.

        This will use the cable helper management command defined in settings.

        Return a dictionary containing the SlurmJobHandle for the cable helper,
        as well as the path of the execution info dictionary file used by the step.
        """
        # First, serialize the task execution information.
        cable_info = self.sandbox.cable_execute_info[(runcable.parent_run, runcable.component)]
        # We need to get some information about the cable: the step that it feeds (RunSIC)
        # or that it's fed by (RunOutputCable), and the input/output that it feeds/is fed by.
        # We need this so that we can write the stderr and stdout to the appropriate locations.
        # cable_record = cable_info.cable_record

        # Submit the job.
        cable_execute_dict_fd, cable_execute_dict_path = tempfile.mkstemp()
        with os.fdopen(cable_execute_dict_fd, "wb") as f:
            f.write(json.dumps(cable_info.dict_repr()))

        cable_slurm_handle = self.slurm_sched_class.submit_job(
            settings.KIVE_HOME,
            MANAGE_PY,
            [settings.CABLE_HELPER_COMMAND, cable_execute_dict_path],
            self.sandbox.uid,
            self.sandbox.gid,
            self.sandbox.run.priority,
            cable_info.threads_required,
            cable_info.stdout_path,
            cable_info.stderr_path,
            job_name="run{}_cable{}".format(runcable.parent_run.pk, runcable.pk)
        )

        return {
            "cable": cable_slurm_handle,
            "info_path": cable_execute_dict_path
        }

    def submit_runstep(self, runstep):
        """
        Submit a RunStep to Slurm for processing.

        The RunStep will proceed in three parts:
         - setup
         - driver
         - bookkeeping
        all of which will be submitted to Slurm, with dependencies so that
        each relies on the last.

        Return a dictionary containing SlurmJobHandles for each, as well as
        the path of the execution info dictionary file used by the step.
        """
        # First, serialize the task execution information.
        step_info = self.sandbox.step_execute_info[(runstep.run, runstep.pipelinestep)]

        # Submit a job for the setup.
        step_execute_dict_fd, step_execute_dict_path = tempfile.mkstemp()
        with os.fdopen(step_execute_dict_fd, "wb") as f:
            f.write(json.dumps(step_info.dict_repr()))

        # NOTE: wrapping the setup script is not required, but can be useful for debugging.
        dowrap = False
        if dowrap:
            # write a mini wrapper
            driver_template = """\
#! /usr/bin/env bash
# python -c "import time; print 'start time', time.time()"
cd {}
# pwd
{} {} {}
# python -c "import time; print 'stop time', time.time()"
"""
            wrapped_driver_fd, wrapped_driver_path = tempfile.mkstemp(dir=step_info.step_run_dir,
                                                                      prefix="setty")
            # make the job script executable
            os.fchmod(wrapped_driver_fd, stat.S_IRUSR | stat.S_IWUSR | stat.S_IXUSR | stat.S_IXGRP | stat.S_IXOTH)
            with os.fdopen(wrapped_driver_fd, "wb") as f:
                f.write(driver_template.format(settings.KIVE_HOME,
                                               MANAGE_PY,
                                               settings.STEP_HELPER_COMMAND,
                                               step_execute_dict_path))
            setup_slurm_handle = self.slurm_sched_class.submit_job(
                settings.KIVE_HOME,
                wrapped_driver_path,
                [],
                self.sandbox.uid,
                self.sandbox.gid,
                self.sandbox.run.priority,
                step_info.threads_required,
                step_info.setup_stdout_path(),
                step_info.setup_stderr_path(),
                job_name="r{}s{}_setup".format(runstep.top_level_run.pk,
                                               runstep.get_coordinates())
            )
        else:
            setup_slurm_handle = self.slurm_sched_class.submit_job(
                settings.KIVE_HOME,
                MANAGE_PY,
                [settings.STEP_HELPER_COMMAND, step_execute_dict_path],
                self.sandbox.uid,
                self.sandbox.gid,
                self.sandbox.run.priority,
                step_info.threads_required,
                step_info.setup_stdout_path(),
                step_info.setup_stderr_path(),
                job_name="r{}s{}_setup".format(runstep.top_level_run.pk,
                                               runstep.get_coordinates())
            )

        driver_slurm_handle = self.sandbox.submit_step_execution(step_info,
                                                                 after_okay=[setup_slurm_handle])

        # Last, submit a job for the bookkeeping.
        bookkeeping_slurm_handle = self.slurm_sched_class.submit_job(
            settings.KIVE_HOME,
            MANAGE_PY,
            [settings.STEP_HELPER_COMMAND, "--bookkeeping", step_execute_dict_path],
            self.sandbox.uid,
            self.sandbox.gid,
            self.sandbox.run.priority,
            step_info.threads_required,
            step_info.bookkeeping_stdout_path(),
            step_info.bookkeeping_stderr_path(),
            after_any=[driver_slurm_handle],
            job_name="r{}s{}_bookkeeping".format(runstep.top_level_run.pk,
                                                 runstep.get_coordinates())
        )

        return {
            "setup": setup_slurm_handle,
            "driver": driver_slurm_handle,
            "bookkeeping": bookkeeping_slurm_handle,
            "info_path": step_execute_dict_path
        }

    def worker_finished(self, finished_task):
        """Handle bookkeeping when a worker finishes."""
        foreman_logger.info(
            "Run %s (pk=%d) reports task with PK %d is finished",
            self.sandbox.run,
            self.sandbox.run.pk,
            finished_task.pk
        )

        # Mark this task as having finished.
        task_execute_info = self.sandbox.get_task_info(finished_task)

        # Is anything from the run actively processing?
        tasks_currently_running = len(self.tasks_in_progress) > 0
        # Recall:
        # a RunStep gives you the step coordinates
        # a RunSIC gives you its parent step coordinates
        # a RunOutputCable gives you the parent run coordinates
        # finished_task_coords[idx] is the component coordinate in
        # the subrun idx levels deep (0 means top-level run).
        finished_task_coords = finished_task.get_coordinates()
        if finished_task.is_outcable():
            # Add a dummy entry at the end so that the 0th to 2nd-last coordinates
            # give the sub-run coordinates in all cases.
            finished_task_coords = finished_task_coords + (None,)

        # At position i, this list denotes whether any other tasks from the sub-run
        # i levels deep (0 means top level run) are currently running.
        subrun_tasks_currently_running = [False for _ in finished_task_coords]
        subrun_tasks_currently_running[0] = tasks_currently_running

        # for task_info in self.tasks_in_progress.itervalues():
        for running_task in self.tasks_in_progress:
            running_task_coords = running_task.get_coordinates()
            if running_task.is_outcable():
                running_task_coords = running_task_coords + (None,)

            # If either finished_task_coords and running_task_coords are length 1 (i.e. one
            # directly belongs to the top-level run), this does nothing.
            for coord in range(1, min(len(finished_task_coords), len(running_task_coords))):
                if finished_task_coords[coord] == running_task_coords[coord]:
                    subrun_tasks_currently_running[coord] = True
                else:
                    # Nothing nested deeper can belong to the same sub-run.
                    break

        # If this run has failed (either due to this task or another),
        # we mop up.
        clean_up_now = False
        self.sandbox.run.refresh_from_db()
        stop_subruns_if_possible = False

        finished_task.refresh_from_db()
        if finished_task.is_successful():
            if self.sandbox.run.is_failing() or self.sandbox.run.is_cancelling():
                assert self.shutting_down
                foreman_logger.debug(
                    'Task %s (pk=%d) was successful but run "%s" (pk=%d) (Pipeline: %s, User: %s) %s.',
                    finished_task,
                    finished_task.pk,
                    self.sandbox.run,
                    self.sandbox.run.pk,
                    self.sandbox.pipeline,
                    self.sandbox.user,
                    "failing" if self.sandbox.run.is_failing() else "cancelling"
                )

                # Stop any sub-Runs (or the top-level run) that this was the last
                # running task of.
                stop_subruns_if_possible = True

                if not tasks_currently_running:
                    clean_up_now = True

            else:  # run is still processing successfully
                # Was this task a recovery or novel progress?
                if task_execute_info.is_recovery():
                    foreman_logger.debug(
                        'Recovering task %s (pk=%d) was successful; '
                        'queueing waiting tasks from run "%s" (pk=%d, Pipeline: %s, User: %s).',
                        finished_task,
                        finished_task.pk,
                        self.sandbox.run,
                        self.sandbox.run.pk,
                        self.sandbox.pipeline,
                        self.sandbox.user
                    )

                    execrecordouts = task_execute_info.execrecord.execrecordouts.all()
                    data_newly_available = [execrecordout.dataset
                                            for execrecordout in execrecordouts]
                    # Add anything that was waiting on this recovery to the queue.
                    self.sandbox.enqueue_runnable_tasks(data_newly_available)

                else:
                    foreman_logger.debug(
                        'Task %s (pk=%d) was successful; '
                        'advancing run "%s" (pk=%d, Pipeline: %s, User: %s).',
                        finished_task,
                        finished_task.pk,
                        self.sandbox.run,
                        self.sandbox.run.pk,
                        self.sandbox.pipeline,
                        self.sandbox.user
                    )

                    # Update maps and advance the pipeline.  Note that advance_pipeline
                    # will transition the states of runs and sub-runs appropriately.
                    self.sandbox.update_sandbox(finished_task)
                    self.sandbox.advance_pipeline(task_completed=finished_task)
                    self.sandbox.run.refresh_from_db()
                    if self.sandbox.run.is_successful():
                        clean_up_now = not tasks_currently_running
                        if clean_up_now and self.sandbox.run.is_successful():
                            foreman_logger.info(
                                'Run "%s" (pk=%d, Pipeline: %s, User: %s) finished successfully',
                                self.sandbox.run,
                                self.sandbox.run.pk,
                                self.sandbox.pipeline,
                                self.sandbox.user
                            )
                    elif self.sandbox.run.is_failing() or self.sandbox.run.is_cancelling():
                        # Something just failed in advance_pipeline.
                        foreman_logger.debug(
                            'Run "%s" (pk=%d, Pipeline: %s, User: %s) failed to advance '
                            'after finishing task %s (pk=%d)',
                            self.sandbox.run,
                            self.sandbox.run.pk,
                            self.sandbox.pipeline,
                            self.sandbox.user,
                            finished_task,
                            finished_task.pk
                        )

                        if not self.shutting_down:
                            self.mop_up()  # this sets self.shutting_down.
                        clean_up_now = not tasks_currently_running

        else:
            # The component that just finished failed or was cancelled (e.g. a RunCable fails to
            # copy the input to the sandbox).  Cancellation is handled by stop_run
            # (or assign_task).
            assert finished_task.is_failed() or finished_task.is_cancelled(), "{} != Failed or Cancelled".format(
                finished_task.get_state_name()
            )
            stop_subruns_if_possible = True
            if self.sandbox.run.is_failing() or self.sandbox.run.is_cancelling():
                assert self.shutting_down
                foreman_logger.debug(
                    'Task %s (pk=%d) %s; run "%s" (pk=%d, Pipeline: %s, User: %s) was already %s',
                    finished_task,
                    finished_task.pk,
                    finished_task.get_state_name(),
                    self.sandbox.run,
                    self.sandbox.run.pk,
                    self.sandbox.pipeline,
                    self.sandbox.user,
                    "failing" if self.sandbox.run.is_failing() else "cancelling"
                )

            else:
                assert self.sandbox.run.is_running(), "{} != Running".format(self.sandbox.run.get_state_name())
                foreman_logger.info(
                    'Task %s (pk=%d) of run "%s" (pk=%d, Pipeline: %s, User: %s) failed; '
                    'marking run as failing',
                    finished_task,
                    finished_task.pk,
                    self.sandbox.run,
                    self.sandbox.run.pk,
                    self.sandbox.pipeline,
                    self.sandbox.user
                )

                # Go through and mark all ancestor runs of finished_task as failing.
                self.sandbox.run.mark_failure(save=True)
                curr_ancestor_run = self.sandbox.run
                # This does nothing if finished_task_coords is of length 1; i.e. if it's a component belonging
                # to the top-level run.
                for coord in finished_task_coords[:-1]:
                    curr_ancestor_run = curr_ancestor_run.runsteps.get(pipelinestep__step_num=coord).child_run
                    if curr_ancestor_run.is_running():  # skip over this if it's cancelling or failing already
                        curr_ancestor_run.mark_failure(save=True)

                self.mop_up()  # this cancels the recovering record as well

            # Now check whether we can do our final clean up.
            if not tasks_currently_running:
                clean_up_now = True

        if stop_subruns_if_possible:

            curr_run = finished_task.parent_run
            for idx in range(len(finished_task_coords)-1, -1, -1):
                # finished_task_coords[idx] is the component coordinate in
                # the subrun idx levels deep (0 means top-level run).
                # curr_run is this subrun.
                curr_run.refresh_from_db()
                if not subrun_tasks_currently_running[idx]:
                    if not curr_run.has_ended():
                        curr_run.stop(save=True)
                    else:
                        curr_run.finish_recovery(save=True)
                else:
                    # By definition everything above this point has stuff
                    # still running.
                    break
                if idx > 0:
                    curr_run = curr_run.parent_runstep.parent_run

        if not clean_up_now:
            # The Run is still going and there may be more stuff to do.
            self.submit_ready_tasks()

        else:
            self.sandbox.run.refresh_from_db()
            mgr_logger.info(
                'Cleaning up %s run "%s" (pk=%d, Pipeline: %s, User: %s)',
                self.sandbox.run.get_state_name(),
                self.sandbox.run,
                self.sandbox.run.pk,
                self.sandbox.pipeline,
                self.sandbox.user
            )

            # Having reached here, this run should have been properly stopped in the
            # "if stop_subruns_if_possible" block.
            assert self.sandbox.run.is_complete(), \
                self.sandbox.run.get_state_name() + " is not one of the complete states"

    def stop_run(self):
        """
        Stop this Foreman's run.
        """
        mgr_logger.debug("Stopping run (pk=%d) on behalf of user %s",
                         self.sandbox.run.pk,
                         self.sandbox.run.stopped_by)

        if not self.sandbox.run.has_started():
            self.sandbox.run.start(save=True)

        if self.sandbox.run.is_complete():
            # This run already completed, so we ignore this call.
            mgr_logger.warn("Run (pk=%d) is already complete; ignoring stop request.", self.run.pk)
            return

        else:
            self.cancel_all_slurm_jobs()
            self.tasks_in_progress.clear()
            # Mark all RunComponents as cancelled, and finalize the
            # details.
            self.mop_up()

        if self.sandbox.run.is_running():
            # No tasks are running now so there is nothing that could screw up the Run state
            # between the previous line and this line.
            self.sandbox.run.cancel(save=True)
        self.sandbox.run.stop(save=True)

        foreman_logger.debug("Run (pk={}) stopped by user {}".format(self.run.pk, self.run.stopped_by))

    def cancel_all_slurm_jobs(self):
        """
        Cancel all Slurm jobs relating to this Foreman.
        """
        for task, task_dict in self.tasks_in_progress.iteritems():
            if isinstance(task, RunStep):
                for job in ("setup", "driver", "bookkeeping"):
                    self.slurm_sched_class.job_cancel(task_dict[job])
            else:
                self.slurm_sched_class.job_cancel(task_dict["cable"])

            if os.path.exists(task_dict["info_path"]):
                os.remove(task_dict["info_path"])<|MERGE_RESOLUTION|>--- conflicted
+++ resolved
@@ -20,13 +20,8 @@
 from django.core.files import File
 from django.db import transaction
 
-<<<<<<< HEAD
 from archive.models import Dataset, Run, RunStep, RunSIC, MethodOutput, ExecLog
-=======
-import archive.models
 import file_access_utils
-from archive.models import Dataset, Run, ExceedsSystemCapabilities, MethodOutput
->>>>>>> f3973c0c
 from sandbox.execute import Sandbox, sandbox_glob
 import fleet.slurmlib
 
@@ -45,14 +40,9 @@
     The manager is responsible for handling new Run requests and
     creating Foreman objects to execute each one.
     """
-<<<<<<< HEAD
     def __init__(self, quit_idle=False, history=0,
                  slurm_sched_class=fleet.slurmlib.SlurmScheduler):
-=======
-
-    def __init__(self, interface, quit_idle=False, history=0):
         self.shutdown_exception = None
->>>>>>> f3973c0c
         self.quit_idle = quit_idle
 
         # This keeps track of runs and the order in which they were most recently
@@ -143,11 +133,7 @@
         num_tasks = len(self.idle_job_queue)
         num_done = 0
         while (time.time() < time_limit) and num_done < num_tasks:
-<<<<<<< HEAD
             mgr_logger.info("Running an idle task....")
-=======
-            mgr_logger.debug("Running an idle task..")
->>>>>>> f3973c0c
             jobtodo = self.idle_job_queue[0]
             jobtodo.send(time_limit)
             self.idle_job_queue.rotate(1)
@@ -306,13 +292,8 @@
             # Some jobs in the queue have been started:
             # if we have time, do some idle tasks until poll_until and
             # then check and see if anything has finished.
-<<<<<<< HEAD
             if settings.DO_IDLE_TASKS and time.time() < poll_until:
                 self._do_idle_tasks(poll_until)
-=======
-            if settings.DO_IDLE_TASKS and time.time() < time_to_poll:
-                self._do_idle_tasks(time_to_poll)
->>>>>>> f3973c0c
 
             if self.quit_idle and not self.runs_in_progress:
                 mgr_logger.info('Fleet is idle, quitting.')
@@ -329,14 +310,10 @@
             mgr_logger.info("Manager shutting down.")
         except Exception as ex:
             mgr_logger.error("Manager failed.", exc_info=True)
-<<<<<<< HEAD
 
         for foreman in self.runs_in_progress.itervalues():
             foreman.cancel_all_slurm_jobs()
-=======
             self.shutdown_exception = ex
-        self.interface.shut_down_fleet()
->>>>>>> f3973c0c
 
     @classmethod
     def execute_pipeline(cls,
