--- conflicted
+++ resolved
@@ -319,14 +319,11 @@
             mgr_logger.info("Manager shutting down.")
         except Exception as ex:
             mgr_logger.error("Manager failed.", exc_info=True)
+            self.shutdown_exception = ex
 
         for foreman in self.runs_in_progress.itervalues():
             foreman.cancel_all_slurm_jobs()
-<<<<<<< HEAD
         self.slurm_sched_class.shutdown()
-=======
-            self.shutdown_exception = ex
->>>>>>> 1bcb2b84
 
     @classmethod
     def execute_pipeline(cls,
@@ -337,11 +334,7 @@
                          groups_allowed=None,
                          name=None,
                          description=None,
-<<<<<<< HEAD
                          slurm_sched_class=fleet.slurmlib.DummySlurmScheduler):
-=======
-                         slurm_sched_class=fleet.slurmlib.SlurmScheduler):
->>>>>>> 1bcb2b84
         """
         Execute the specified top-level Pipeline with the given inputs.
 
@@ -369,16 +362,8 @@
 
         # The run is already in the queue, so we can just start the manager and let it exit
         # when it finishes.
-<<<<<<< HEAD
         manager = cls(quit_idle=True, history=1,
                       slurm_sched_class=slurm_sched_class)
-=======
-        manager = cls(
-            quit_idle=True,
-            history=1,
-            slurm_sched_class=slurm_sched_class
-        )
->>>>>>> 1bcb2b84
         manager.main_procedure()
         return manager
 
