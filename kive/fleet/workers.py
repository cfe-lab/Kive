"""
Defines the manager and the "workers" that manage and carry out the execution of Pipelines.
"""

from collections import deque
import logging
import time
import datetime
import itertools
import os
import glob
import shutil
<<<<<<< HEAD
import json
import inspect
import tempfile
=======
import Queue
import socket
import inspect
>>>>>>> e79175f7

from django.conf import settings
from django.utils import timezone
from django.core.files import File
from django.db import transaction

<<<<<<< HEAD
from archive.models import Dataset, Run, RunStep, RunSIC
=======
import archive.models
from archive.models import Dataset, Run, ExceedsSystemCapabilities, MethodOutput
>>>>>>> e79175f7
from sandbox.execute import Sandbox, sandbox_glob
from fleet.slurmlib import SlurmScheduler

mgr_logger = logging.getLogger("fleet.Manager")
foreman_logger = logging.getLogger("fleet.Foreman")
worker_logger = logging.getLogger("fleet.Worker")


class Manager(object):
    """
    Coordinates the execution of pipelines.

    The manager is responsible for handling new Run requests and
    creating Foreman objects to execute each one.
    """
    def __init__(self, quit_idle=False, history=0):
        self.quit_idle = quit_idle

        # This keeps track of runs and the order in which they were most recently
        # serviced.
        self.runs = deque()
        # This maps run -|-> foreman
        self.runs_in_progress = {}

        # A queue of recently-completed runs, to a maximum specified by history.
        self.history_queue = deque(maxlen=history)

        # A queue of functions to call during idle time.
        self.idle_job_queue = deque()
<<<<<<< HEAD
=======

    def _startup(self):
        """
        Set up/register the workers and prepare to run.
>>>>>>> e79175f7

    def monitor_queue(self, time_to_stop):
        """
        Monitor the queue for completed tasks.

        When a task is finished, it's handed off to the appropriate Foreman for handling.
        """
<<<<<<< HEAD
        while True:  # this will execute at least one time to help with starvation
            try:
                run = self.runs.popleft()
            except IndexError:
                # There are no active runs.
=======
        Receive a request to start a pipeline running.
        """
        new_sdbx = Sandbox(run=run_to_start)
        new_sdbx.advance_pipeline()

        # Refresh run_to_start.
        run_to_start.refresh_from_db()

        # If we were able to reuse throughout, then we're totally done.  Otherwise we
        # need to do some bookkeeping.
        finished_already = False
        if run_to_start.is_successful():
            mgr_logger.info('Run "%s" (Pipeline: %s, User: %s) completely reused successfully',
                            run_to_start, run_to_start.pipeline, run_to_start.user)
            finished_already = True

        elif run_to_start.is_failing() or run_to_start.is_cancelling():
            # The run failed somewhere in preparation.  This hasn't affected any of our maps yet, so we
            # just report it and discard it.
            status_str = "failed" if run_to_start.is_failing() else "cancelled"
            mgr_logger.info('Run "%s" (pk=%d, Pipeline: %s, User: %s) %s before execution',
                            run_to_start, run_to_start.pk, run_to_start.pipeline, run_to_start.user,
                            status_str)
            run_to_start.cancel_components()
            run_to_start.stop(save=True)
            finished_already = True

        else:
            self.active_sandboxes[run_to_start] = new_sdbx
            for task in new_sdbx.hand_tasks_to_fleet():
                self.task_queue.append((new_sdbx, task))

        if finished_already:
            if self.history_queue.maxlen > 0:
                self.history_queue.append(new_sdbx)

        return new_sdbx

    def mop_up_terminated_sandbox(self, sandbox):
        """
        Remove this sandbox's tasks from the queue after failure or cancellation.
        """
        # Mark this sandbox as in the process of shutting down.
        self.sandboxes_shutting_down.add(sandbox)
        new_task_queue = []
        # Cancel all tasks that are still on the queue (and thus not actually running yet).
        for task_sdbx, task in self.task_queue:
            if task_sdbx != sandbox:
                new_task_queue.append((task_sdbx, task))
            else:
                if isinstance(task, archive.models.RunStep):
                    for rsic in task.RSICs.filter(
                            _runcomponentstate__pk__in=[runcomponentstates.PENDING_PK,
                                                        runcomponentstates.RUNNING_PK]
                    ):
                        rsic.cancel(save=True)  # this saves rsic
                task.cancel(save=True)  # this saves task

        # Cancel all parts of the run that aren't currently processing.
        steps_processing = []
        incables_processing = []
        outcables_processing = []
        for foreman in self.tasks_in_progress:
            task = self.tasks_in_progress[foreman]["task"]
            if task.top_level_run == sandbox.run:
                if isinstance(task, archive.models.RunStep):
                    steps_processing.append(task)
                elif isinstance(task, archive.models.RunSIC):
                    incables_processing.append(task)
                else:
                    outcables_processing.append(task)
        sandbox.run.cancel_components(except_steps=steps_processing, except_incables=incables_processing,
                                      except_outcables=outcables_processing)

        # Update the queue.
        self.task_queue = new_task_queue

    def remove_sandbox_from_queues(self, sandbox):
        """
        Clear the sandbox out of the queues when it's completely finished running.
        """
        self.active_sandboxes.pop(sandbox.run)
        # If this was already in the process of shutting down, remove the annotation.
        self.sandboxes_shutting_down.discard(sandbox)
        if self.history_queue.maxlen > 0:
            self.history_queue.append(sandbox)

    def _add_idletask(self, newidletask):
        """Add a task for the manager to perform during her idle time.
        The newidletask must be a generator that accepts a single argument of
        type comparable to time.time() when it calls (yield) .
        The argument provides the time limit after which a task must interrupt its task
        and wait for the next allotted time.

        For example, the structure of an idle task would typically be:

        def my_idle_task(some_useful_args):
           init_my_stuff()
           while True:
              time_to_stop = (yield)
              if (time.time() < time_to_stop) and something_todo():
                 do a small amount of work
        """
        if inspect.isgenerator(newidletask):
            # we prime the generator so that it advances to the first time that
            # it encounters a 'time_to_stop = (yield)' statement.
            newidletask.next()
            self.idle_job_queue.append(newidletask)
        else:
            raise RuntimeError("add_idletask: Expecting a generator as a task")

    def _do_idle_tasks(self, time_limit):
        """Perform the registered idle tasks once each, or until time runs out.
        Idle tasks are called in a round-robin fashion.
        """
        num_tasks = len(self.idle_job_queue)
        num_done = 0
        while (time.time() < time_limit) and num_done < num_tasks:
            mgr_logger.info("Running an idle task..")
            jobtodo = self.idle_job_queue[0]
            jobtodo.send(time_limit)
            self.idle_job_queue.rotate(1)
            num_done += 1

    def assign_task(self, sandbox, task):
        """
        Assign a task to a worker.
        """
        task_info = sandbox.get_task_info(task)

        # First, we find a host that is capable of taking on the task.
        candidate_hosts = self.roster.keys()

        # If we have no hosts that are capable of handling this many threads,
        # we blow up.
        if task_info.threads_required > self.max_host_cpus:
            mgr_logger.info(
                "Task %s requested %d threads but there are only %d workers.  Terminating parent run (%s).",
                task,
                task_info.threads_required,
                self.max_host_cpus,
                task.top_level_run
            )
            task.top_level_run.not_enough_CPUs.create(threads_requested=task_info.threads_required,
                                                      max_available=self.max_host_cpus)
            self.mop_up_terminated_sandbox(sandbox)
            task.refresh_from_db()
            assert task.is_cancelled()  # this should happen in mop_up_terminated_sandbox
            sandbox.run.cancel(save=True)  # transition: Running->Cancelling

            # If there is nothing currently running from this Run, we can end it.
            end_now = True
            for task_info in self.tasks_in_progress.itervalues():
                if task_info['task'].top_level_run == sandbox.run:
                    end_now = False
                    break

            if end_now:
                # This stops the run and makes the transition: Cancelling->Cancelled
                sandbox.run.stop(save=True)
                self.remove_sandbox_from_queues(sandbox)

            return

        while True:
            for host in candidate_hosts:
                workers_available = [x for x in self.roster[host] if self.is_worker_ready(x)]
                # If there are enough workers available to start the task, then have at it.
                if len(workers_available) >= task_info.threads_required:
                    # We're going to assign the task to workers on this host.
                    team = [workers_available[i] for i in range(task_info.threads_required)]
                    mgr_logger.debug("Assigning task {} to worker(s) {}".format(task, team))

                    # Send the job to the "lord":
                    self.interface.send_task_to_worker(task_info, team[0])
                    vassals = team[1:len(team)]
                    self.tasks_in_progress[team[0]] = {
                        "task": task,
                        "vassals": vassals
                    }
                    self.worker_status[team[0]] = Worker.LORD
                    # Denote the other workers as "vassals".
                    for worker_rank in vassals:
                        self.worker_status[worker_rank] = Worker.VASSAL
                    return

            # Having reached this point, we know that no host was capable of taking on the task.
            # We block and wait for a worker to become ready, so we can try again.
            mgr_logger.debug("Looking for a host that has become ready....")
            if not self.interface.probe_for_finished_worker():
                raise NoWorkersAvailable("No hosts ready to handle task {}".format(task))
            # Having reached here, we know something finished.
            lord_rank, result_pk = self.interface.receive_finished()

            # Note the task that just finished, and release its workers.
            # If this fails it will throw an exception.
            self.worker_finished(lord_rank, result_pk)

            source_host = self.hostnames[lord_rank]
            candidate_hosts = [source_host]

            # The task that returned may have belonged to the same sandbox, and
            # failed.  If so, we should cancel this task.
            if sandbox.run not in self.active_sandboxes or sandbox in self.sandboxes_shutting_down:
                mgr_logger.debug(
                    "Abandoning task %s (pk=%d) because its run has been terminated.",
                    task,
                    task.pk
                )
>>>>>>> e79175f7
                return

            foreman = self.runs_in_progress[run]
            foreman.monitor_queue()
            run.refresh_from_db()
            if run.is_complete():
                # All done, so remove it from our map.
                self.runs_in_progress.pop(run)
                if self.history_queue.maxlen > 0:
                    self.history_queue.append(run)
            else:
                # Add it back to the end of the queue.
                self.runs.append(run)

            if time.time() > time_to_stop:
                break

    def _add_idletask(self, newidletask):
        """Add a task for the manager to perform during her idle time.
        The newidletask must be a function that accepts a single argument of
        type comparable to time.time() and returns nothing.
        The argument provides the time limit after which a task must return from its
        task.

        For example, the structure of an idle task would typically be of the form:

        def my_idle_task(time_to_stop):
           something_todo = True
           while (time.time() < time_to_stop and something_todo:
              do a small amount of work
              something_todo = checkwork()
        """
        try:
            argspecs = inspect.getargspec(newidletask)
        except TypeError:
            raise RuntimeError("add_idletask: Expecting a function as a task")
        func_isok = (len(argspecs.args) == 1 and argspecs.varargs is None
                     and argspecs.keywords is None
                     and argspecs.defaults is None)
        if func_isok:
            self.idle_job_queue.append(newidletask)
        else:
            print "argspecs", argspecs
            raise RuntimeError("add_idletask: idle task function must have exactly one argument")

    def _do_idle_tasks(self, time_limit):
        """Perform registered idle tasks once each, or until time runs out.
        Idle tasks are called in a round-robin fashion.
        """
        num_tasks = len(self.idle_job_queue)
        num_done = 0
        while (time.time() < time_limit) and num_done < num_tasks:
            mgr_logger.debug("Running an idle task..")
            job_to_do = self.idle_job_queue[0]
            job_to_do(time_limit)
            self.idle_job_queue.rotate(1)
            num_done += 1

    def find_new_runs(self, time_to_stop):
        """
        Look for and begin processing new runs.
        """
        # Look for new jobs to run.  We will also
        # build in a delay here so we don't clog up the database.
        mgr_logger.debug("Looking for new runs....")
        pending_runs = Run.find_unstarted().order_by("time_queued").filter(parent_runstep__isnull=True)
        mgr_logger.debug("Pending runs: {}".format(pending_runs))

        for run_to_process in pending_runs:
            foreman = Foreman(run_to_process)
            self.runs_in_progress[run_to_process] = foreman
            foreman.start_run()

            mgr_logger.info("Started run id %d, pipeline %s, user %s",
                            run_to_process.pk,
                            run_to_process.pipeline,
                            run_to_process.user)
            mgr_logger.debug("Active runs: {}".format(self.runs_in_progress.keys()))

            if time.time() > time_to_stop:
                # We stop, to avoid possible starvation if new tasks are continually added.
                return

    def find_stopped_runs(self):
        """
        Look for currently running Runs that have been stopped by a user.
        """
        mgr_logger.debug("Looking for stopped runs....")
        just_stopped_runs = Run.objects.filter(end_time__isnull=True, stopped_by__isnull=False)

        for run_to_stop in just_stopped_runs:
            self.runs_in_progress[run_to_stop].stop_run()  # Foreman handles the stopping

    @staticmethod
    def purge_sandboxes():
        # Next, look for finished jobs to clean up.
        mgr_logger.debug("Checking for old sandboxes to clean up....")

        purge_interval = datetime.timedelta(days=settings.SANDBOX_PURGE_DAYS,
                                            hours=settings.SANDBOX_PURGE_HOURS,
                                            minutes=settings.SANDBOX_PURGE_MINUTES)
        keep_recent = settings.SANDBOX_KEEP_RECENT

        purge_candidates = Run.objects.filter(
            end_time__isnull=False,
            end_time__lte=timezone.now()-purge_interval,
            purged=False
        )

        # Retain the most recent ones for each PipelineFamily.
        pfs_represented = purge_candidates.values_list("pipeline__family")

        ready_to_purge = []
        for pf in set(pfs_represented):
            # Look for the oldest ones.
            curr_candidates = purge_candidates.filter(pipeline__family=pf).order_by("end_time")
            num_remaining = curr_candidates.count()

            ready_to_purge = itertools.chain(
                ready_to_purge,
                curr_candidates[:max(num_remaining - keep_recent, 0)]
            )

        for rtp in ready_to_purge:
            mgr_logger.debug("Removing sandbox at %r.", rtp.sandbox_path)
            try:
                rtp.collect_garbage()
            except:
                mgr_logger.error('Failed to purge sandbox at %r.',
                                 rtp.sandbox_path,
                                 exc_info=True)
                rtp.purged = True  # Don't try to purge it again.
                rtp.save()

        # Next, look through the sandbox directory and see if there are any orphaned sandboxes
        # to remove.
        mgr_logger.debug("Checking for orphaned sandbox directories to clean up....")

        sdbx_path = os.path.join(settings.MEDIA_ROOT, settings.SANDBOX_PATH)
        for putative_sdbx in glob.glob(os.path.join(sdbx_path, sandbox_glob)):

            # Remove this sandbox if there is no Run that is on record as having used it.
            matching_rtps = Run.objects.filter(
                sandbox_path__startswith=putative_sdbx,
            )
            if not matching_rtps.exists():
                try:
                    path_to_rm = os.path.join(sdbx_path, putative_sdbx)
                    shutil.rmtree(path_to_rm)
                except OSError as e:
                    mgr_logger.warning(e)

    def main_loop(self):
        """
        Poll the database for new jobs, and handle running of sandboxes.
        """
<<<<<<< HEAD
        ext_check_interval = datetime.timedelta(days=settings.EXTERNAL_FILE_CHECK_DAYS,
                                                hours=settings.EXTERNAL_FILE_CHECK_HOURS,
                                                minutes=settings.EXTERNAL_FILE_CHECK_MINUTES)
        if ext_check_interval > datetime.timedelta():
            self._add_idletask(lambda t: Dataset.idle_externalcheck(t))

=======

        # add any idle tasks that should be performed in the mainloop here
        # --
        # check for consistency of external files:
        # self._add_idletask(lambda t: Dataset.idle_externalcheck(t))
        # --
        # purge old files from Dataset:
        self._add_idletask(Dataset.idle_dataset_purge())
        # make Dataset sub-directories for next month
        self._add_idletask(Dataset.idle_create_next_month_upload_dir())
        # purge old log files
        self._add_idletask(MethodOutput.idle_logfile_purge())
>>>>>>> e79175f7
        time_to_purge = None
        while True:
            self.find_stopped_runs()

<<<<<<< HEAD
            poll_until = time.time() + settings.FLEET_POLLING_INTERVAL
            self.find_new_runs(poll_until)
            self.monitor_queue(poll_until)
=======
            time_to_poll = time.time() + settings.FLEET_POLLING_INTERVAL
            if not self.assign_tasks(time_to_poll):
                return

            # Some jobs in the queue have been started:
            # if we have time, do some idle tasks until time_to_poll and
            # then check and see if anything has finished.
            if time.time() < time_to_poll:
                self._do_idle_tasks(time_to_poll)

            if not self.wait_for_polling(time_to_poll):
                return
>>>>>>> e79175f7

            if time_to_purge is None or poll_until > time_to_purge:
                self.purge_sandboxes()
                Dataset.purge()
                time_to_purge = poll_until + settings.FLEET_PURGING_INTERVAL

            # Some jobs in the queue have been started:
            # if we have time, do some idle tasks until poll_until and
            # then check and see if anything has finished.
            if time.time() < poll_until:
                self._do_idle_tasks(poll_until)

            if self.quit_idle and not self.runs_in_progress:
                mgr_logger.info('Fleet is idle, quitting.')
                return

            try:
                time.sleep(settings.SLEEP_SECONDS)
            except KeyboardInterrupt:
                return

    def main_procedure(self):
        try:
            self.main_loop()
            mgr_logger.info("Manager shutting down.")
        except:
            mgr_logger.error("Manager failed.", exc_info=True)

        for foreman in self.runs_in_progress.itervalues():
            foreman.cancel_all_slurm_jobs()

    @classmethod
    def execute_pipeline(cls,
                         user,
                         pipeline,
                         inputs,
                         users_allowed=None,
                         groups_allowed=None,
                         name=None,
                         description=None):
        """
        Execute the specified top-level Pipeline with the given inputs.

        This will create a run and start a fleet to run it.  This is only used for testing,
        and so a precondition is that sys.argv[1] is the management script used to invoke
        the tests.
        """
        name = name or ""
        description = description or ""
        run = pipeline.pipeline_instances.create(user=user, name=name, description=description)
        users_allowed = users_allowed or []
        groups_allowed = groups_allowed or []
        run.users_allowed.add(*users_allowed)
        run.groups_allowed.add(*groups_allowed)

        for idx, curr_input in enumerate(inputs, start=1):
            run.inputs.create(dataset=curr_input, index=idx)

        # Confirm that the inputs are OK.
        pipeline.check_inputs(inputs)

        # The run is already in the queue, so we can just start the manager and let it exit
        # when it finishes.
        manager = cls(quit_idle=True, history=1)
        manager.main_procedure()
        return manager

    def get_last_run(self):
        """
        Retrieve the last completed run from the history.

        If no history is retained, return None.
        """
        if self.history_queue.maxlen == 0 or len(self.history_queue) == 0:
            return None

        last_completed_run = self.history_queue.pop()
        return last_completed_run


class Foreman(object):
    """
    Coordinates the execution of a Run in a Sandbox.
    """
    def __init__(self, run):
        # tasks_in_progress tracks the Slurm IDs of currently running tasks:
        # If the task is a RunStep:
        # task -|--> {
        #     "setup": [setup handle],
        #     "driver": [driver handle],
        #     "bookkeeping": [bookkeeping handle],
        #     "info_path": [path of file specifying the details needed for execution]
        # }
        # If the task is a RunCable:
        # task -|--> {
        #     "cable": [cable handle],
        #     "info_path": [path of file specifying details of execution]
        # }
        self.tasks_in_progress = {}
        self.sandbox = Sandbox(run=run)
        # A flag to indicate that this Foreman is in the process of terminating its Run and Sandbox.
        self.shutting_down = False
        self.scheduler = SlurmScheduler()
        self.priority = run.priority

    def monitor_queue(self):
        """
        Look to see if any of this Run's tasks are done.
        """
        # For each task, get all relevant Slurm IDs.
        our_slurm_jobs = []
        for task_dict in self.tasks_in_progress.itervalues():
            if "cable" in task_dict:
                our_slurm_jobs.append(task_dict["cable"])
            else:
                our_slurm_jobs.append(task_dict["setup"])
                our_slurm_jobs.append(task_dict["driver"])
                our_slurm_jobs.append(task_dict["bookkeepping"])
        task_accounting_info = self.scheduler.get_accounting_info(our_slurm_jobs)

        # These flags reflect the status from the actual execution, not
        # the states of the RunComponents in the database.  (We may have to
        # use them to update said database states.)
        failed = False
        cancelled = False
        terminated_during = ""
        still_running = []
        for task, task_dict in self.tasks_in_progress.iteritems():
            # Check on the status of the jobs.
            if isinstance(task, RunStep):
                setup_acct_info = task_accounting_info[task_dict["setup"].job_id]
                driver_acct_info = task_accounting_info[task_dict["driver"].job_id]
                bookkeeping_acct_info = task_accounting_info[task_dict["bookkeeping"].job_id]

                setup_state = setup_acct_info["state"]
                if setup_state in SlurmScheduler.RUNNING_STATES:
                    # This is still going, so we move on.
                    still_running.extend([task_dict["setup"], task_dict["driver"], task_dict["bookkeeping"]])
                    continue
                elif setup_state in SlurmScheduler.CANCELLED_STATES:
                    cancelled = True
                    terminated_during = "setup"
                elif setup_state in SlurmScheduler.FAILED_STATES:
                    # Something went wrong, so we get ready to bail.
                    failed = True
                    terminated_during = "setup"

                else:
                    # Having reached here, we know that setup is all clear, so check on the driver.
                    # Note that we don't check on whether it's in FAILED_STATES, because
                    # that will be handled in the bookkeeping stage.
                    driver_state = driver_acct_info["state"]
                    if driver_state in SlurmScheduler.RUNNING_STATES:
                        still_running.extend([task_dict["driver"], task_dict["bookkeeping"]])
                        continue
                    elif driver_state in SlurmScheduler.CANCELLED_STATES:
                        # This was externally cancelled, so we get ready to bail.
                        cancelled = True

                    else:
                        # Having reached here, we know that the driver ran to completion,
                        # successfully or no.  As such, we fill in the ExecLog.
                        task.refresh_from_db()
                        with transaction.atomic():
                            task.log.start_time = task_dict["driver"].start_time
                            task.log.end_time = task_dict["driver"].end_time
                            task.log.methodoutput.return_code = driver_acct_info["return_code"]

                            step_execute_info = self.sandbox.step_execute_info[(task.parent_run, task.pipelinestep)]
                            with open(step_execute_info.driver_stdout_path(), "rb") as f:
                                task.log.methodoutput.output_log.save(f.name, File(f))
                            with open(step_execute_info.driver_stderr_path(), "rb") as f:
                                task.log.methodoutput.error_log.save(f.name, File(f))

                            task.log.methodoutput.save()
                            task.log.save()

                        # Check on the bookkeeping script.
                        bookkeeping_state = bookkeeping_acct_info["state"]
                        if bookkeeping_state in SlurmScheduler.RUNNING_STATES:
                            still_running.append(task_dict["bookkeeping"])
                            continue
                        elif bookkeeping_state in SlurmScheduler.CANCELLED_STATES:
                            cancelled = True
                            terminated_during = "bookkeeping"
                        elif bookkeeping_state in SlurmScheduler.FAILED_STATES:
                            # Something went wrong, so we bail.
                            failed = True
                            terminated_during = "bookkeeping"
            else:
                cable_acct_info = task_accounting_info[task_dict["cable"].job_id]

                cable_state = cable_acct_info["state"]
                if cable_state in SlurmScheduler.RUNNING_STATES:
                    # This is still going, so we move on.
                    still_running.append(task_dict["cable"])
                    continue
                elif cable_state in SlurmScheduler.CANCELLED_STATES:
                    cancelled = True
                elif cable_state in SlurmScheduler.FAILED_STATES:
                    # Something went wrong, so we get ready to bail.
                    failed = True

            # Having reached here, we know we're done with this task.
            os.remove(task_dict["info_path"])
            if failed or cancelled:
                foreman_logger.error(
                    'Run "%s" (pk=%d, Pipeline: %s, User: %s) %s during %s '
                    'while handling task %s (pk=%d)',
                    self.sandbox.run,
                    self.sandbox.run.pk,
                    self.sandbox.pipeline,
                    self.sandbox.user,
                    "failed" if failed else "cancelled",
                    terminated_during,
                    task,
                    task.pk
                )

                if failed:
                    assert task.has_started()
                    # Mark it as failed.
                    task.finish_failure()
                else:
                    task.cancel()

            # At this point, the task has either run to completion or been
            # terminated either through failure or cancellation.
            # The worker_finished routine will handle it from here.
            self.worker_finished(task)

        # Lastly, check if the priority has changed.
        self.sandbox.run.refresh_from_db()
        priority_changed = self.priority != self.sandbox.run.priority
        self.priority = self.sandbox.run.priority
        if priority_changed:
            foreman_logger.debug(
                'Changing priority of Run "%s" (pk=%d, Pipeline: %s, User: %s) to %d',
                self.sandbox.run,
                self.sandbox.run.pk,
                self.sandbox.pipeline,
                self.sandbox.user,
                self.priority
            )
            SlurmScheduler.set_job_priority(still_running, self.priority)

    def start_run(self):
        """
        Receive a request to start a pipeline running.
        """
        self.sandbox.advance_pipeline()

        # Refresh run_to_start.
        self.sandbox.run.refresh_from_db()

        # If we were able to reuse throughout, then we're totally done.  Otherwise we
        # need to do some bookkeeping.
        if self.sandbox.run.is_successful():
            foreman_logger.info(
                'Run "%s" (Pipeline: %s, User: %s) completely reused successfully',
                self.sandbox.run,
                self.sandbox.run.pipeline,
                self.sandbox.run.user
            )

        elif self.sandbox.run.is_failing() or self.sandbox.run.is_cancelling():
            # The run failed somewhere in preparation.  This hasn't affected any of our maps yet, so we
            # just report it and discard it.
            status_str = "failed" if self.sandbox.run.is_failing() else "cancelled"
            foreman_logger.info(
                'Run "%s" (pk=%d, Pipeline: %s, User: %s) %s before execution',
                self.sandbox.run,
                self.sandbox.run.pk,
                self.sandbox.run.pipeline,
                self.sandbox.run.user,
                status_str
            )
            self.sandbox.run.cancel_components()
            self.sandbox.run.stop(save=True)

        else:
            self.submit_ready_tasks()

        return self.sandbox

    def mop_up(self):
        """
        Mop up the sandbox after cancellation or failure.
        """
        # Mark this sandbox as in the process of shutting down.
        self.shutting_down = True

        # Cancel all parts of the run that aren't currently processing.
        steps_processing = []
        incables_processing = []
        outcables_processing = []
        for task in self.tasks_in_progress:
            if isinstance(task, RunStep):
                steps_processing.append(task)
            elif isinstance(task, RunSIC):
                incables_processing.append(task)
            else:
                outcables_processing.append(task)
        self.sandbox.run.cancel_components(
            except_steps=steps_processing,
            except_incables=incables_processing,
            except_outcables=outcables_processing
        )

    def submit_ready_tasks(self):
        """
        Go through the task queue, submitting all ready tasks to Slurm.
        """
        for task in self.sandbox.hand_tasks_to_fleet():
            if isinstance(task, RunStep):
                slurm_info = self.submit_runstep(task)
            else:
                slurm_info = self.submit_runcable(task)

            self.tasks_in_progress[task] = slurm_info

    def submit_runcable(self, runcable):
        """
        Submit a RunCable to Slurm for processing.

        This will use the cable helper management command defined in settings.

        Return a dictionary containing the SlurmJobHandle for the cable helper,
        as well as the path of the execution info dictionary file used by the step.
        """
        # First, serialize the task execution information.
        cable_info = self.sandbox.cable_execute_info[(runcable.parent_run, runcable.component)]
        # We need to get some information about the cable: the step that it feeds (RunSIC)
        # or that it's fed by (RunOutputCable), and the input/output that it feeds/is fed by.
        # We need this so that we can write the stderr and stdout to the appropriate locations.
        cable_record = cable_info.cable_record
        if isinstance(cable_record, RunSIC):
            parent_step = cable_record.runstep
            cable_idx = cable_record.component.dest.dataset_idx
            cable_type_str = "input"
        else:
            # This is the step that feeds the cable.
            parent_step = cable_record.run.runsteps.get(pipelinestep__step_num=cable_record.source_step)
            cable_idx = cable_record.component.source.dataset_idx
            cable_type_str = "output"
        parent_step_info = self.sandbox.cable_execute_info[(parent_step.parent_run, parent_step.pipelinestep)]

        # Submit the job.
        cable_execute_dict_fd, cable_execute_dict_path = tempfile.mkstemp()
        with os.fdopen(cable_execute_dict_fd, "wb") as f:
            f.write(json.dumps(cable_info.dict_repr()))

        cable_slurm_handle = SlurmScheduler.submit_job(
            settings.KIVE_HOME,
            settings.CABLE_HELPER_COMMAND,
            [cable_execute_dict_path],
            self.sandbox.uid,
            self.sandbox.gid,
            self.sandbox.run.priority,
            cable_info.threads_required,
            cable_info.stdout_path,
            cable_info.stderr_path,
        )

        return {
            "cable": cable_slurm_handle,
            "info_path": cable_execute_dict_path
        }

    def submit_runstep(self, runstep):
        """
        Submit a RunStep to Slurm for processing.

        The RunStep will proceed in three parts:
         - setup
         - driver
         - bookkeeping
        all of which will be submitted to Slurm, with dependencies so that
        each relies on the last.

        Return a dictionary containing SlurmJobHandles for each, as well as
        the path of the execution info dictionary file used by the step.
        """
        # First, serialize the task execution information.
        step_info = self.sandbox.step_execute_info[(runstep.run, runstep.pipelinestep)]

        # Submit a job for the setup.
        step_execute_dict_fd, step_execute_dict_path = tempfile.mkstemp()
        with os.fdopen(step_execute_dict_fd, "wb") as f:
            f.write(json.dumps(step_info.dict_repr()))

        arg_list = [step_execute_dict_path]

        setup_slurm_handle = SlurmScheduler.submit_job(
            settings.KIVE_HOME,
            settings.STEP_HELPER_COMMAND,
            arg_list,
            self.sandbox.uid,
            self.sandbox.gid,
            self.sandbox.run.priority,
            step_info.threads_required,
            step_info.setup_stdout_path(),
            step_info.setup_stderr_path()
        )

        # Next, submit a job for the driver itself.
        driver_slurm_handle = self.sandbox.submit_step_execution(step_info, after_okay=[setup_slurm_handle])

        # Last, submit a job for the bookkeeping.
        arg_list = ["--bookkeeping"] + arg_list
        bookkeeping_slurm_handle = SlurmScheduler.submit_job(
            settings.KIVE_HOME,
            settings.STEP_HELPER_COMMAND,
            arg_list,
            self.sandbox.uid,
            self.sandbox.gid,
            self.sandbox.run.priority,
            step_info.threads_required,
            step_info.bookkeeping_stdout_path(),
            step_info.bookkeeping_stderr_path(),
            after_any=[driver_slurm_handle]
        )

        return {
            "setup": setup_slurm_handle,
            "driver": driver_slurm_handle,
            "bookkeeping": bookkeeping_slurm_handle,
            "info_path": step_execute_dict_path
        }

    def worker_finished(self, finished_task):
        """Handle bookkeeping when a worker finishes."""
        foreman_logger.info(
            "Run %s (pk=%d) reports task with PK %d is finished",
            self.sandbox.run,
            self.sandbox.run.pk,
            finished_task.pk
        )

        # Mark this task as having finished.
        task_execute_info = self.sandbox.get_task_info(finished_task)

        # Is anything from the run actively processing?
        tasks_currently_running = len(self.tasks_in_progress) > 0
        # Recall:
        # a RunStep gives you the step coordinates
        # a RunSIC gives you its parent step coordinates
        # a RunOutputCable gives you the parent run coordinates
        # finished_task_coords[idx] is the component coordinate in
        # the subrun idx levels deep (0 means top-level run).
        finished_task_coords = finished_task.get_coordinates()
        if finished_task.is_outcable():
            # Add a dummy entry at the end so that the 0th to 2nd-last coordinates
            # give the sub-run coordinates in all cases.
            finished_task_coords = finished_task_coords + (None,)

        # At position i, this list denotes whether any other tasks from the sub-run
        # i levels deep (0 means top level run) are currently running.
        subrun_tasks_currently_running = [False for _ in finished_task_coords]
        subrun_tasks_currently_running[0] = tasks_currently_running

        # for task_info in self.tasks_in_progress.itervalues():
        for running_task in self.tasks_in_progress:
            running_task_coords = running_task.get_coordinates()
            if running_task.is_outcable():
                running_task_coords = running_task_coords + (None,)

            # If either finished_task_coords and running_task_coords are length 1 (i.e. one
            # directly belongs to the top-level run), this does nothing.
            for coord in range(1, min(len(finished_task_coords), len(running_task_coords))):
                if finished_task_coords[coord] == running_task_coords[coord]:
                    subrun_tasks_currently_running[coord] = True
                else:
                    # Nothing nested deeper can belong to the same sub-run.
                    break

        # If this run has failed (either due to this task or another),
        # we mop up.
        clean_up_now = False
        self.sandbox.run.refresh_from_db()
        stop_subruns_if_possible = False

        if finished_task.is_successful():
            if self.sandbox.run.is_failing() or self.sandbox.run.is_cancelling():
                assert self.shutting_down
                foreman_logger.debug(
                    'Task %s (pk=%d) was successful but run "%s" (pk=%d) (Pipeline: %s, User: %s) %s.',
                    finished_task,
                    finished_task.pk,
                    self.sandbox.run,
                    self.sandbox.run.pk,
                    self.sandbox.pipeline,
                    self.sandbox.user,
                    "failing" if self.sandbox.run.is_failing() else "cancelling"
                )

                # Stop any sub-Runs (or the top-level run) that this was the last
                # running task of.
                stop_subruns_if_possible = True

                if not tasks_currently_running:
                    clean_up_now = True

            else:  # run is still processing successfully
                # Was this task a recovery or novel progress?
                if task_execute_info.is_recovery():
                    foreman_logger.debug(
                        'Recovering task %s (pk=%d) was successful; '
                        'queueing waiting tasks from run "%s" (pk=%d, Pipeline: %s, User: %s).',
                        finished_task,
                        finished_task.pk,
                        self.sandbox.run,
                        self.sandbox.run.pk,
                        self.sandbox.pipeline,
                        self.sandbox.user
                    )

                    execrecordouts = task_execute_info.execrecord.execrecordouts.all()
                    data_newly_available = [execrecordout.dataset
                                            for execrecordout in execrecordouts]
                    # Add anything that was waiting on this recovery to the queue.
                    self.sandbox.enqueue_runnable_tasks(data_newly_available)

                else:
                    foreman_logger.debug(
                        'Task %s (pk=%d) was successful; '
                        'advancing run "%s" (pk=%d, Pipeline: %s, User: %s).',
                        finished_task,
                        finished_task.pk,
                        self.sandbox.run,
                        self.sandbox.run.pk,
                        self.sandbox.pipeline,
                        self.sandbox.user
                    )

                    # Update maps and advance the pipeline.  Note that advance_pipeline
                    # will transition the states of runs and sub-runs appropriately.
                    self.sandbox.update_sandbox(finished_task)
                    self.sandbox.advance_pipeline(task_completed=finished_task)
                    self.sandbox.run.refresh_from_db()
                    if self.sandbox.run.is_successful():
                        clean_up_now = not tasks_currently_running
                        if clean_up_now and self.sandbox.run.is_successful():
                            foreman_logger.info(
                                'Run "%s" (pk=%d, Pipeline: %s, User: %s) finished successfully',
                                self.sandbox.run,
                                self.sandbox.run.pk,
                                self.sandbox.pipeline,
                                self.sandbox.user
                            )
                    elif self.sandbox.run.is_failing() or self.sandbox.run.is_cancelling():
                        # Something just failed in advance_pipeline.
                        foreman_logger.debug(
                            'Run "%s" (pk=%d, Pipeline: %s, User: %s) failed to advance '
                            'after finishing task %s (pk=%d)',
                            self.sandbox.run,
                            self.sandbox.run.pk,
                            self.sandbox.pipeline,
                            self.sandbox.user,
                            finished_task,
                            finished_task.pk
                        )

                        if not self.shutting_down:
                            self.mop_up()  # this sets self.shutting_down.
                        clean_up_now = not tasks_currently_running

        else:
            # The component that just finished failed or was cancelled (e.g. a RunCable fails to
            # copy the input to the sandbox).  Cancellation is handled by stop_run
            # (or assign_task).
            assert finished_task.is_failed() or finished_task.is_cancelled(), "{} != Failed or Cancelled".format(
                finished_task.get_state_name()
            )
            stop_subruns_if_possible = True
            if self.sandbox.run.is_failing() or self.sandbox.run.is_cancelling():
                assert self.shutting_down
                foreman_logger.debug(
                    'Task %s (pk=%d) %s; run "%s" (pk=%d, Pipeline: %s, User: %s) was already %s',
                    finished_task,
                    finished_task.pk,
                    finished_task.get_state_name(),
                    self.sandbox.run,
                    self.sandbox.run.pk,
                    self.sandbox.pipeline,
                    self.sandbox.user,
                    "failing" if self.sandbox.run.is_failing() else "cancelling"
                )

            else:
                assert self.sandbox.run.is_running(), "{} != Running".format(self.sandbox.run.get_state_name())
                foreman_logger.info(
                    'Task %s (pk=%d) of run "%s" (pk=%d, Pipeline: %s, User: %s) failed; '
                    'marking run as failing',
                    finished_task,
                    finished_task.pk,
                    self.sandbox.run,
                    self.sandbox.run.pk,
                    self.sandbox.pipeline,
                    self.sandbox.user
                )

                # Go through and mark all ancestor runs of finished_task as failing.
                self.sandbox.run.mark_failure(save=True)
                curr_ancestor_run = self.sandbox.run
                # This does nothing if finished_task_coords is of length 1; i.e. if it's a component belonging
                # to the top-level run.
                for coord in finished_task_coords[:-1]:
                    curr_ancestor_run = curr_ancestor_run.runsteps.get(pipelinestep__step_num=coord).child_run
                    if curr_ancestor_run.is_running():  # skip over this if it's cancelling or failing already
                        curr_ancestor_run.mark_failure(save=True)

                self.mop_up()  # this cancels the recovering record as well

            # Now check whether we can do our final clean up.
            if not tasks_currently_running:
                clean_up_now = True

        if stop_subruns_if_possible:

            curr_run = finished_task.parent_run
            for idx in range(len(finished_task_coords)-1, -1, -1):
                # finished_task_coords[idx] is the component coordinate in
                # the subrun idx levels deep (0 means top-level run).
                # curr_run is this subrun.
                curr_run.refresh_from_db()
                if not subrun_tasks_currently_running[idx]:
                    if not curr_run.has_ended():
                        curr_run.stop(save=True)
                    else:
                        curr_run.finish_recovery(save=True)
                else:
                    # By definition everything above this point has stuff
                    # still running.
                    break
                if idx > 0:
                    curr_run = curr_run.parent_runstep.parent_run

        if not clean_up_now:
            # The Run is still going and there may be more stuff to do.
            self.submit_ready_tasks()

        else:
            self.sandbox.run.refresh_from_db()
            mgr_logger.info(
                'Cleaning up %s run "%s" (pk=%d, Pipeline: %s, User: %s)',
                self.sandbox.run.get_state_name(),
                self.sandbox.run,
                self.sandbox.run.pk,
                self.sandbox.pipeline,
                self.sandbox.user
            )

            # Having reached here, this run should have been properly stopped in the
            # "if stop_subruns_if_possible" block.
            assert self.sandbox.run.is_complete(), \
                self.sandbox.run.get_state_name() + " is not one of the complete states"

    def stop_run(self):
        """
        Stop this Foreman's run.
        """
        mgr_logger.debug("Stopping run (pk=%d) on behalf of user %s",
                         self.sandbox.run.pk,
                         self.sandbox.run.stopped_by)

        if not self.sandbox.run.has_started():
            self.sandbox.run.start(save=True)

        if self.sandbox.run.is_complete():
            # This run already completed, so we ignore this call.
            mgr_logger.warn("Run (pk=%d) is already complete; ignoring stop request.", self.run.pk)
            return

        else:
            self.cancel_all_slurm_jobs()
            self.tasks_in_progress.clear()
            # Mark all RunComponents as cancelled, and finalize the
            # details.
            self.mop_up()

        if self.sandbox.run.is_running():
            # No tasks are running now so there is nothing that could screw up the Run state
            # between the previous line and this line.
            self.sandbox.run.cancel(save=True)
        self.sandbox.run.stop(save=True)

        foreman_logger.debug("Run (pk={}) stopped by user {}".format(self.run.pk, self.run.stopped_by))

    def cancel_all_slurm_jobs(self):
        """
        Cancel all Slurm jobs relating to this Foreman.
        """
        for task, task_dict in self.tasks_in_progress.iteritems():
            if isinstance(task, RunStep):
                for job in ("setup", "driver", "bookkeeping"):
                    SlurmScheduler.job_cancel(task_dict[job])
            else:
                SlurmScheduler.job_cancel(task_dict["cable"])

            os.remove(task_dict["info_path"])<|MERGE_RESOLUTION|>--- conflicted
+++ resolved
@@ -10,27 +10,16 @@
 import os
 import glob
 import shutil
-<<<<<<< HEAD
 import json
+import tempfile
 import inspect
-import tempfile
-=======
-import Queue
-import socket
-import inspect
->>>>>>> e79175f7
 
 from django.conf import settings
 from django.utils import timezone
 from django.core.files import File
 from django.db import transaction
 
-<<<<<<< HEAD
-from archive.models import Dataset, Run, RunStep, RunSIC
-=======
-import archive.models
-from archive.models import Dataset, Run, ExceedsSystemCapabilities, MethodOutput
->>>>>>> e79175f7
+from archive.models import Dataset, Run, RunStep, RunSIC, MethodOutput
 from sandbox.execute import Sandbox, sandbox_glob
 from fleet.slurmlib import SlurmScheduler
 
@@ -60,13 +49,6 @@
 
         # A queue of functions to call during idle time.
         self.idle_job_queue = deque()
-<<<<<<< HEAD
-=======
-
-    def _startup(self):
-        """
-        Set up/register the workers and prepare to run.
->>>>>>> e79175f7
 
     def monitor_queue(self, time_to_stop):
         """
@@ -74,223 +56,11 @@
 
         When a task is finished, it's handed off to the appropriate Foreman for handling.
         """
-<<<<<<< HEAD
         while True:  # this will execute at least one time to help with starvation
             try:
                 run = self.runs.popleft()
             except IndexError:
                 # There are no active runs.
-=======
-        Receive a request to start a pipeline running.
-        """
-        new_sdbx = Sandbox(run=run_to_start)
-        new_sdbx.advance_pipeline()
-
-        # Refresh run_to_start.
-        run_to_start.refresh_from_db()
-
-        # If we were able to reuse throughout, then we're totally done.  Otherwise we
-        # need to do some bookkeeping.
-        finished_already = False
-        if run_to_start.is_successful():
-            mgr_logger.info('Run "%s" (Pipeline: %s, User: %s) completely reused successfully',
-                            run_to_start, run_to_start.pipeline, run_to_start.user)
-            finished_already = True
-
-        elif run_to_start.is_failing() or run_to_start.is_cancelling():
-            # The run failed somewhere in preparation.  This hasn't affected any of our maps yet, so we
-            # just report it and discard it.
-            status_str = "failed" if run_to_start.is_failing() else "cancelled"
-            mgr_logger.info('Run "%s" (pk=%d, Pipeline: %s, User: %s) %s before execution',
-                            run_to_start, run_to_start.pk, run_to_start.pipeline, run_to_start.user,
-                            status_str)
-            run_to_start.cancel_components()
-            run_to_start.stop(save=True)
-            finished_already = True
-
-        else:
-            self.active_sandboxes[run_to_start] = new_sdbx
-            for task in new_sdbx.hand_tasks_to_fleet():
-                self.task_queue.append((new_sdbx, task))
-
-        if finished_already:
-            if self.history_queue.maxlen > 0:
-                self.history_queue.append(new_sdbx)
-
-        return new_sdbx
-
-    def mop_up_terminated_sandbox(self, sandbox):
-        """
-        Remove this sandbox's tasks from the queue after failure or cancellation.
-        """
-        # Mark this sandbox as in the process of shutting down.
-        self.sandboxes_shutting_down.add(sandbox)
-        new_task_queue = []
-        # Cancel all tasks that are still on the queue (and thus not actually running yet).
-        for task_sdbx, task in self.task_queue:
-            if task_sdbx != sandbox:
-                new_task_queue.append((task_sdbx, task))
-            else:
-                if isinstance(task, archive.models.RunStep):
-                    for rsic in task.RSICs.filter(
-                            _runcomponentstate__pk__in=[runcomponentstates.PENDING_PK,
-                                                        runcomponentstates.RUNNING_PK]
-                    ):
-                        rsic.cancel(save=True)  # this saves rsic
-                task.cancel(save=True)  # this saves task
-
-        # Cancel all parts of the run that aren't currently processing.
-        steps_processing = []
-        incables_processing = []
-        outcables_processing = []
-        for foreman in self.tasks_in_progress:
-            task = self.tasks_in_progress[foreman]["task"]
-            if task.top_level_run == sandbox.run:
-                if isinstance(task, archive.models.RunStep):
-                    steps_processing.append(task)
-                elif isinstance(task, archive.models.RunSIC):
-                    incables_processing.append(task)
-                else:
-                    outcables_processing.append(task)
-        sandbox.run.cancel_components(except_steps=steps_processing, except_incables=incables_processing,
-                                      except_outcables=outcables_processing)
-
-        # Update the queue.
-        self.task_queue = new_task_queue
-
-    def remove_sandbox_from_queues(self, sandbox):
-        """
-        Clear the sandbox out of the queues when it's completely finished running.
-        """
-        self.active_sandboxes.pop(sandbox.run)
-        # If this was already in the process of shutting down, remove the annotation.
-        self.sandboxes_shutting_down.discard(sandbox)
-        if self.history_queue.maxlen > 0:
-            self.history_queue.append(sandbox)
-
-    def _add_idletask(self, newidletask):
-        """Add a task for the manager to perform during her idle time.
-        The newidletask must be a generator that accepts a single argument of
-        type comparable to time.time() when it calls (yield) .
-        The argument provides the time limit after which a task must interrupt its task
-        and wait for the next allotted time.
-
-        For example, the structure of an idle task would typically be:
-
-        def my_idle_task(some_useful_args):
-           init_my_stuff()
-           while True:
-              time_to_stop = (yield)
-              if (time.time() < time_to_stop) and something_todo():
-                 do a small amount of work
-        """
-        if inspect.isgenerator(newidletask):
-            # we prime the generator so that it advances to the first time that
-            # it encounters a 'time_to_stop = (yield)' statement.
-            newidletask.next()
-            self.idle_job_queue.append(newidletask)
-        else:
-            raise RuntimeError("add_idletask: Expecting a generator as a task")
-
-    def _do_idle_tasks(self, time_limit):
-        """Perform the registered idle tasks once each, or until time runs out.
-        Idle tasks are called in a round-robin fashion.
-        """
-        num_tasks = len(self.idle_job_queue)
-        num_done = 0
-        while (time.time() < time_limit) and num_done < num_tasks:
-            mgr_logger.info("Running an idle task..")
-            jobtodo = self.idle_job_queue[0]
-            jobtodo.send(time_limit)
-            self.idle_job_queue.rotate(1)
-            num_done += 1
-
-    def assign_task(self, sandbox, task):
-        """
-        Assign a task to a worker.
-        """
-        task_info = sandbox.get_task_info(task)
-
-        # First, we find a host that is capable of taking on the task.
-        candidate_hosts = self.roster.keys()
-
-        # If we have no hosts that are capable of handling this many threads,
-        # we blow up.
-        if task_info.threads_required > self.max_host_cpus:
-            mgr_logger.info(
-                "Task %s requested %d threads but there are only %d workers.  Terminating parent run (%s).",
-                task,
-                task_info.threads_required,
-                self.max_host_cpus,
-                task.top_level_run
-            )
-            task.top_level_run.not_enough_CPUs.create(threads_requested=task_info.threads_required,
-                                                      max_available=self.max_host_cpus)
-            self.mop_up_terminated_sandbox(sandbox)
-            task.refresh_from_db()
-            assert task.is_cancelled()  # this should happen in mop_up_terminated_sandbox
-            sandbox.run.cancel(save=True)  # transition: Running->Cancelling
-
-            # If there is nothing currently running from this Run, we can end it.
-            end_now = True
-            for task_info in self.tasks_in_progress.itervalues():
-                if task_info['task'].top_level_run == sandbox.run:
-                    end_now = False
-                    break
-
-            if end_now:
-                # This stops the run and makes the transition: Cancelling->Cancelled
-                sandbox.run.stop(save=True)
-                self.remove_sandbox_from_queues(sandbox)
-
-            return
-
-        while True:
-            for host in candidate_hosts:
-                workers_available = [x for x in self.roster[host] if self.is_worker_ready(x)]
-                # If there are enough workers available to start the task, then have at it.
-                if len(workers_available) >= task_info.threads_required:
-                    # We're going to assign the task to workers on this host.
-                    team = [workers_available[i] for i in range(task_info.threads_required)]
-                    mgr_logger.debug("Assigning task {} to worker(s) {}".format(task, team))
-
-                    # Send the job to the "lord":
-                    self.interface.send_task_to_worker(task_info, team[0])
-                    vassals = team[1:len(team)]
-                    self.tasks_in_progress[team[0]] = {
-                        "task": task,
-                        "vassals": vassals
-                    }
-                    self.worker_status[team[0]] = Worker.LORD
-                    # Denote the other workers as "vassals".
-                    for worker_rank in vassals:
-                        self.worker_status[worker_rank] = Worker.VASSAL
-                    return
-
-            # Having reached this point, we know that no host was capable of taking on the task.
-            # We block and wait for a worker to become ready, so we can try again.
-            mgr_logger.debug("Looking for a host that has become ready....")
-            if not self.interface.probe_for_finished_worker():
-                raise NoWorkersAvailable("No hosts ready to handle task {}".format(task))
-            # Having reached here, we know something finished.
-            lord_rank, result_pk = self.interface.receive_finished()
-
-            # Note the task that just finished, and release its workers.
-            # If this fails it will throw an exception.
-            self.worker_finished(lord_rank, result_pk)
-
-            source_host = self.hostnames[lord_rank]
-            candidate_hosts = [source_host]
-
-            # The task that returned may have belonged to the same sandbox, and
-            # failed.  If so, we should cancel this task.
-            if sandbox.run not in self.active_sandboxes or sandbox in self.sandboxes_shutting_down:
-                mgr_logger.debug(
-                    "Abandoning task %s (pk=%d) because its run has been terminated.",
-                    task,
-                    task.pk
-                )
->>>>>>> e79175f7
                 return
 
             foreman = self.runs_in_progress[run]
@@ -310,42 +80,38 @@
 
     def _add_idletask(self, newidletask):
         """Add a task for the manager to perform during her idle time.
-        The newidletask must be a function that accepts a single argument of
-        type comparable to time.time() and returns nothing.
-        The argument provides the time limit after which a task must return from its
-        task.
-
-        For example, the structure of an idle task would typically be of the form:
-
-        def my_idle_task(time_to_stop):
-           something_todo = True
-           while (time.time() < time_to_stop and something_todo:
-              do a small amount of work
-              something_todo = checkwork()
-        """
-        try:
-            argspecs = inspect.getargspec(newidletask)
-        except TypeError:
-            raise RuntimeError("add_idletask: Expecting a function as a task")
-        func_isok = (len(argspecs.args) == 1 and argspecs.varargs is None
-                     and argspecs.keywords is None
-                     and argspecs.defaults is None)
-        if func_isok:
+        The newidletask must be a generator that accepts a single argument of
+        type comparable to time.time() when it calls (yield) .
+        The argument provides the time limit after which a task must interrupt its task
+        and wait for the next allotted time.
+
+        For example, the structure of an idle task would typically be:
+
+        def my_idle_task(some_useful_args):
+           init_my_stuff()
+           while True:
+              time_to_stop = (yield)
+              if (time.time() < time_to_stop) and something_todo():
+                 do a small amount of work
+        """
+        if inspect.isgenerator(newidletask):
+            # we prime the generator so that it advances to the first time that
+            # it encounters a 'time_to_stop = (yield)' statement.
+            newidletask.next()
             self.idle_job_queue.append(newidletask)
         else:
-            print "argspecs", argspecs
-            raise RuntimeError("add_idletask: idle task function must have exactly one argument")
+            raise RuntimeError("add_idletask: Expecting a generator as a task")
 
     def _do_idle_tasks(self, time_limit):
-        """Perform registered idle tasks once each, or until time runs out.
+        """Perform the registered idle tasks once each, or until time runs out.
         Idle tasks are called in a round-robin fashion.
         """
         num_tasks = len(self.idle_job_queue)
         num_done = 0
         while (time.time() < time_limit) and num_done < num_tasks:
-            mgr_logger.debug("Running an idle task..")
-            job_to_do = self.idle_job_queue[0]
-            job_to_do(time_limit)
+            mgr_logger.info("Running an idle task..")
+            jobtodo = self.idle_job_queue[0]
+            jobtodo.send(time_limit)
             self.idle_job_queue.rotate(1)
             num_done += 1
 
@@ -447,15 +213,6 @@
         """
         Poll the database for new jobs, and handle running of sandboxes.
         """
-<<<<<<< HEAD
-        ext_check_interval = datetime.timedelta(days=settings.EXTERNAL_FILE_CHECK_DAYS,
-                                                hours=settings.EXTERNAL_FILE_CHECK_HOURS,
-                                                minutes=settings.EXTERNAL_FILE_CHECK_MINUTES)
-        if ext_check_interval > datetime.timedelta():
-            self._add_idletask(lambda t: Dataset.idle_externalcheck(t))
-
-=======
-
         # add any idle tasks that should be performed in the mainloop here
         # --
         # check for consistency of external files:
@@ -467,29 +224,14 @@
         self._add_idletask(Dataset.idle_create_next_month_upload_dir())
         # purge old log files
         self._add_idletask(MethodOutput.idle_logfile_purge())
->>>>>>> e79175f7
+
         time_to_purge = None
         while True:
             self.find_stopped_runs()
 
-<<<<<<< HEAD
             poll_until = time.time() + settings.FLEET_POLLING_INTERVAL
             self.find_new_runs(poll_until)
             self.monitor_queue(poll_until)
-=======
-            time_to_poll = time.time() + settings.FLEET_POLLING_INTERVAL
-            if not self.assign_tasks(time_to_poll):
-                return
-
-            # Some jobs in the queue have been started:
-            # if we have time, do some idle tasks until time_to_poll and
-            # then check and see if anything has finished.
-            if time.time() < time_to_poll:
-                self._do_idle_tasks(time_to_poll)
-
-            if not self.wait_for_polling(time_to_poll):
-                return
->>>>>>> e79175f7
 
             if time_to_purge is None or poll_until > time_to_purge:
                 self.purge_sandboxes()
