--- conflicted
+++ resolved
@@ -582,23 +582,12 @@
                     "failing" if curr_sdbx.run.is_failing() else "cancelling"
                 )
 
-<<<<<<< HEAD
             else:
                 assert curr_sdbx.run.is_successful()
                 mgr_logger.info('Task %s (pk=%d) of run "%s" (pk=%d, Pipeline: %s, User: %s) failed; '
                                 'marking run as failed',
                                 task_finished, task_finished.pk, curr_sdbx.run, curr_sdbx.run.pk,
                                 curr_sdbx.pipeline, curr_sdbx.user)
-=======
-    def main_procedure(self):
-        try:
-            self._startup()
-            self.main_loop()
-            mgr_logger.info("Manager shutting down.")
-        except:
-            self.interface.record_exception()
-        self.interface.shut_down_fleet()
->>>>>>> 9a2bcf53
 
                 # Go through and mark all ancestor runs of task_finished as failing.
                 curr_sdbx.run.mark_failure(save=True)
