--- conflicted
+++ resolved
@@ -315,29 +315,24 @@
                    'run',
                    '--name', docker_run_session,
                    '--rm',
-<<<<<<< HEAD
-                   '-v', main_session + ':/mnt',
-                   args.image] + args.command
-
-    try:
-        docker_run = Popen(docker_args)
-        docker_run.wait()
-        if docker_run.returncode:
-            raise CalledProcessError(docker_run.returncode, docker_args)
-    except KeyboardInterrupt:
-        print("KeyboardInterrupt received -- calling `docker stop` on the run job....")
-        stop_container(docker_run_session)
-        # If we get another KeyboardInterrupt in here, well, we can only do so much.
-        raise
-=======
-                   '-v', expand_session(args.session) + ':/mnt']
+                   '-v', main_session + ':/mnt']
     if args.workdir:
         docker_args.append('--workdir')
         docker_args.append(args.workdir)
     docker_args.append(args.image)
     docker_args.extend(args.command)
     check_call(docker_args)
->>>>>>> e4230675
+
+    try:
+        docker_run = Popen(docker_args)
+        docker_run.wait()
+        if docker_run.returncode:
+            raise CalledProcessError(docker_run.returncode, docker_args)
+    except KeyboardInterrupt:
+        print("KeyboardInterrupt received -- calling `docker stop` on the run job....")
+        stop_container(docker_run_session)
+        # If we get another KeyboardInterrupt in here, well, we can only do so much.
+        raise
 
 
 def handle_write(args):
