--- conflicted
+++ resolved
@@ -12,16 +12,9 @@
 a command alias like this with the image name you want:
 
     Cmnd_Alias DOCKER_<IMAGE> = \
-<<<<<<< HEAD
         /path/to/docker_wrap.py --read <image>\:<tag> *, \
         /path/to/docker_wrap.py --run <image>\:<tag> *, \
         /path/to/docker_wrap.py --write <image>\:<tag> *
-=======
-        /path/to/docker_wrap.py --read <image> *, \
-        /path/to/docker_wrap.py --run <image> *, \
-        /path/to/docker_wrap.py --write <image> *, \
-        /path/to/docker_wrap.py --cleanup <image> *, \
->>>>>>> ea76ec7d
 
 Then grant access to one or more users on one or more images like this:
 
@@ -302,28 +295,22 @@
             yield tarinfo
 
 
-<<<<<<< HEAD
-def create_subcommand(subcommand, args):
-    new_args = []
-=======
 def create_subcommand(subcommand, args, is_reading=False, is_running=False):
     if is_reading or is_running:
         assert subcommand == "--write"
-    new_args = [args.script, subcommand]
+    new_args = []
+    if args.sudo:
+        new_args.append('sudo')
+    new_args.append(args.script)
+    new_args.append(subcommand)
+    if args.workdir:
+        new_args.append('--workdir')
+        new_args.append(args.workdir)
     if is_reading:
         new_args.append("--is_reading")
     if is_running:
         new_args.append("--is_running")
-    new_args.extend([args.image, args.session])
->>>>>>> ea76ec7d
-    if args.sudo:
-        new_args.append('sudo')
-    new_args.append(args.script)
-    new_args.append(subcommand)
     new_args.append(args.image)
-    if args.workdir:
-        new_args.append('--workdir')
-        new_args.append(args.workdir)
     new_args.append(args.session)
     return new_args
 
