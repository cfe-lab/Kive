--- conflicted
+++ resolved
@@ -209,11 +209,7 @@
         after_okay = after_okay if after_okay is not None else []
         after_any = after_any if after_any is not None else []
         if (len(after_okay) > 0) or (len(after_any) > 0):
-<<<<<<< HEAD
             sdeplst = ["%s:%s" % (lstr, ":".join([jh.job_id for jh in lst])) for lst, lstr
-=======
-            sdeplst = ["%s:%s" % (lstr, ":".join(["%s" % jh.job_id for jh in lst])) for lst, lstr
->>>>>>> 1bcb2b84
                        in [(after_okay, 'afterok'), (after_any, 'afterany')] if len(lst) > 0]
             cmd_lst.extend(["--dependency=%s" % ",".join(sdeplst),
                             "--kill-on-invalid-dep=yes"])
@@ -331,21 +327,9 @@
             raise
         lns = [ln for ln in out_str.split('\n') if ln]
         logger.debug("read %d lines" % len(lns))
-<<<<<<< HEAD
         namelst = [s.strip() for s in lns[0].split()]
         dctlst = [dict(zip(namelst, [s.strip() for s in ln.split()])) for ln in lns[1:]]
         retdct = dict((d['JOBID'], d) for d in dctlst)
-=======
-        nametup = tuple([s.strip() for s in lns[0].split()])
-        retdct = {}
-        i = 1
-        while i < len(lns)-1:
-            valtup = tuple([s.strip() for s in lns[i].split()])
-            newdct = dict(zip(nametup, valtup))
-            jobid = newdct['JOBID']
-            retdct[jobid] = newdct
-            i += 1
->>>>>>> 1bcb2b84
         # NOTE: we should always return a dict entry for every jobid requested.
         # However, if the job queue is empty, or a job has finished,
         # squeue will not return information about it.
@@ -383,11 +367,7 @@
 
             # Pre-process the fields.
             job_id = raw_job_dict["JobID"]
-<<<<<<< HEAD
             priority = int(raw_job_dict["Priority"])
-=======
->>>>>>> 1bcb2b84
-
             # Create proper DateTime objects with the following format string.
             date_format = "%Y-%m-%dT%H:%M:%S"
             start_time = None
