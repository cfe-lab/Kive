--- conflicted
+++ resolved
@@ -230,7 +230,6 @@
         self.assertSequenceEqual('Fasta2CSV at 2015-01-13 00:00:00+00:00',
                                  display_name)
 
-<<<<<<< HEAD
 
 class RunApiTests(ExecuteTestsBase):
     def setUp(self):
@@ -383,91 +382,3 @@
         response = view(request, *args, **kwargs)
         self.assertEquals(response.render().data, None)
         self.test_run_index(0)
-
-=======
-#TODO: Convert this test to use the new API to request a run.
-# class SandboxApiTests(ExecuteTestsBase):
-# 
-#     def setUp(self):
-#         self.factory = APIRequestFactory()
-#         self.kive_user = User.objects.all()[0]
-#         super(SandboxApiTests, self).setUp()
-# 
-#     def tearDown(self):
-#         for d in Dataset.objects.all():
-#             d.dataset_file.delete()
-#         super(SandboxApiTests, self).tearDown()
-# 
-#     def setup_pipeline(self):
-#         # Define pipeline containing two steps with the same method + pipeline input
-#         self.pX = Pipeline(family=self.pf, revision_name="pX_revision",revision_desc="X", user=self.myUser)
-#         self.pX.save()
-#         self.X1_in = self.pX.create_input(compounddatatype=self.pX_in_cdt,dataset_name="pX_in",dataset_idx=1)
-#         self.step_X1 = self.pX.steps.create(transformation=self.mA,step_num=1)
-#         self.step_X2 = self.pX.steps.create(transformation=self.mA,step_num=2)
-# 
-#         # Use the SAME custom cable from pipeline input to steps 1 and 2
-#         self.cable_X1_A1 = self.step_X1.cables_in.create(dest=self.mA_in,source_step=0,source=self.X1_in)
-#         self.wire1 = self.cable_X1_A1.custom_wires.create(source_pin=self.pX_in_cdtm_2,dest_pin=self.mA_in_cdtm_2)
-#         self.wire2 = self.cable_X1_A1.custom_wires.create(source_pin=self.pX_in_cdtm_3,dest_pin=self.mA_in_cdtm_1)
-#         self.cable_X1_A2 = self.step_X2.cables_in.create(dest=self.mA_in,source_step=0,source=self.X1_in)
-#         self.wire3 = self.cable_X1_A2.custom_wires.create(source_pin=self.pX_in_cdtm_2,dest_pin=self.mA_in_cdtm_2)
-#         self.wire4 = self.cable_X1_A2.custom_wires.create(source_pin=self.pX_in_cdtm_3,dest_pin=self.mA_in_cdtm_1)
-# 
-#         # POCs: one is trivial, the second uses custom outwires
-#         # Note: by default, create_outcables assumes the POC has the CDT of the source (IE, this is a TRIVIAL cable)
-#         self.outcable_1 = self.pX.create_outcable(output_name="pX_out_1",output_idx=1,source_step=1,source=self.mA_out)
-#         self.outcable_2 = self.pX.create_outcable(output_name="pX_out_2",output_idx=2,source_step=2,source=self.mA_out)
-# 
-#         # Define CDT for the second output (first output is defined by a trivial cable)
-#         self.pipeline_out2_cdt = CompoundDatatype(user=self.myUser)
-#         self.pipeline_out2_cdt.save()
-#         self.out2_cdtm_1 = self.pipeline_out2_cdt.members.create(column_name="c",column_idx=1,datatype=self.int_dt)
-#         self.out2_cdtm_2 = self.pipeline_out2_cdt.members.create(column_name="d",column_idx=2,datatype=self.string_dt)
-#         self.out2_cdtm_3 = self.pipeline_out2_cdt.members.create(column_name="e",column_idx=3,datatype=self.string_dt)
-# 
-#         # Second cable is not a trivial - we assign the new CDT to it
-#         self.outcable_2.output_cdt = self.pipeline_out2_cdt
-#         self.outcable_2.save()
-# 
-#         # Define custom outwires to the second output (Wire twice from cdtm 2)
-#         self.outwire1 = self.outcable_2.custom_wires.create(source_pin=self.mA_out_cdtm_1,dest_pin=self.out2_cdtm_1)
-#         self.outwire2 = self.outcable_2.custom_wires.create(source_pin=self.mA_out_cdtm_2,dest_pin=self.out2_cdtm_2)
-#         self.outwire3 = self.outcable_2.custom_wires.create(source_pin=self.mA_out_cdtm_2,dest_pin=self.out2_cdtm_3)
-# 
-#         # Have the cables define the TOs of the pipeline
-#         self.pX.create_outputs()
-# 
-# 
-#     def test_pipeline_execute(self):
-#         self.fail('Test needs to be reimplemented with new API')
-#         self.setup_pipeline()
-#  
-#         # TODO: This test should really go more in depth to the structure
-#         # of the data it expects...
-#  
-#         request = self.factory.post('/api/pipelines/start-run/', {'pipeline': self.pX.id, 'input_1': self.symDS.id})
-#         force_authenticate(request, user=self.myUser)
-#         response = sandbox.views.api_run_pipeline(request).render()
-#         content = json.loads(response.content)
-#  
-#         rtp = RunToProcess.objects.all()[0]
-#         sbox = Sandbox(rtp.user, rtp.pipeline, [x.symbolicdataset for x in rtp.inputs.order_by("index")])
-#         rtp.run = sbox.run
-#         rtp.save()
-#         sbox.execute_pipeline()
-#  
-#         request = self.factory.get(content['run']['run_status'])
-#         force_authenticate(request, user=self.myUser)
-#         response = sandbox.views.api_poll_run_progress(request, rtp.id).render()
-#         content = json.loads(response.content)
-#  
-#         self.assertEquals(content['run']['status'], '**-**')
-#  
-#         request = self.factory.get(content['results'])
-#         force_authenticate(request, user=self.myUser)
-#         response = sandbox.views.api_get_run_results(request, rtp.id).render()
-#         content = json.loads(response.content)
-#  
-#         self.assertEquals(len(content['results']), 2)
->>>>>>> 31590f06
