--- conflicted
+++ resolved
@@ -369,11 +369,7 @@
         this.offset = 15;
         this.label = label || '';
         this.in_magnets = [];
-<<<<<<< HEAD
-        this.out_magnets = [ new Magnet(this, 5, 2, "white", this.pk, this.label, null, true, pk) ];
-=======
-        this.out_magnets = [ new my.Magnet(this, 5, 2, "white", this.pk, this.label, null, true) ];
->>>>>>> fad6aa4c
+        this.out_magnets = [ new my.Magnet(this, 5, 2, "white", this.pk, this.label, null, true, pk) ];
     };
     
     my.CdtNode.prototype.draw = function(ctx) {
@@ -529,10 +525,8 @@
         this.in_magnets = [];
         this.out_magnets = [];
 
-
         // Members for instances of methods in runs
         this.status = status;
-<<<<<<< HEAD
 
         // Sort the inputs by index
         var sorted_inputs = this.inputs.sort(function(a,b){ return a.dataset_idx - b.dataset_idx}),
@@ -564,63 +558,10 @@
             if (output.structure != null)
                 cdt_pk = output.structure.compounddatatype;
 
-            magnet = new Magnet(this, r, attract, magnet_fill, cdt_pk, output.dataset_name, null, false);
+            magnet = new my.Magnet(this, r, attract, magnet_fill, cdt_pk, output.dataset_name, null, false);
 
             // Fudge the magnet position around, I guess?
             if (self.n_inputs == 1)
-=======
-    
-        this.in_magnets = [];
-        var sorted_in_keys = Object.keys(this.inputs).sort(function(a,b){return a-b;}),
-            parent = this,
-            r = 5,
-            attract = 5,
-            magnet_fill = '#fff',
-            key,
-            cdt,
-            magnet_label,
-            magnet;
-        for (var keyIndex in sorted_in_keys) {
-            key = sorted_in_keys[keyIndex];
-            var this_input = this.inputs[key];
-            cdt = this_input.cdt_pk;
-            magnet_label = this_input.datasetname;
-            magnet = new my.Magnet(
-                parent,
-                r,
-                attract,
-                magnet_fill,
-                cdt,
-                magnet_label,
-                null,
-                false);
-    
-            if (this.n_inputs == 1) {
-                magnet.x -= this.h/3;
-            }
-    
-            this.in_magnets.push(magnet);
-        }
-    
-        this.out_magnets = [];
-        var sorted_out_keys = Object.keys(outputs).sort(function(a,b){return a-b;});
-        for (keyIndex in sorted_out_keys) {
-            key = sorted_out_keys[keyIndex];
-            var this_output = this.outputs[key];
-            cdt = this_output.cdt_pk;
-            magnet_label = this_output.datasetname;
-            magnet = new my.Magnet(
-                parent,
-                r,
-                attract,
-                magnet_fill,
-                cdt,
-                magnet_label,
-                null,
-                true);
-    
-            if (this.n_inputs == 1) {
->>>>>>> fad6aa4c
                 magnet.x += this.h/3;
 
             self.out_magnets.push(magnet);
@@ -1272,11 +1213,7 @@
         this.fill = this.defaultFill = "#d40";
         this.diffFill = "blue";
         this.inset = 12; // distance of magnet from center
-<<<<<<< HEAD
-        this.in_magnets.push(new Magnet(this, 5, 2, "white", null, this.label, pk));
-=======
-        this.in_magnets.push(new my.Magnet(this, 5, 2, "white", null, this.label));
->>>>>>> fad6aa4c
+        this.in_magnets.push(new my.Magnet(this, 5, 2, "white", null, this.label, pk));
         this.pk = pk;
         this.status = status;
         this.md5 = md5;
