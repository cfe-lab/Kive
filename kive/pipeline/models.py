"""
pipeline.models

Shipyard data models relating to the (abstract) definition of
Pipeline.
"""
from __future__ import unicode_literals

from django.db import models
from django.db.models import Max
from django.core.exceptions import ValidationError
from django.core.validators import MinValueValidator, MaxValueValidator, validate_slug
from django.db import transaction
from django.utils.encoding import python_2_unicode_compatible
from django.core.urlresolvers import reverse

import csv
import exceptions
import os
import logging
import sys
import itertools

import transformation.models
import metadata.models
import librarian.models
from constants import maxlengths
<<<<<<< HEAD
from file_access_utils import confirm_file_copy, confirm_file_created,\
    FileCreationError
=======
from file_access_utils import confirm_file_copy, confirm_file_created, FileCreationError
>>>>>>> 0d623255

logger = logging.getLogger(__name__)


class PipelineFamily(transformation.models.TransformationFamily):
    """
    PipelineFamily groups revisions of Pipelines together.

    Inherits :model:`transformation.TransformationFamily`
    Related to :model:`pipeline.Pipeline`
    """

    # Implicitly defined:
    #   members (Pipeline/ForeignKey)

    @property
    def size(self):
        """Returns size of this Pipeline's family"""
        return self.members.count()

    @property
    def absolute_url(self):
        return reverse("pipelines", kwargs={"id": self.pk})

    @property
    def num_revisions(self):
        """
        Number of revisions within this TransformationFamily
        """
        return self.size

    def max_revision(self):
        """
        Return the maximum revision number of all member Methods.
        """
        return self.members.aggregate(Max('revision_number'))['revision_number__max']

    def next_revision(self):
        """
        Return a number suitable for assigning to the next revision to be added.
        """
        max_rev = self.max_revision()
        return (max_rev if max_rev is not None else 0) + 1

    # @property
    # def published_version_display_name(self):
    #     if self.published_version is None:
    #         return None
    #     return self.published_version.display_name

    @property
    def complete_members(self):
        """Get all *complete* Pipelines in this family, in order."""
        complete_pipelines = []
        for pipeline in self.members.order_by("revision_number"):
            try:
                pipeline.complete_clean()
                complete_pipelines.append(pipeline)
            except ValidationError:
                pass
        return complete_pipelines

    @transaction.atomic
    def remove(self):
        removal_plan = self.build_removal_plan()
        metadata.models.remove_helper(removal_plan)

    @transaction.atomic
    def build_removal_plan(self):
        removal_plan = metadata.models.empty_removal_plan()
        removal_plan["PipelineFamilies"].add(self)

        for pipeline in self.members.all():
            if pipeline not in removal_plan["Pipelines"]:
                metadata.models.update_removal_plan(removal_plan, pipeline.build_removal_plan(removal_plan))

        return removal_plan


class PipelineSerializationException(exceptions.Exception):
    """
    An exception class for problems arising in defining Pipelines from the UI.
    """
    def __init__(self, error_msg):
        self.error_msg = error_msg

    def __str__(self):
        return str(self.error_msg)


@python_2_unicode_compatible
class Pipeline(transformation.models.Transformation):
    """
    A particular pipeline revision.

    Inherits from :model:`transformation.models.Transformation`
    Related to :model:`pipeline.models.PipelineFamily`
    Related to :model:`pipeline.models.PipelineStep`
    Related to :model:`pipeline.models.PipelineOutputCable`
    """

    family = models.ForeignKey(PipelineFamily, related_name="members")
    revision_parent = models.ForeignKey("self", related_name="descendants", null=True, blank=True,
                                        on_delete=models.SET_NULL)

    # moved this here from Transformation so that it can be put into the
    # unique_together statement below. allowed to be blank because it's
    # automatically set on save.
    revision_number = models.PositiveIntegerField(
        'Pipeline revision number',
        help_text='Revision number of this Pipeline in its family',
        blank=True
    )

    # Is this Pipeline a published version?
    published = models.BooleanField(
        "Is this Pipeline public?",
        default=False)

    # revision_number must be unique within PipelineFamily.
    class Meta:
        unique_together = (("family", "revision_number"))
        ordering = ["family__name", "-revision_number"]

    def __str__(self):
        """Represent pipeline by revision name and pipeline family"""
        string_rep = "{}:{}".format(self.family, self.revision_number)
        if self.revision_name:
            string_rep += " ({})".format(self.revision_name)
        return string_rep

    @property
    def display_name(self):
        return '{}: {}'.format(self.revision_number, self.revision_name)

    @property
    def absolute_url(self):
        return reverse("pipeline_revise", kwargs={"id": self.pk})

    @property
    def view_url(self):
        return reverse("pipeline_view", kwargs={"id": self.pk})

    def save(self, *args, **kwargs):
        if not self.revision_number:
            self.revision_number = self.family.next_revision()
        super(Pipeline, self).save(*args, **kwargs)

    def is_method(self):
        return False

    def is_pipeline(self):
        return True

    @property
    def family_size(self):
        """Returns size of this Pipeline's family"""
        return self.family.members.count()

    @property
    def is_published_version(self):
        """Evaluate if this pipeline revision is marked as the published version"""
        return self.published

    def clean(self):
        """
        Validate pipeline revision inputs/outputs

        - Pipeline INPUTS must be consecutively numbered from 1
        - Pipeline STEPS must be consecutively starting from 1
        - Steps are clean
        - PipelineOutputCables are appropriately mapped from the pipeline's steps
        - Users/groups with access do not exceed those of the parent PipelineFamily.
        """
        # Transformation.clean() - check for consecutive numbering of
        # input/outputs for this pipeline as a whole.  This also checks for
        # coherence of permissions on the inputs/outputs, and therefore on
        # all the cables.
        super(self.__class__, self).clean()

        self.validate_restrict_access([self.family])

        # Internal PipelineSteps must be numbered consecutively from 1 to n.
        # Check that steps are clean; this also checks the cabling between steps.
        # Note: we don't call *complete_clean* because this may refer to a
        # "transient" state of the Pipeline whereby it is not complete yet.
        for i, step in enumerate(self.steps.order_by("step_num"), start=1):
            step.clean()
            if step.step_num != i:
                raise ValidationError("Steps are not consecutively numbered starting from 1")

        # Validate each PipelineOutput(Raw)Cable
        for i, outcable in enumerate(self.outcables.order_by("output_idx"), start=1):
            outcable.clean()
            if outcable.output_idx != i:
                raise ValidationError("Outputs are not consecutively numbered starting from 1")

    def complete_clean(self):
        """
        Check that the pipeline is both coherent and complete.

        Coherence is checked using clean(); the tests for completeness are:
        - there is at least 1 step
        - steps are complete, not just clean
        """
        self.clean()

        if self.steps.count() == 0:
            raise ValidationError("Pipeline {} has no steps".format(self))

        for step in self.steps.all():
            step.complete_clean()

    def create_outputs(self):
        """
        Delete existing pipeline outputs, and recreate them from output cables.

        PRE: this should only be called after the pipeline has been verified by
        clean and the outcables are known to be OK.
        """
        # Be careful if customizing delete() of TransformationOutput.
        self.outputs.all().delete()

        # outcables is derived from (PipelineOutputCable/ForeignKey).
        # For each outcable, extract the cabling parameters.
        for outcable in self.outcables.all():
            outcable.create_output()

    # Helper to create raw outcables.  This is just so that our unit tests
    # can be easily amended to work in our new scheme, and wouldn't really
    # be used elsewhere.
    @transaction.atomic
    def create_raw_outcable(self, raw_output_name, raw_output_idx,
                            source_step, source):
        """Creates a raw outcable."""
        new_outcable = self.outcables.create(
            output_name=raw_output_name,
            output_idx=raw_output_idx,
            source_step=source_step,
            source=source)
        new_outcable.full_clean()

        return new_outcable

    # Helper to create non-raw outcables with a default output_cdt equalling
    # that of the providing TO.
    @transaction.atomic
    def create_outcable(self, output_name, output_idx, source_step,
                        source, output_CDT=None):
        """Creates a non-raw outcable taking output_cdt from the providing TO."""
        output_CDT = output_CDT or source.get_cdt()
        new_outcable = self.outcables.create(
            output_name=output_name,
            output_idx=output_idx,
            source_step=source_step,
            source=source,
            output_cdt=output_CDT)

        new_outcable.full_clean()

        return new_outcable

    def is_identical(self, other):
        """Is this Pipeline identical to another one?

        Currently this is just a stub, because we don't want to
        just call transformation.is_identical (which only checks
        inputs and outputs).
        """
        raise NotImplementedError("Structural comparison not available for pipelines.")

    def check_inputs(self, inputs):
        """
        Are the supplied inputs are appropriate for this pipeline?

        We check if the input CDT's are restrictions of this pipeline's expected
        input CDT's, and that the number of rows is in the range that the pipeline
        expects. We don't rearrange inputs that are in the wrong order.
        """
        # First quick check that the number of inputs are the same.
        if len(inputs) != self.inputs.count():
            raise ValueError('Pipeline "{}" expects {} inputs, but {} were supplied'
                             .format(self, self.inputs.count(), len(inputs)))

        # Check each individual input.
        for i, supplied_input in enumerate(inputs, start=1):
            if not supplied_input.initially_OK():
                raise ValueError('Dataset {} passed as input {} to Pipeline "{}" was not initially OK'
                                 .format(supplied_input, i, self))

            pipeline_input = self.inputs.get(dataset_idx=i)
            pipeline_raw = pipeline_input.is_raw()
            supplied_raw = supplied_input.is_raw()

            if pipeline_raw != supplied_raw:
                if pipeline_raw:
                    raise ValueError('Pipeline "{}" expected input {} to be raw, but got one with CompoundDatatype '
                                     '"{}"'.format(self, i, supplied_input.get_cdt()))
                raise ValueError('Pipeline "{}" expected input {} to be of CompoundDatatype "{}", but got raw'
                                 .format(self, i, pipeline_input.get_cdt()))

            # Both are raw.
            elif pipeline_raw:
                continue

            # Neither is raw.
            supplied_cdt = supplied_input.get_cdt()
            pipeline_cdt = pipeline_input.get_cdt()

            if not supplied_cdt.is_restriction(pipeline_cdt):
                raise ValueError('Pipeline "{}" expected input {} to be of CompoundDatatype "{}", but got one with '
                                 'CompoundDatatype "{}"'.format(self, i, pipeline_cdt, supplied_cdt))

            # The CDT's match. Is the number of rows okay?
            minrows = pipeline_input.get_min_row() or 0
            maxrows = pipeline_input.get_max_row()
            maxrows = maxrows if maxrows is not None else sys.maxint

            if not minrows <= supplied_input.num_rows() <= maxrows:
                raise ValueError('Pipeline "{}" expected input {} to have between {} and {} rows, but got one with {}'
                                 .format(self, i, minrows, maxrows, supplied_input.num_rows()))

    def threads_needed(self):
        if not self.steps.all():
            return 0
        return max(x.threads_needed() for x in self.steps.all())

    @transaction.atomic
    def remove(self):
        removal_plan = self.build_removal_plan()
        metadata.models.remove_helper(removal_plan)

    @transaction.atomic
    def build_removal_plan(self, removal_accumulator=None):
        removal_plan = removal_accumulator or metadata.models.empty_removal_plan()
        assert self not in removal_plan["Pipelines"]
        removal_plan["Pipelines"].add(self)

        for run in self.pipeline_instances.all():
            if run not in removal_plan["Runs"]:
                metadata.models.update_removal_plan(
                    removal_plan, run.build_removal_plan(removal_plan)
                )

        # Remove any pipeline that uses this one as a sub-pipeline.
        for ps in self.pipelinesteps.all():
            if ps.pipeline not in removal_plan["Pipelines"]:
                metadata.models.update_removal_plan(
                    removal_plan, ps.pipeline.build_removal_plan(removal_plan)
                )

        return removal_plan

    def find_step_updates(self):
        """
        Look for updated versions of all steps of this Pipeline.

        If a step's Method has been updated, that is identified as the update
        candidate.  Otherwise, we look at the driver and dependencies of
        the Method and propose a new Method that uses the new code and leaves
        all other settings the same (the path and filename of the
        dependencies are left the same, no additional dependencies are
        identified, inputs and outputs are left the same).

        TODO: update this code to handle sub-Pipelines within the Pipeline.
        """
        updates = []
        for step in self.steps.all():
            transformation = step.transformation.find_update()
            # TODO: handle nested pipelines
            if transformation is not None and transformation.is_method():
                update = PipelineStepUpdate(step.step_num)
                update.method = transformation.definite
                updates.append(update)
            else:
                step_method = step.transformation.definite
                driver = getattr(step_method, 'driver', None)
                if driver is not None:
                    next_driver = driver.find_update()
                    new_dependencies = []
                    for dependency in step_method.dependencies.all():
                        next_dependency = dependency.requirement.find_update()
                        if next_dependency is not None:
                            new_dependencies.append(next_dependency)
                    if next_driver is not None or new_dependencies:
                        update = PipelineStepUpdate(step.step_num)
                        update.code_resource_revision = next_driver
                        update.dependencies = new_dependencies
                        updates.append(update)
        return updates

    def get_all_atomic_steps_cables(self):
        """
        Returns an iterable of all atomic PipelineSteps, PSICs, and POCs that belong to this Pipeline.
        """
        # These will be lists of querysets/iterables that we will use itertools.chain to join.
        atomic_step_iterables = []
        psic_iterables = []
        poc_iterables = []

        atomic_step_pks = []
        for ps in self.steps.all():
            psic_iterables.append(ps.cables_in.all())
            if ps.is_subpipeline():
                sub_steps, sub_psics, sub_pocs = ps.child_run.get_all_atomic_steps_cables()
                atomic_step_iterables.append(sub_steps)
                psic_iterables.append(sub_psics)
                poc_iterables.append(sub_pocs)
            else:
                atomic_step_pks.append(ps.pk)
        atomic_step_iterables.append(PipelineStep.objects.filter(pk__in=atomic_step_pks))
        poc_iterables.append(self.outcables.all())

        return (itertools.chain(*atomic_step_iterables), itertools.chain(*psic_iterables),
                itertools.chain(*poc_iterables))


@python_2_unicode_compatible
class PipelineStep(models.Model):
    """
    A step within a Pipeline representing a single transformation
    operating on inputs that are either pre-loaded (Pipeline inputs)
    or derived from previous pipeline steps within the same pipeline.

    Related to :model:`archive.models.Dataset`
    Related to :model:`pipeline.models.Pipeline`
    Related to :model:`transformation.models.Transformation`
    Related to :model:`pipeline.models.PipelineStepInput`
    Related to :model:`pipeline.models.PipelineStepDelete`
    """
    pipeline = models.ForeignKey(Pipeline, related_name="steps")

    # Pipeline steps are associated with a transformation
    transformation = models.ForeignKey(transformation.models.Transformation, related_name="pipelinesteps")
    step_num = models.PositiveIntegerField(validators=[MinValueValidator(1)])

    # Which outputs of this step we want to delete.
    outputs_to_delete = models.ManyToManyField(
        "transformation.TransformationOutput",
        help_text="TransformationOutputs whose data should not be retained",
        related_name="pipeline_steps_deleting")

    # UI information.
    x = models.FloatField(default=0, validators=[MinValueValidator(0), MaxValueValidator(1)])
    y = models.FloatField(default=0, validators=[MinValueValidator(0), MaxValueValidator(1)])
    name = models.CharField(default="", max_length=maxlengths.MAX_NAME_LENGTH, blank=True)
    fill_colour = models.CharField(default="", max_length=maxlengths.MAX_COLOUR_LENGTH, blank=True)

    class Meta:
        ordering = ["step_num"]

    def __str__(self):
        """ Represent with the pipeline and step number """
        return "{}: {}".format(self.step_num, self.name)

    def is_subpipeline(self):
        """Is this PipelineStep a sub-pipeline?"""
        return self.transformation.is_pipeline()

    @property
    def inputs(self):
        """Inputs to this PipelineStep, ordered by index."""
        return self.transformation.inputs.all()

    @property
    def outputs(self):
        """Outputs from this PipelineStep, ordered by index."""
        return self.transformation.outputs.all()

    def is_cable(self):
        return False

    def recursive_pipeline_check(self, pipeline):
        """Given a pipeline, check if this step contains it.

        PRECONDITION: the transformation at this step has been appropriately
        cleaned and does not contain any circularities.  If it does this
        function can be fragile!
        """
        contains_pipeline = False

        # Base case 1: the transformation is a method and can't possibly contain the pipeline.
        if self.transformation.is_method():
            contains_pipeline = False

        # Base case 2: this step's transformation exactly equals the pipeline specified
        elif self.transformation.pipeline == pipeline:
            contains_pipeline = True

        # Recursive case: go through all of the target pipeline steps and check if
        # any substeps exactly equal the transformation: if it does, we have circular pipeline references
        else:
            transf_steps = self.transformation.definite.steps.all()
            for step in transf_steps:
                step_contains_pipeline = step.recursive_pipeline_check(pipeline)
                if step_contains_pipeline:
                    contains_pipeline = True
        return contains_pipeline

    def clean(self):
        """
        Check coherence of this step of the pipeline.

        - Does the transformation at this step contain the parent pipeline?
        - Are any inputs multiply-cabled?

        Also, validate each input cable, and each specified output deletion.

        A PipelineStep must be save()d before cables can be connected to
        it, but it should be clean before being saved. Therefore, this
        checks coherency rather than completeness, for which we call
        complete_clean() - such as cabling.
        """
        # Check the permissions on the parent Pipeline.
        self.pipeline.validate_restrict_access([self.transformation])

        # Check recursively to see if this step's transformation contains
        # the specified pipeline at all.
        self.pipeline.validate_restrict_access([self.transformation])

        if self.recursive_pipeline_check(self.pipeline):
            raise ValidationError("Step {} contains the parent pipeline".
                                  format(self.step_num))

        # Check for multiple cabling to any of the step's inputs.
        for transformation_input in self.transformation.inputs.all():
            num_matches = self.cables_in.filter(dest=transformation_input).count()
            if num_matches > 1:
                raise ValidationError(
                    "Input \"{}\" to transformation at step {} is cabled more than once".
                    format(transformation_input.dataset_name, self.step_num))

        # Validate each cable (Even though we call PS.clean(), we want complete wires)
        for curr_cable in self.cables_in.all():
            curr_cable.clean_and_completely_wired()

        # Validate each PipelineStep output deletion
        for curr_del in self.outputs_to_delete.all():
            curr_del.clean()

        # Note that outputs_to_delete takes care of multiple deletions
        # (if a TO is marked for deletion several times, it will only
        # appear once anyway).  All that remains to check is that the
        # TOs all belong to the transformation at this step.
        for otd in self.outputs_to_delete.all():
            if not self.transformation.outputs.filter(pk=otd.pk).exists():
                raise ValidationError(
                    "Transformation at step {} does not have output \"{}\"".
                    format(self.step_num, otd.definite))

    def complete_clean(self):
        """Executed after the step's wiring has been fully defined, and
        to see if all inputs are quenched exactly once.
        """
        self.clean()

        for transformation_input in self.transformation.inputs.all():
            # See if the input is specified more than 0 times (and
            # since clean() was called above, we know that therefore
            # it was specified exactly 1 time).
            num_matches = self.cables_in.filter(dest=transformation_input).count()
            if num_matches == 0:
                raise ValidationError(
                    "Input \"{}\" to transformation at step {} is not cabled".
                    format(transformation_input.dataset_name, self.step_num))

    # Helper to create *raw* cables.  This is really just so that all our
    # unit tests can be easily amended; going forwards, there's no real reason
    # to use this.
    @transaction.atomic
    def create_raw_cable(self, dest, source):
        """
        Create a raw cable feeding this PipelineStep.
        """
        new_cable = self.cables_in.create(
            dest=dest,
            source_step=0,
            source=source)
        # June 6, 2014: now that we've eliminated the GFK, we go back to using new_cable.full_clean().
        # Previously when GFKs were being used, clean_fields() was barfing.
        new_cable.full_clean()
        # new_cable.clean_fields()
        # new_cable.clean()
        # new_cable.validate_unique()
        return new_cable

    # Same for deletes.
    @transaction.atomic
    def add_deletion(self, output_to_delete):
        """
        Mark a TO for deletion.
        """
        self.outputs_to_delete.add(output_to_delete)

    def outputs_to_retain(self):
        """Returns a list of TOs this PipelineStep doesn't delete."""
        outputs_needed = []

        # Checking each TO of this PS and maintain TOs marked to be deleted
        for step_output in self.transformation.outputs.all():

            # Check if for this pipeline step we want to delete TO step_output
            if not self.outputs_to_delete.filter(pk=step_output.pk).exists():
                outputs_needed.append(step_output)

        return outputs_needed

    def threads_needed(self):
        if self.transformation.is_pipeline():
            return self.transformation.definite.threads_needed()
        return self.transformation.definite.threads


class PipelineStepUpdate(object):
    """
    A data object to hold details about how a pipeline step can be updated.
    """
    def __init__(self, step_num):
        self.step_num = step_num
        self.method = None
        self.code_resource_revision = None
        self.dependencies = []


class PipelineCable(models.Model):
    """A cable feeding into a step or out of a pipeline."""
    # Implicitly defined:
    # - custom_wires: from a FK in CustomCableWire

    def is_incable(self):
        """Is this an input cable, as opposed to an output cable?"""
        try:
            self.pipelinestepinputcable
        except PipelineStepInputCable.DoesNotExist:
            return False
        return True

    def is_outcable(self):
        """Is this an output cable, as opposed to an input cable?"""
        try:
            self.pipelineoutputcable
        except PipelineOutputCable.DoesNotExist:
            return False
        return True

    def is_cable(self):
        return True

    def is_compatible(self, other_cable):
        """
        Cables are compatible if both are trivial, or the wiring
        matches.

        For two cables' wires to match, any wire connecting column
        indices (source_idx, dest_idx) must appear in both cables.

        PRE: self, other_cable are clean.
        """
        trivial = [self.is_trivial(), other_cable.is_trivial()]
        if all(trivial):
            return True
        elif any(trivial):
            return False

        # Both cables are non-raw and non-trivial, so check the wiring.
        for wire in self.custom_wires.all():
            corresponding_wire = other_cable.custom_wires.filter(
                    dest_pin__column_name=wire.dest_pin.column_name,
                    dest_pin__column_idx=wire.dest_pin.column_idx)

            if not corresponding_wire.exists():
                return False

            # I'm not 100% sure which direction the restrictions need to go...
            if not wire.source_pin.datatype.is_restriction(corresponding_wire.first().source_pin.datatype):
                return False
            if not corresponding_wire.first().dest_pin.datatype.is_restriction(wire.dest_pin.datatype):
                return False
        return True

    def is_trivial(self):
        """
        True if this cable is trivial; False otherwise.

        Definition of trivial:
        1) All raw cables
        2) Cables without wiring
        3) Cables with wiring that doesn't change name/idx

        PRE: cable is clean.
        """
        if self.is_raw():
            return True

        if not self.custom_wires.exists():
            return True

        for wire in self.custom_wires.all():
            if (wire.source_pin.column_idx != wire.dest_pin.column_idx or
                    wire.source_pin.column_name != wire.dest_pin.column_name):
                return False

        return True

    @property
    def definite(self):
        if self.is_incable():
            return self.pipelinestepinputcable
        else:
            return self.pipelineoutputcable

    # TODO: this needs testing
    def find_compounddatatype(self):
        """Find a CompoundDatatype for the output of this cable.

        OUTPUTS
        output_CDT  a compatible CompoundDatatype for the cable's
                    output, or None if one doesn't exist

        PRE
        this cable is neither raw nor trivial
        """
        assert not self.definite.is_raw()
        assert not self.is_trivial()
        wires = self.custom_wires.all()

        # Use wires to determine the CDT of the output of this cable
        all_members = metadata.models.CompoundDatatypeMember.objects  # shorthand
        compatible_CDTs = None
        for wire in wires:
            # Find all CompoundDatatypes with correct members.
            candidate_members = all_members.filter(datatype=wire.source_pin.datatype,
                                                   column_name=wire.dest_pin.column_name,
                                                   column_idx=wire.dest_pin.column_idx)
            candidate_CDTs = set([m.compounddatatype for m in candidate_members])
            if compatible_CDTs is None:
                compatible_CDTs = candidate_CDTs
            else:
                compatible_CDTs &= candidate_CDTs  # intersection
            if not compatible_CDTs:
                return None

        for output_CDT in compatible_CDTs:
            if output_CDT.members.count() == len(wires):
                return output_CDT

        return None

    def create_compounddatatype(self):
        """Create a CompoundDatatype for the output of this cable.

        OUTPUTS
        output_CDT  a new CompoundDatatype for the cable's output

        PRE
        this cable is neither raw nor trivial
        """

        output_CDT = metadata.models.CompoundDatatype()
        wires = self.custom_wires.all()

        # Use wires to determine the CDT of the output of this cable
        for wire in wires:
            self.logger.debug("Adding CDTM: {} {}".format(wire.dest_pin.column_name, wire.dest_pin.column_idx))
            output_CDT.members.create(datatype=wire.source_pin.datatype,
                                      column_name=wire.dest_pin.column_name,
                                      column_idx=wire.dest_pin.column_idx)

        output_CDT.clean()
        output_CDT.save()
        return output_CDT

    def run_cable(self, source, output_path, cable_record, curr_log):
        """
        Perform cable transformation on the input.
        Creates an ExecLog, associating it to cable_record.
        Source can either be a Dataset or a path to a file.

        INPUTS
        source          Either the Dataset to run through the cable, or a file path containing the data.
        output_path     where the cable should put its output
        cable_record    RSIC/ROC for this step.
        curr_log        ExecLog to fill in for execution
        """
        # Set the ExecLog's start time.
        self.logger.debug("Filling in ExecLog of record {} and running cable (source='{}', output_path='{}')"
                          .format(cable_record, source, output_path))
        curr_log.start(save=True)

        if self.is_trivial():
            self.logger.debug("Trivial cable, making link: os.link({},{})".format(source, output_path))
            source_stat = os.stat(source)

            try:
                os.link(source, output_path)
            except OSError:
                logger.warning(
                    "OSError occurred while linking %s to %s",
                    source,
                    output_path,
                    exc_info=True
                )

                # It's possible that the link actually got created, so check for that.
                if os.path.exists(output_path):
                    output_stat = os.stat(output_path)
                    if source_stat.st_ino == output_stat.st_ino:
                        logger.debug("Link was actually successful; moving on")
                    else:
                        raise

            # This isn't actually a "copy", but we perform the check anyway.
            try:
                confirm_file_copy(source, output_path)
            except FileCreationError:
                logger.warning(
                    "FileCreationError occurred while linking %s to %s",
                    source,
                    output_path,
                    exc_info=True
                )

            curr_log.stop(save=True, clean=True)
            return

        # Make a dict encapsulating the mapping required: keyed by the output column name, with value
        # being the input column name.
        source_of = {}
        column_names_by_idx = {}

        mappings = ""
        for wire in self.custom_wires.all():
            mappings += "{} wires to {}   ".format(wire.source_pin, wire.dest_pin)
            source_of[wire.dest_pin.column_name] = wire.source_pin.column_name
            column_names_by_idx[wire.dest_pin.column_idx] = wire.dest_pin.column_name

        self.logger.debug("Nontrivial cable. {}".format(mappings))

        # Construct a list with the column names in the appropriate order.
        output_fields = [column_names_by_idx[i] for i in sorted(column_names_by_idx)]

        with open(source, "rb") as infile:
            input_csv = csv.DictReader(infile)

            with open(output_path, "wb") as outfile:
                output_csv = csv.DictWriter(outfile, fieldnames=output_fields)
                output_csv.writeheader()

                for source_row in input_csv:
                    # row = {col1name: col1val, col2name: col2val, ...}
                    dest_row = {}

                    # source_of = {outcol1: sourcecol5, outcol2: sourcecol1, ...}
                    for out_col_name in source_of:
                        dest_row[out_col_name] = source_row[source_of[out_col_name]]

                    output_csv.writerow(dest_row)

        # Confirm that the file wrote correctly.
<<<<<<< HEAD
        try:
            md5 = confirm_file_created(output_path)
        except FileCreationError as e:
            self.logger.error(str(e))
            e.md5 = md5
            raise
=======
        md5 = confirm_file_created(output_path)
>>>>>>> 0d623255

        # Now give it the correct end_time
        curr_log.stop(save=False, clean=False)
        curr_log.complete_clean()
        curr_log.save()

        return md5

    def _wires_match(self, other_cable):
        """
        Helper used by is_restriction for both PSIC and POC.

        PRE: when this is called, we know that both cables:
         - feed the same TI if they are PSICs
         - fed by the same TO if they are POCs
        """
        # If there is non-trivial custom wiring on either, then
        # the wiring must match.
        if self.is_trivial() and other_cable.is_trivial():
            return True
        elif self.is_trivial() != other_cable.is_trivial():
            return False

        # Now we know that both have non-trivial wiring.  Check both
        # cables' wires and see if they connect corresponding pins.
        # (We already know they feed the same TransformationInput,
        # so we only have to check the indices.)
        for wire in self.custom_wires.all():
            corresp_wire = other_cable.custom_wires.get(
                dest_pin=wire.dest_pin)
            if (wire.source_pin.column_idx !=
                    corresp_wire.source_pin.column_idx):
                return False

        # Having reached this point, we know that the wiring matches.
        return True

    def _raw_clean(self):
        """
        Helper function called by clean() of both PSIC and POC on raw cables.

        PRE: cable is raw (i.e. the source and destination are both
        raw); this is enforced by clean().
        """
        # Are there any wires defined?
        if self.custom_wires.all().exists():
            raise ValidationError(
                "Cable \"{}\" is raw and should not have custom wiring defined".
                format(self))

    def clean(self):
        """This must be either a PSIC or POC."""
        if not self.is_incable() and not self.is_outcable():
            raise ValidationError("PipelineCable with pk={} is neither a PSIC nor a POC".format(self.pk))

    def find_compatible_ERs(self, input_dataset, runcable):
        """Find an ExecRecord which may be reused by this PipelineCable.

        INPUTS
        input_dataset        Dataset to feed the cable

        OUTPUTS
        execrecord      ExecRecord which may be reused, or None if no
                        ExecRecord exists
        """
        # Look at ERIs with matching input dataset.
        candidate_ERIs = librarian.models.ExecRecordIn.objects.filter(
            dataset=input_dataset).prefetch_related(
                'execrecord__execrecordins__dataset',
                'execrecord__execrecordouts__dataset',
                'execrecord__generator__methodoutput')

        candidates = []
        for candidate_ERI in candidate_ERIs:
            candidate_execrecord = candidate_ERI.execrecord
            if candidate_execrecord.is_redacted():
                continue

            candidate_component = candidate_execrecord.general_transf()

            if not candidate_component.is_cable():
                continue

            # Check that this ER is accessible by runcable.
            extra_users, extra_groups = runcable.top_level_run.extra_users_groups(
                [candidate_execrecord.generating_run])
            if len(extra_users) > 0 or len(extra_groups) > 0:
                continue

            if self.definite.is_compatible(candidate_component):
                self.logger.debug("Compatible ER found")
                candidates.append(candidate_execrecord)

        return candidates


@python_2_unicode_compatible
class PipelineStepInputCable(PipelineCable):
    """
    Represents the "cables" feeding into the transformation of a
    particular pipeline step, specifically:

    A) Destination of cable - step implicitly defined
    B) Source of the cable (source_step, source)

    Related to :model:`pipeline.models.PipelineStep`
    """
    # The step (Which has a transformation) where we define incoming cabling
    pipelinestep = models.ForeignKey(PipelineStep, related_name="cables_in")

    # Input hole (TransformationInput) of the transformation
    # at this step to which the cable leads
    dest = models.ForeignKey("transformation.TransformationInput",
                             help_text="Wiring destination input hole",
                             related_name="cables_leading_in")

    # (source_step, source) unambiguously defines
    # the source of the cable.  source_step can't refer to a PipelineStep
    # as it might also refer to the pipeline's inputs (i.e. step 0).
    source_step = models.PositiveIntegerField("Step providing the input source", help_text="Cabling source step")
    # Wiring source output hole.
    source = models.ForeignKey(transformation.models.TransformationXput)

    # Implicitly defined:
    # - custom_wires (through inheritance)

    # allow the data coming out of a PSIC to be saved.  Note that this
    # is only relevant if the PSIC is not trivial, and is false by
    # default.
    keep_output = models.BooleanField(
        "Whether or not to retain the output of this PSIC",
        help_text="Keep or delete output",
        default=False)

    # source_step must be PRIOR to this step (Time moves forward)

    # Coherence of data is already enforced by Pipeline

    def __init__(self, *args, **kwargs):
        super(self.__class__, self).__init__(*args, **kwargs)
        self.logger = logging.getLogger(self.__class__.__name__)

    def __str__(self):
        """
        Represent PipelineStepInputCable with the pipeline step, and the cabling destination input name.

        If cable is raw, this will look like:
        [PS]:[input name](raw)
        If not:
        [PS]:[input name]
        """
        step_str = "[no pipeline step set]"
        is_raw_str = ""
        if self.pipelinestep is not None:
            step_str = unicode(self.pipelinestep)
        if self.is_raw():
            is_raw_str = "(raw)"
        return "{}:{}{}".format(step_str, self.dest.dataset_name, is_raw_str)

    @property
    def min_rows_out(self):
        """Minimum number of rows this cable can output."""
        return self.dest.get_min_row()

    @property
    def max_rows_out(self):
        """Maximum number of rows this cable can output."""
        return self.dest.get_max_row()

    @property
    def inputs(self):
        """Inputs to this cable (only one)."""
        return [self.source]

    @property
    def outputs(self):
        """Outputs from this cable (only one)."""
        return [self.dest]

    def clean(self):
        """
        Check coherence of the cable.

        Check in all cases:
        - Are the source and destination either both raw or both
          non-raw?
        - Does the source come from a prior step or from the Pipeline?
        - Does the cable map to an (existent) input of this step's transformation?
        - Does the requested source exist?

        If the cable is raw:
        - Are there any wires defined?  (There shouldn't be!)

        If the cable is not raw:
        - Do the source and destination 'work together' (compatible min/max)?

        Whether the input and output have compatible CDTs or have valid custom
        wiring is checked via clean_and_completely_wired.
        """
        PipelineCable.clean(self)

        if self.source.is_raw() != self.dest.is_raw():
            raise ValidationError(
                "Cable \"{}\" has mismatched source (\"{}\") and destination (\"{}\")".
                format(self, self.source, self.dest))

        # input_requested = self.source
        # requested_from = self.source_step
        # feed_to_input = self.dest
        # step_trans = self.pipelinestep.transformation

        # Does the source come from a step prior to this one?
        if self.source_step >= self.pipelinestep.step_num:
            raise ValidationError(
                "Step {} requests input from a later step".
                format(self.pipelinestep.step_num))

        # Does the specified input defined for this transformation exist?
        if not self.pipelinestep.transformation.inputs.filter(
                pk=self.dest.pk).exists():
            raise ValidationError(
                "Transformation at step {} does not have input \"{}\"".
                format(self.pipelinestep.step_num, unicode(self.dest)))

        # Check that the source is available.
        if self.source_step == 0:
            # Look for the desired input among the Pipeline inputs.
            pipeline_inputs = self.pipelinestep.pipeline.inputs.all()

            if self.source.definite not in pipeline_inputs:
                raise ValidationError(
                    "Pipeline does not have input \"{}\"".
                    format(unicode(self.source)))

        # If not from step 0, input derives from the output of a pipeline step
        else:
            # Look for the desired input among this PS' inputs.
            source_ps = self.pipelinestep.pipeline.steps.get(
                step_num=self.source_step)

            source_ps_outputs = source_ps.transformation.outputs.all()
            if self.source.definite not in source_ps_outputs:
                raise ValidationError(
                    "Transformation at step {} does not produce output \"{}\"".
                    format(self.source_step,
                           unicode(self.source.definite)))

        # Propagate to more specific clean functions.
        if self.is_raw():
            self._raw_clean()
        else:
            self.non_raw_clean()

    def non_raw_clean(self):
        """Helper function called by clean() to deal with non-raw cables."""
        # Check that the input and output connected by the
        # cable are compatible re: number of rows.  Don't check for
        # ValidationError because this was checked in the
        # clean() of PipelineStep.

        # These are source and destination row constraints.
        source_min_row = (0 if self.source.get_min_row() == None
                          else self.source.get_min_row())
        dest_min_row = (0 if self.dest.get_min_row() == None
                        else self.dest.get_min_row())

        # Check for contradictory min row constraints
        if (source_min_row < dest_min_row):
            raise ValidationError(
                "Data fed to input \"{}\" of step {} may have too few rows".
                format(self.dest.dataset_name, self.pipelinestep.step_num))

        # Similarly, these are max-row constraints.
        source_max_row = (float("inf") if self.source.get_max_row() == None
                          else self.source.get_max_row())
        dest_max_row = (float("inf") if self.dest.get_max_row() == None
                        else self.dest.get_max_row())

        # Check for contradictory max row constraints
        if (source_max_row > dest_max_row):
            raise ValidationError(
                "Data fed to input \"{}\" of step {} may have too many rows".
                format(self.dest.dataset_name, self.pipelinestep.step_num))

        # Validate whatever wires there already are.
        if self.custom_wires.all().exists():
            for wire in self.custom_wires.all():
                wire.clean()

    def clean_and_completely_wired(self):
        """
        Check coherence and wiring of this cable (if it is non-raw).

        This will call clean() as well as checking whether the input
        and output 'work together'.  That is, either both are raw, or
        neither are non-raw and:
         - the source CDT is a restriction of the destination CDT; or
         - there is good wiring defined.
        """
        # Check coherence of this cable otherwise.
        self.clean()

        # There are no checks to be done on wiring if this is a raw cable.
        if self.is_raw():
            return

        # If source CDT cannot feed (i.e. is not a restriction of)
        # destination CDT, check presence of custom wiring
        if not self.source.get_cdt().is_restriction(self.dest.get_cdt()):
            if not self.custom_wires.all().exists():
                raise ValidationError(
                    "Custom wiring required for cable \"{}\"".
                    format(unicode(self)))

        # Validate whatever wires there are.
        if self.custom_wires.all().exists():
            # Each destination CDT member of must be wired to exactly once.

            # Get the CDT members of dest.
            dest_members = self.dest.get_cdt().members.all()

            # For each CDT member, check that there is exactly 1
            # custom_wire leading to it (i.e. number of occurrences of
            # CDT member = dest_pin).
            for dest_member in dest_members:
                numwires = self.custom_wires.filter(dest_pin=dest_member).count()

                if numwires == 0:
                    raise ValidationError(
                        "Destination member \"{}\" has no wires leading to it".
                        format(unicode(dest_member)))

                if numwires > 1:
                    raise ValidationError(
                        "Destination member \"{}\" has multiple wires leading to it".
                        format(unicode(dest_member)))

    def is_raw(self):
        """True if this cable maps raw data; false otherwise."""
        return self.dest.is_raw()

    def is_restriction(self, other_cable):
        """
        Returns whether this cable is a restriction of the specified.

        More specifically, this cable is a restriction of the
        parameter if they feed the same TransformationInput and, if
        they are not raw:
         - source CDT is a restriction of parameter's source CDT
         - wiring matches

        PRE: both self and other_cable are clean.
        """
        # Trivial case.
        if self == other_cable:
            return True

        if self.dest != other_cable.dest:
            return False

        # Now we know that they feed the same TransformationInput.
        if self.is_raw():
            return True

        # From here on, we assume both cables are non-raw.
        # (They must be, since both feed the same TI and self
        # is not raw.)
        if not self.source.get_cdt().is_restriction(
                other_cable.source.get_cdt()):
            return False

        # Now we know that they feed the same TransformationInput.
        # Call _wires_match.
        return self._wires_match(other_cable)


class CustomCableWire(models.Model):
    """
    Defines a customized connection within a pipeline.

    This allows us to filter/rearrange/repeat columns when handing
    data from a source TransformationXput to a destination Xput

    The analogue here is that we have customized a cable by rearranging
    the connections between the pins.
    """
    cable = models.ForeignKey(PipelineCable, related_name="custom_wires")

    # CDT member on the source and destination output holes
    source_pin = models.ForeignKey("metadata.CompoundDatatypeMember", related_name="source_pins")
    dest_pin = models.ForeignKey("metadata.CompoundDatatypeMember", related_name="dest_pins")

    # A cable cannot have multiple wires leading to the same dest_pin
    class Meta:
        unique_together = ("cable", "dest_pin")

    def clean(self):
        """
        Check the validity of this wire.

        The wire belongs to a cable which connects a source TransformationXput
        and a destination TransformationInput:
        - wires cannot connect a raw source or a raw destination
        - source_pin must be a member of the source CDT
        - dest_pin must be a member of the destination CDT
        - source_pin datatype matches the dest_pin datatype
        """

        # You cannot add a wire if the cable is raw
        if self.cable.is_raw():
            raise ValidationError(
                "Cable \"{}\" is raw and should not have wires defined" .
                format(self.cable))

        # Wires connect either PSIC or POCs, so these cases are separate
        source_CDT_members = self.cable.source.get_cdt().members.all()  # Duck typing
        dest_CDT = None
        dest_CDT_members = None
        if self.cable.is_incable():
            dest_CDT = self.cable.dest.get_cdt()
            dest_CDT_members = dest_CDT.members.all()
        else:
            dest_CDT = self.cable.output_cdt
            dest_CDT_members = dest_CDT.members.all()

        if not source_CDT_members.filter(pk=self.source_pin.pk).exists():
            raise ValidationError(
                "Source pin \"{}\" does not come from compounddatatype \"{}\"".
                format(self.source_pin,
                       self.cable.source.get_cdt()))

        if not dest_CDT_members.filter(pk=self.dest_pin.pk).exists():
            raise ValidationError(
                "Destination pin \"{}\" does not come from compounddatatype \"{}\"".
                format(self.dest_pin,
                       dest_CDT))

        # Check that the datatypes on either side of this wire are
        # either the same, or restriction-compatible
        if not self.source_pin.datatype.is_restriction(self.dest_pin.datatype):
            raise ValidationError(
                "The datatype of the source pin \"{}\" is incompatible with the datatype of the destination pin \"{}\"".
                format(self.source_pin, self.dest_pin))

    def is_casting(self):
        """
        Tells whether the cable performs a casting on Datatypes.

        PRE: the wire must be clean (and therefore the source DT must
        at least be a restriction of the destination DT).
        """
        return self.source_pin.datatype != self.dest_pin.datatype


@python_2_unicode_compatible
class PipelineOutputCable(PipelineCable):
    """
    Defines which outputs of internal PipelineSteps are mapped to
    end-point Pipeline outputs once internal execution is complete.

    Thus, a definition of cables leading to external pipeline outputs.

    Related to :model:`pipeline.models.Pipeline`
    Related to :model:`transformation.models.TransformationOutput`
    """
    pipeline = models.ForeignKey(Pipeline, related_name="outcables")

    output_name = models.CharField(
        "Output hole name", max_length=maxlengths.MAX_NAME_LENGTH,
        help_text="Pipeline output hole name",
        validators=[validate_slug]
    )

    # We need to specify both the output name and the output index because
    # we are defining the outputs of the Pipeline indirectly through
    # this wiring information - name/index mapping is stored...?
    output_idx = models.PositiveIntegerField("Output hole index", validators=[MinValueValidator(1)],
                                             help_text="Pipeline output hole index")

    # If null, the source must be raw
    output_cdt = models.ForeignKey("metadata.CompoundDatatype", blank=True, null=True, related_name="cables_leading_to")

    # source_step refers to an actual step of the pipeline and
    # source actually refers to one of the outputs at that step.
    # This is enforced via clean()s.
    source_step = models.PositiveIntegerField("Source pipeline step number", validators=[MinValueValidator(1)],
                                              help_text="Source step at which output comes from")

    source = models.ForeignKey("transformation.TransformationOutput", help_text="Source output hole")

    # Implicitly defined through PipelineCable and a FK from CustomCableWire:
    # - custom_wires

    # Enforce uniqueness of output names and indices.
    # Note: in the pipeline, these will still need to be compared with the raw
    # output names and indices.
    class Meta:
        unique_together = (("pipeline", "output_name"),
                           ("pipeline", "output_idx"))

    def __init__(self, *args, **kwargs):
        self.logger = logging.getLogger(self.__class__.__name__)
        super(self.__class__, self).__init__(*args, **kwargs)

    def __str__(self):
        """ Represent with the pipeline name, and TO output index + name """

        pipeline_name = "[no pipeline set]"
        if self.pipeline is not None:
            pipeline_name = unicode(self.pipeline)

        return "POC feeding Output_idx [{}], Output_name [{}] for pipeline [{}]".format(
                self.output_idx,
                self.output_name,
                pipeline_name)

    @property
    def dest(self):
        """Where does this cable go?"""
        return self.pipeline.outputs.get(dataset_name=self.output_name)

    @property
    def min_rows_out(self):
        """Minimum number of rows this cable can output."""
        return self.source.get_min_row()

    @property
    def max_rows_out(self):
        """Maximum number of rows this cable can output."""
        return self.source.get_max_row()

    @property
    def inputs(self):
        """Inputs to this cable (only one)."""
        return [self.source]

    @property
    def outputs(self):
        """Outputs from this cable (only one)."""
        return [self.dest]

    def clean(self):
        """
        Checks coherence of this output cable.

        PipelineOutputCable must reference an existant, undeleted
        transformation output hole.  Also, if the cable is raw, there
        should be no custom wiring.  If the cable is not raw and there
        are custom wires, they should be clean.
        """
        # Step number must be valid for this pipeline
        if self.source_step > self.pipeline.steps.all().count():
            raise ValidationError(
                "Output requested from a non-existent step")

        source_ps = self.pipeline.steps.get(step_num=self.source_step)

        # Try to find a matching output hole
        if self.source.transformation.definite != source_ps.transformation.definite:
            raise ValidationError(
                "Transformation at step {} does not produce output \"{}\"".
                format(self.source_step, self.source))

        outwires = self.custom_wires.all()

        # The cable and destination must both be raw (or non-raw)
        if self.output_cdt is None and not self.is_raw():
            raise ValidationError(
                "Cable \"{}\" has a null output_cdt but its source is non-raw" .
                format(self))
        elif self.output_cdt is not None and self.is_raw():
            raise ValidationError(
                "Cable \"{}\" has a non-null output_cdt but its source is raw" .
                format(self))

        # The cable has a raw source (and output_cdt is None).
        if self.is_raw():
            self._raw_clean()

        # The cable has a nonraw source (and output_cdt is specified).
        else:
            if not self.source.get_cdt().is_restriction(
                    self.output_cdt) and not outwires.exists():
                raise ValidationError(
                    "Cable \"{}\" has a source CDT that is not a restriction of its target CDT, but no wires exist".
                    format(self))

            # Clean all wires.
            for outwire in outwires:
                outwire.clean()
                outwire.validate_unique()
                # It isn't enough that the outwires are clean: they
                # should do no casting.
                if outwire.is_casting():
                    raise ValidationError(
                        "Custom wire \"{}\" of PipelineOutputCable \"{}\" casts the Datatype of its source".
                        format(outwire, self))

    def complete_clean(self):
        """Checks completeness and coherence of this POC.

        Calls clean, and then checks that if this POC is not raw and there
        are any custom wires defined, then they must quench the output CDT.
        """
        self.clean()

        if not self.is_raw() and self.custom_wires.all().exists():
            # Check that each CDT member has a wire leading to it
            for dest_member in self.output_cdt.members.all():
                if not self.custom_wires.filter(dest_pin=dest_member).exists():
                    raise ValidationError(
                        "Destination member \"{}\" has no outwires leading to it".
                        format(dest_member))

    def is_raw(self):
        """True if this output cable is raw; False otherwise."""
        return self.source.is_raw()

    def is_restriction(self, other_outcable):
        """
        Returns whether this cable is a restriction of the specified.

        More specifically, this cable is a restriction of the
        parameter if they come from the same TransformationOutput and, if
        they are not raw:
         - destination CDT is a restriction of parameter's destination CDT
         - wiring matches

        PRE: both self and other_cable are clean.
        """
        # Trivial case.
        if self == other_outcable:
            return True

        if self.source != other_outcable.source:
            return False

        # Now we know that they are fed by the same TransformationOutput.
        if self.is_raw():
            return True

        # From here on, we assume both cables are non-raw.
        # (They must be, since both are fed by the same TO and self
        # is not raw.)
        if not self.output_cdt.is_restriction(other_outcable.output_cdt):
            return False

        # Call _wires_match.
        return self._wires_match(other_outcable)

    def create_output(self, x=0, y=0):
        """
        Creates the corresponding output for the parent Pipeline.
        """
        output_requested = self.source

        new_pipeline_output = self.pipeline.outputs.create(
            dataset_name=self.output_name,
            dataset_idx=self.output_idx,
            x=x, y=y)

        if not self.is_raw():
            # Define an XputStructure for new_pipeline_output.
            new_structure = transformation.models.XputStructure(
                transf_xput=new_pipeline_output,
                compounddatatype=self.output_cdt,
                min_row=output_requested.get_min_row(),
                max_row=output_requested.get_max_row()
            )
            new_structure.save()<|MERGE_RESOLUTION|>--- conflicted
+++ resolved
@@ -25,12 +25,7 @@
 import metadata.models
 import librarian.models
 from constants import maxlengths
-<<<<<<< HEAD
-from file_access_utils import confirm_file_copy, confirm_file_created,\
-    FileCreationError
-=======
 from file_access_utils import confirm_file_copy, confirm_file_created, FileCreationError
->>>>>>> 0d623255
 
 logger = logging.getLogger(__name__)
 
@@ -890,16 +885,12 @@
                     output_csv.writerow(dest_row)
 
         # Confirm that the file wrote correctly.
-<<<<<<< HEAD
         try:
             md5 = confirm_file_created(output_path)
         except FileCreationError as e:
             self.logger.error(str(e))
             e.md5 = md5
             raise
-=======
-        md5 = confirm_file_created(output_path)
->>>>>>> 0d623255
 
         # Now give it the correct end_time
         curr_log.stop(save=False, clean=False)
