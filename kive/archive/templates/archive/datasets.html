--- conflicted
+++ resolved
@@ -10,11 +10,7 @@
 {% block javascript %}
     <script src="/static/portal/jquery-2.0.3.min.js"></script>
     <script src="/static/portal/noxss.js"></script>
-<<<<<<< HEAD
-    <script src="/static/portal/admin_lock.js"></script>
-=======
     <script src="/static/portal/permissions.js"></script>
->>>>>>> 9a218064
     <script src="/static/archive/datasets.js"></script>
 
     <link rel="stylesheet" href="/static/portal/permissions.css">
