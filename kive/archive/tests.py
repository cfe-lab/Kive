--- conflicted
+++ resolved
@@ -20,10 +20,7 @@
 from datachecking.models import BadData
 from file_access_utils import compute_md5
 from librarian.models import ExecRecord, SymbolicDataset
-<<<<<<< HEAD
-
-=======
->>>>>>> 2800553b
+
 import librarian.tests
 import metadata.tests
 from method.models import Method
@@ -44,6 +41,8 @@
 
 
 class ArchiveTestCaseHelpers:
+    def __init__(self):
+        pass
 
     def make_complete_non_reused(self, record, input_SDs, output_SDs):
         """
@@ -3955,6 +3954,7 @@
         data = response.render().data
         self.assertEquals(data['message'], "Object redacted.")
 
+
 class MethodOutputApiTests(TestCase):
     fixtures = ['simple_run']
     
