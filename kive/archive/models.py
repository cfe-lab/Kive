"""
archive.models

Shipyard data models relating to archiving information: Run, RunStep,
Dataset, etc.
"""
from __future__ import unicode_literals

import itertools
import logging
from operator import attrgetter, itemgetter
import os
import time
import shutil

from django.db import models, transaction
from django.core.exceptions import ValidationError, ObjectDoesNotExist
from django.core.urlresolvers import reverse
from django.core.validators import MinValueValidator
from django.utils.encoding import python_2_unicode_compatible
from django.utils import timezone
from django.contrib.auth.models import User

import archive.signals
import archive.exceptions
from constants import maxlengths
from datachecking.models import ContentCheckLog, IntegrityCheckLog
from librarian.models import Dataset
import metadata.models
import stopwatch.models
from pipeline.models import Pipeline


def empty_redaction_plan():
    return {
        "Datasets": set(),
        "ExecRecords": set(),
        "OutputLogs": set(),
        "ErrorLogs": set(),
        "ReturnCodes": set()
    }


def summarize_redaction_plan(redaction_plan):
    counts = {key: len(targets) for key, targets in redaction_plan.iteritems()}
    return counts


@transaction.atomic
def redact_helper(redaction_plan):
    # Check if anything that's currently running will be affected.
    if metadata.models.any_runs_in_progress(redaction_plan):
        raise archive.exceptions.RunNotFinished("Cannot redact: an affected run is still in progress")

    # Proceed in a fixed order.
    if "Datasets" in redaction_plan:
        for sd in redaction_plan["Datasets"]:
            sd.redact_this()

    if "ExecRecords" in redaction_plan:
        for er in redaction_plan["ExecRecords"]:
            # This marks all RunComponents using the ExecRecord as redacted.
            er.redact_this()

    if "OutputLogs" in redaction_plan:
        for log in redaction_plan["OutputLogs"]:
            log.methodoutput.redact_output_log()

    if "ErrorLogs" in redaction_plan:
        for log in redaction_plan["ErrorLogs"]:
            log.methodoutput.redact_error_log()

    if "ReturnCodes" in redaction_plan:
        for log in redaction_plan["ReturnCodes"]:
            log.methodoutput.redact_return_code()


class update_field(object):

    def __init__(self, field):
        self.field = field

    def __call__(self, func):
        def wrapper(*args, **kwargs):
            this = args[0]
            result = func(*args, **kwargs)
            original_flag = getattr(this, self.field)

            if hasattr(this, self.field) and original_flag != result:
                if 'dont_save' in kwargs and kwargs['dont_save']:
                    return result

                setattr(this, self.field, result)

                if this.pk is not None:
                    try:
                        this.save(update_fields=[self.field])
                    except:
                        pass
            return result
        return wrapper


@python_2_unicode_compatible
class Run(stopwatch.models.Stopwatch, metadata.models.AccessControl):
    """
    Stores data associated with an execution of a pipeline.

    When a Pipeline is queued up for execution, a Run is created and time_queued is
    set.  When the Run actually starts, the start_time attribute (from Stopwatch)
    gets set (i.e. we call .start()).

    Related to :model:`pipeline.models.Pipeline`
    Related to :model:`archive.models.RunStep`
    Related to :model:`archive.models.Dataset`
    """
    # Details required by the fleet for execution.  These will be meaningless if
    # this is not a top-level run.
    sandbox_path = models.CharField(max_length=256, default="", blank=True, null=False)
    time_queued = models.DateTimeField(default=timezone.now, null=True)
    purged = models.BooleanField(default=False)
    stopped_by = models.ForeignKey(User, help_text="User that stopped this Run", null=True, blank=True,
                                   related_name="runs_stopped")
    paused_by = models.ForeignKey(User, help_text="User that paused this Run", null=True, blank=True,
                                  related_name="runs_paused")

    pipeline = models.ForeignKey("pipeline.Pipeline", related_name="pipeline_instances",
                                 help_text="Pipeline used in this run")

    name = models.CharField("Run name", max_length=maxlengths.MAX_NAME_LENGTH, null=False, blank=True)
    description = models.TextField("Run description", max_length=maxlengths.MAX_DESCRIPTION_LENGTH, null=False,
                                   blank=True)

    # If run was spawned within another run, parent_runstep denotes
    # the run step that initiated it
    parent_runstep = models.OneToOneField("RunStep",
                                          related_name="child_run",
                                          null=True,
                                          blank=True,
                                          help_text="Step of parent run initiating this one as a sub-run")

    # Implicitly, this also has start_time and end_time through inheritance.

    def is_stopped(self):
        return self.stopped_by is not None

    def is_paused(self):
        return self.paused_by is not None

    @property
    def top_level_run(self):
        """
        Returns the top-level Run this belongs to.
        """
        # Base case: this is the top-level Run. Otherwise, return the
        # top-level run of the parent RunStep.
        return self if self.parent_runstep is None else self.parent_runstep.top_level_run

    @property
    def runsteps_in_order(self):
        return self.runsteps.order_by("pipelinestep__step_num")

    @property
    def outcables_in_order(self):
        return self.runoutputcables.order_by("pipelineoutputcable__output_idx")

    def clean(self):
        """
        Checks coherence of the Run (possibly in an incomplete state).

        The procedure:
         - check coherence of start_time and end_time
         - if parent_runstep is not None, then pipeline should be
           consistent with it
         - RunSteps should all be clean, and should be consecutively
           numbered starting from 1
         - all associated RunStepOutputCables must be from RunSteps
           which are associated (ie. at least in progress), and must
           be clean
        """
        # Access to this Run must not exceed that of the pipeline.
        self.validate_restrict_access([self.pipeline])

        for rtp_input in self.inputs.all():
            rtp_input.clean()

        if hasattr(self, "not_enough_CPUs"):
            self.not_enough_CPUs.clean()

        # If this is not a top-level run it must have the same access as the top-level run.
        my_top_level_run = self.top_level_run
        if self != my_top_level_run:
            self.validate_identical_access(my_top_level_run)

        # Check that start- and end-time are coherent.
        stopwatch.models.Stopwatch.clean(self)

        if self.is_subrun() and self.pipeline != self.parent_runstep.pipelinestep.transformation.definite:
            raise ValidationError('Pipeline of Run "{}" is not consistent with its parent RunStep'.format(self))

        # Go through whatever steps are registered. All must be clean.
        for i, runstep in enumerate(self.runsteps.order_by("pipelinestep__step_num"), start=1):
            if runstep.pipelinestep.step_num != i:
                raise ValidationError('RunSteps of Run "{}" are not consecutively numbered starting from 1'
                                      .format(self))
            # RunStepInputCables are cleaned within RunStep.clean()
            runstep.clean()

        # Can't have RunOutputCables from non-existent RunSteps.
        # TODO: Should this go in RunOutputCable.clean() ?
        for run_outcable in self.runoutputcables.all():
            source_step = run_outcable.pipelineoutputcable.source_step
            try:
                self.runsteps.get(pipelinestep__step_num=source_step)
            except RunStep.DoesNotExist:
                raise ValidationError('Run "{}" has a RunOutputCable from step {}, but no corresponding RunStep'
                                      .format(self, source_step))
            run_outcable.clean()

    @property
    @transaction.atomic
    def started(self):
        return self.has_started() or hasattr(self, "not_enough_CPUs")

    @classmethod
    def find_unstarted(cls):
        return cls.objects.filter(start_time__isnull=True, not_enough_CPUs__isnull=True)

    @property
    @transaction.atomic
    def running(self):
        return self.started and not self.is_complete()

    # FIXME this will need to be changed when we introduce flags for a cancelled or paused run.
    @property
    @transaction.atomic
    def finished(self):
        return (self.started and self.is_complete()) or hasattr(self, "not_enough_CPUs")

    @property
    def display_name(self):
        """
        Produces a human-readable name for the Run.

        If the name field is not blank, use that; otherwise, give a string
        combining the Pipeline name and the first input name.
        """
        if self.name != "":
            return self.name

        try:
            pipeline_name = self.pipeline.family.name
        except Pipeline.DoesNotExist:
            pipeline_name = "Run"

        inputs = self.inputs.select_related('dataset')
        first_input = inputs.order_by('index').first()
        if not (first_input and first_input.dataset.has_data()):
            if self.time_queued:
                return "{} at {}".format(pipeline_name, self.time_queued)
            return pipeline_name
        first_input_name = first_input.dataset.name
        return '{} on {}'.format(pipeline_name, first_input_name)

    @transaction.atomic
    def get_run_progress(self, detailed=False):
        """
        Return a dictionary describing the Run's current state.

        If detailed is True, then the returned dictionary contains
         dictionaries for the run components and cables denoting
         their completion/success status (indexed by id)
        @return {'id': run_id, 'status': s, 'name': n, 'start': t, 'end': t,
            'user': u}
        """
        result = {'name': self.display_name}
        if hasattr(self, "not_enough_CPUs"):
            esc = self.not_enough_CPUs
            result['status'] = "Too many threads ({} from {})".format(
                esc.threads_requested,
                esc.max_available
            )
            return result

        if hasattr(self, 'user'):
            result['user'] = self.user.username

        if not self.started:
            result['status'] = '?'
            return result

        status = ""
        step_progress = {}
        cable_progress = {}
        input_list = {}

        for _input in self.inputs.all():
            if _input.dataset.has_data():
                input_list[_input.index] = {"dataset_id": _input.dataset.id,
                                            "dataset_name": _input.dataset.name,
                                            "md5": _input.dataset.MD5_checksum}

        # One of the steps is in progress?
        total_steps = self.pipeline.steps.count()
        runsteps = sorted(self.runsteps.all(), key=lambda x: x.pipelinestep.step_num)

        for step in runsteps:
            step_status = ""
            log_char = ""

            if not step.is_marked_complete():
                try:
                    step.log.id
                    log_char = "+"
                    step_status = "RUNNING"
                except ExecLog.DoesNotExist:
                    if step.has_started():
                        log_char = ":"
                        step_status = "READY"
                    else:
                        log_char = "."
                        step_status = "WAITING"

            elif not step.is_marked_successful():
                log_char = "!"
                step_status = "FAILURE"
            else:
                log_char = "*"
                step_status = "CLEAR"

            status += log_char
            if detailed:
                step_progress[step.pipelinestep.transformation.pk] = {'status': step_status, 'log_id': None}
                try:
                    step_progress[step.pipelinestep.transformation.pk]['log_id'] = step.execrecord.generator.\
                        methodoutput.id
                except:
                    pass

        # Just finished a step, but didn't start the next one?
        status += "." * (total_steps - len(runsteps))
        status += "-"

        # Which outcables are in progress?
        cables = sorted(self.pipeline.outcables.all(), key=lambda x: x.output_idx)
        for pipeline_cable in cables:
            run_cables = filter(lambda x: x.run == self, pipeline_cable.poc_instances.all())
            log_char = ""
            step_status = ""
            if len(run_cables) <= 0:
                log_char = "."
                step_status = "WAITING"
            elif run_cables[0].is_marked_complete():
                log_char = "*"
                step_status = "CLEAR"
            else:
                try:
                    run_cables[0].log.id
                    log_char = "+"
                    step_status = "RUNNING"
                except ExecLog.DoesNotExist:
                    log_char = ":"
                    step_status = "READY"

            # Log the status
            status += log_char
            if detailed:
                cable_progress[pipeline_cable.id] = {'status': step_status, 'dataset_id': None, 'md5': None}
                try:
                    dataset = run_cables[0].execrecord.execrecordouts.first().dataset
                    cable_progress[pipeline_cable.id]['dataset_id'] = dataset.pk \
                        if dataset.has_data() else None
                    cable_progress[pipeline_cable.id]['md5'] = dataset.MD5_checksum
                except:
                    pass

        if detailed:
            result['step_progress'] = step_progress
            result['output_progress'] = cable_progress
            result['inputs'] = input_list

        result['status'] = status
        result['id'] = self.pk
        result['start'] = self._format_time(self.start_time)
        result['end'] = self._format_time(self.end_time)

        return result

    @staticmethod
    def _format_time(t):
        return t and timezone.localtime(t).strftime('%d %b %Y %H:%M')

    def collect_garbage(self):
        """
        Dispose of the sandbox used by the Run.
        """
        if self.sandbox_path == "":
            raise archive.exceptions.SandboxActiveException(
                "Run (pk={}, Pipeline={}, queued {}, User={}) has no sandbox path".format(
                    self.pk, self.pipeline, self.time_queued, self.user)
                )
        elif not self.finished:
            raise archive.exceptions.SandboxActiveException(
                "Run (pk={}, Pipeline={}, queued {}, User={}) is not finished".format(
                    self.pk, self.pipeline, self.time_queued, self.user)
                )

        # This may raise OSError; the caller should catch it.
        shutil.rmtree(self.sandbox_path)
        self.purged = True
        self.save()

    def is_complete(self):
        """
        True if this run is complete; false otherwise.
        """
        # A run is complete if all of its component RunSteps and
        # RunOutputCables are complete, or if any one fails and the
        # rest are complete or have not started.  If anything is in progress,
        # immediately bail and return False.
        anything_failed = False
        all_exist = True

        for step in self.pipeline.steps.all():
            corresp_rs = self.runsteps.filter(pipelinestep=step).first()
            if corresp_rs is None:
                all_exist = False
            elif corresp_rs.has_started() and not corresp_rs.is_complete():
                return False
            elif not corresp_rs.is_successful():
                anything_failed = True
        for outcable in self.pipeline.outcables.all():
            corresp_roc = self.runoutputcables.filter(pipelineoutputcable=outcable).first()
            if corresp_roc is None:
                all_exist = False
            elif corresp_roc.has_started() and not corresp_roc.is_complete():
                return False
            elif not corresp_roc.is_successful():
                anything_failed = True

        # At this point, all RunSteps and ROCs that exist are complete or unstarted.
        if anything_failed:
            # This is the "unsuccessful complete" case.
            return True
        elif not all_exist:
            # This is the "successful incomplete" case.
            return False

        # Nothing failed and all exist; we are complete and successful.
        return True

    def complete_clean(self):
        """
        Checks completeness and coherence of a run.
        """
        self.clean()
        if not self.is_complete():
            raise ValidationError('Run "{}" is not complete'.format(self))

    def __str__(self):
        if self.is_subrun():
            unicode_rep = "Run with pipeline [{}] parent_runstep [{}]".format(self.pipeline, self.parent_runstep)
        else:
            unicode_rep = "Run with pipeline [{}]".format(self.pipeline)
        return unicode_rep

    def is_subrun(self):
        return self.parent_runstep is not None

    def successful_execution(self):
        """
        Checks if this Run is successful (so far).
        """
        # Check steps for success.
        for step in self.runsteps.all():
            if not step.is_successful():
                return False

        # All steps checked out.  Check outcables.
        for outcable in self.runoutputcables.all():
            if not outcable.is_successful():
                return False

        # So far so good.
        return True

    def get_coordinates(self):
        """
        Retrieves a tuple of pipeline coordinates of this Run.

        This tuple looks like (x_1, x_2, x_3, ...) where x_1 is the step number
        of the top-level run that this Run sits in; x_2 is the step number of
        the first-level-down sub-run this sits in, etc.  The length of the
        tuple is given by how deeply nested this Run is.

        Returns an empty tuple if this is a top-level run.
        """
        # Base case: this is a top-level run.  Return None.
        if self.parent_runstep is None:
            return ()
        # Otherwise, return the coordinates of the parent RunStep.
        return self.parent_runstep.get_coordinates()

    def describe_run_failure(self):
        """
        Return a tuple (error, reason) describing a Run failure.

        TODO: this is very rudimentary at the moment.
        - It does not take recovery into account - should report which step
          was actually executed and failed, not which step tried to recover
          and failed.
        - It does not take sub-pipelines into account.
        - Failure details for a cable are not reported.
        - Details of cell errors are not reported.
        """
        total_steps = self.pipeline.steps.count()
        error = ""

        # Check each step for failure.
        for i, runstep in enumerate(self.runsteps.order_by("pipelinestep__step_num"), start=1):

            if runstep.is_complete() and not runstep.is_successful():
                error = "Step {} of {} failed".format(i, total_steps)

                # Check each cable.
                total_cables = runstep.pipelinestep.cables_in.count()
                for j, runcable in enumerate(runstep.RSICs.order_by("PSIC__dest__dataset_idx"), start=1):
                    if not runcable.is_successful():
                        return (error, "Input cable {} of {} failed".format(j, total_cables))

                # Check the step execution.
                if not runstep.log:
                    return (error, "Recovery failed")
                return_code = runstep.log.methodoutput.return_code
                if return_code != 0:
                    return (error, "Return code {}".format(return_code))

                # Check for bad output.
                for output in runstep.execrecord.execrecordouts.all():
                    try:
                        check = runstep.log.content_checks.get(dataset=output.dataset)
                    except ContentCheckLog.DoesNotExist:
                        try:
                            check = runstep.log.integrity_checks.get(dataset=output.dataset)
                        except IntegrityCheckLog.DoesNotExist:
                            continue

                    if check.is_fail():
                        return (error, "Output {}: {}".format(output.generic_output.definite.dataset_idx, check))

                # Something else went wrong with the step?
                return (error, "Unknown error")

        # Check each output cable.
        total_cables = self.pipeline.outcables.count()
        for i, runcable in enumerate(self.runoutputcables.order_by("pipelineoutputcable__output_idx")):
            if not runcable.is_successful():
                return ("Output {} of {} failed".format(i, total_cables), "could not copy file")

        # Shouldn't reach here.
        return ("Unknown error", "Unknown reason")

    def remove(self):
        """Remove this Run cleanly."""
        removal_plan = self.build_removal_plan()
        metadata.models.remove_helper(removal_plan)

    def build_removal_plan(self, removal_accumulator=None):
        """
        Create a manifest of objects removed when this Run is removed.
        """
        removal_plan = removal_accumulator or metadata.models.empty_removal_plan()
        assert self not in removal_plan["Runs"]
        removal_plan["Runs"].add(self)

        for runcomponent in itertools.chain(self.runsteps.all(), self.runoutputcables.all()):
            metadata.models.update_removal_plan(removal_plan, runcomponent.build_removal_plan_h(removal_plan))

        return removal_plan


class RunInput(models.Model):
    """
    Represents an input to a run.

    This won't exist in single-process execution.
    """
    run = models.ForeignKey(Run, related_name="inputs")
    dataset = models.ForeignKey(Dataset, related_name="runinputs")
    index = models.PositiveIntegerField()

    def clean(self):
        self.run.validate_restrict_access([self.dataset])


class ExceedsSystemCapabilities(models.Model):
    """
    Denotes a Run that could not be run due to requesting too much from the system.
    """
    run = models.OneToOneField(Run, related_name="not_enough_CPUs")
    threads_requested = models.PositiveIntegerField(validators=[MinValueValidator(1)])
    max_available = models.PositiveIntegerField(validators=[MinValueValidator(1)])

    def clean(self):
        if self.threads_requested <= self.max_available:
            raise ValidationError("Threads requested ({}) does not exceed maximum available ({})".format(
                self.threads_requested, self.max_available
            ))


class RunComponent(stopwatch.models.Stopwatch):
    """
    Class extended by both RunStep and RunCable.

    This class encapsulates much of the common function
    of the three "atomic" Run* classes.
    """
    execrecord = models.ForeignKey("librarian.ExecRecord", null=True, blank=True, related_name="used_by_components")
    reused = models.NullBooleanField(help_text="Denotes whether this reuses an ExecRecord", default=None)
    is_cancelled = models.BooleanField(help_text="Denotes whether this has been cancelled",
                                       default=False)

    _complete = models.BooleanField(
        help_text="Denotes whether this run component has been completed. Private use only",
        default=False)
    _successful = models.BooleanField(
        help_text="Denotes whether this has been successful. Private use only!",
        default=False)
    _redacted = models.BooleanField(
        help_text="Denotes whether this has been redacted. Private use only!",
        default=False)

    # Implicit:
    # - log: via OneToOneField from ExecLog
    # - invoked_logs: via FK from ExecLog
    # - outputs: via FK from Dataset

    # Implicit from Stopwatch: start_time, end_time.

    def __init__(self, *args, **kwargs):
        """Instantiate and set up a logger."""
        super(RunComponent, self).__init__(*args, **kwargs)
        self.logger = logging.getLogger(self.__class__.__name__)

    def __str__(self):
        return 'RunComponent id {}'.format(self.id)

    def save(self, *args, **kwargs):
        if 'update_fields' not in kwargs:
            self._complete = self.is_complete()
            self._successful = self.is_successful()
            self._redacted = self.is_redacted()
        super(RunComponent, self).save(*args, **kwargs)

    def has_data(self):
        """
        Returns whether or not this instance has an associated Dataset.

        This is abstract and must be overridden.
        """
        pass

    @property
    def component(self):
        """Pipeline component represented by this RunComponent."""
        return self.definite.component

    @property
    def parent_run(self):
        """Run of which this RunComponent is part.

        This is abstract and must be overridden.
        """
        return self.definite.parent_run

    @property
    def top_level_run(self):
        return self.definite.top_level_run

    @property
    def is_step(self):
        try:
            self.runstep
        except RunStep.DoesNotExist:
            return False
        return True

    @property
    def is_incable(self):
        try:
            self.runsic
        except RunSIC.DoesNotExist:
            return False
        return True

    @property
    def is_outcable(self):
        try:
            self.runoutputcable
        except RunOutputCable.DoesNotExist:
            return False
        return True

    @property
    def is_cable(self):
        return self.is_incable or self.is_outcable

    @property
    def has_log(self):
        try:
            self.log
        except ExecLog.DoesNotExist:
            return False
        return True

    @property
    def definite(self):
        if self.is_step:
            return self.runstep
        elif self.is_incable:
            return self.runsic
        elif self.is_outcable:
            return self.runoutputcable

    def link_execrecord(self, execrecord, reused, clean=True):
        """Link an ExecRecord to this RunComponent."""
        self.reused = reused
        self.execrecord = execrecord
        if clean:
            self.clean()
        self.save()

    def _clean_undecided_reused(self):
        """
        Check coherence of a RunComponent which has not decided whether or
        or not to reuse an ExecRecord:

         - if reused is None (no decision on reusing has been made),
           no log or invoked_logs should be associated, no data should be associated,
           and execrecord should not be set

        This is a helper for clean().

        PRE
        This RunComponent has reused = None (the decision to reuse an
        ExecRecord or not has not yet been made).
        """
        general_error = '{} "{}" has not decided whether or not to reuse an ExecRecord'.format(
            self.__class__.__name__, self)
        if self.has_log:
            raise ValidationError("{}; no log should have been generated".format(general_error))
        if self.invoked_logs.exists():
            raise ValidationError("{}; no steps or cables should have been invoked".format(general_error))
        if self.has_data():
            raise ValidationError("{}; no Datasets should be associated".format(general_error))
        if self.execrecord:
            raise ValidationError("{}; execrecord should not be set yet".format(general_error))

    def _clean_reused(self):
        """
        Check coherence of a RunComponent which has decided to reuse an
        ExecRecord:

         - if reused is True, no data should be associated.
         - also, there should be no invoked_logs.

        This is a helper for clean().

        PRE
        This RunComponent has reused = True (has decided to reuse an ExecRecord).
        """
        if self.has_data():
            raise ValidationError('{} "{}" reused an ExecRecord and should not have generated any Datasets'
                                  .format(self.__class__.__name__, self))
        if self.invoked_logs.exists():
            raise ValidationError('{} "{}" reused an ExecRecord; no steps or cables should have been invoked'
                                  .format(self.__class__.__name__, self))

    # Note: what clean() does in the not-reused case is specific to
    # the class, so the _clean_not_reused() method is extended
    # in RunStep and RunCable.
    def _clean_not_reused(self):
        """
        Check coherence of a RunComponent which has decided not to reuse an
        ExecRecord:

         - if the log is incomplete, there should be no Datasets or ExecRecord
         - if ExecRecord is in place then it must have invoked logs, and its own log must be complete
           (_clean_execlogs makes sure that all other logs are complete).

        This is a helper for clean().  Returns False if clean() should terminate at this step
        and True if it should continue.

        PRE
        This RunComponent has reused = False (has decided not to reuse an ExecRecord).
        """
        if not self.has_log or not self.log.is_complete():

            general_error = '{} "{}" is not reused and does not have a complete log'.format(
                self.__class__.__name__, self)
            if self.has_data():
                raise ValidationError("{} so should not have generated any Datasets".format(general_error))
            if self.execrecord:
                raise ValidationError("{}; execrecord should not be set".format(general_error))
            return False

        # On the flipside....
        if (self.execrecord is not None and
                (not self.invoked_logs.exists() or self.has_log and not self.log.is_complete())):
            raise ValidationError(
                '{} "{}" is not reused and has not completed its own ExecLog but does have an ExecRecord'.format(
                    self.__class__.__name__, self))

        return True

    def _clean_execlogs(self):
        """Count and clean ExecLogs of Run(Step|SIC|OutputCable).

        Helper function to ensure a RunStep, RunSIC, or RunOutputCable
        has at most one ExecLog, and to clean it if it exists.  Also,
        clean all invoked_logs, and check coherence between log and
        invoked_logs; if there are invoked_logs and log is set, then
        log must also be among the invoked_logs.

        It also cleans all associated ContentCheckLogs and
        IntegrityCheckLogs in the process.

        Then, it checks that if log is complete then all of the
        invoked_logs must also be complete.
        """
        logs_to_check = self.invoked_logs.all()
        # Make sure that log is checked, and avoid checking it twice.
        if self.has_log:
            logs_to_check = itertools.chain([self.log], self.invoked_logs.exclude(pk=self.log.pk))

        for curr_log in logs_to_check:
            curr_log.clean()

            # There may be at most a single integrity check and content check for each output.
            # (Usually there will be only one of each but it's possible for both to occur
            # when there is lots of parallelism.)
            outputs_integrity_checked = set([])
            for check in curr_log.integrity_checks.all():
                if check.dataset.pk in outputs_integrity_checked:
                    raise ValidationError('{} "{}" has multiple IntegrityCheckLogs for output '
                                          'Dataset {} of ExecLog "{}"'
                                          .format(self.__class__.__name__, self, check.dataset, curr_log))
                outputs_integrity_checked.add(check.dataset.pk)
                check.clean()

            outputs_content_checked = set([])
            for check in curr_log.content_checks.all():
                if check.dataset.pk in outputs_content_checked:
                    raise ValidationError('{} "{}" has multiple ContentCheckLogs for output '
                                          'Dataset {} of ExecLog "{}"'
                                          .format(self.__class__.__name__, self, check.dataset, curr_log))
                outputs_content_checked.add(check.dataset.pk)
                check.clean()

        # If log exists and there are invoked_logs, log should be among
        # the invoked logs.  If log exists, any preceding logs should
        # be complete and all tests should have passed (since they were
        # recoveries happening before we could carry out the execution
        # that log represents).
        if self.invoked_logs.exists() and self.has_log:
            if not self.invoked_logs.filter(pk=self.log.pk).exists():
                raise ValidationError(
                   'ExecLog of {} "{}" is not included with its invoked ExecLogs'.format(
                       self.__class__.__name__, self)
                )

            preceding_logs = self.invoked_logs.exclude(pk=self.log.pk)
            if not all([x.is_complete() for x in preceding_logs]):
                raise ValidationError(
                   'ExecLog of {} "{}" is set before all invoked ExecLogs are complete'.format(
                       self.__class__.__name__, self)
                )

            if not all([x.all_checks_passed() for x in preceding_logs]):
                raise ValidationError(
                   'Invoked ExecLogs preceding log of {} "{}" did not successfully pass all of their checks'.format(
                       self.__class__.__name__, self)
                )

    def _clean_has_execlog_no_execrecord_yet(self):
        """
        Check coherence after log is set but before execrecord is set.

        This is a helper called during the course of clean().

        PRE: log is set and complete, execrecord is not set yet.
        """
        # There should be no CCLs/ICLs yet.
        if self.log.integrity_checks.exists() or self.log.content_checks.exists():
            raise ValidationError(
                '{} "{}" does not have an ExecRecord so should not have any data checks'.format(
                    self.__class__.__name__, self)
            )

    def is_marked_complete(self):
        """
        Returns whether or not this run component has been marked
        as complete when it was last saved.
        """
        return self._complete

    def is_complete(self, **kwargs):
        """
        True if this RunComponent is complete; false otherwise.

        Note that this is overridden by RunStep.

        If this RunComponent is reused, then completeness == having an ER.

        If this RunComponent is not reused, then either all of its outputs
        have been checked with an ICL/CCL and passed, or some
        EL/ICL/CCL failed and the rest are complete (not all outputs
        have to have been checked).

        PRE: this RunComponent is clean.
        """
        # Has this been cancelled before even being attempted?
        if self.is_cancelled:
            return True

        # Is there an ExecRecord?  If not, check if this failed during
        # recovery and then completed.
        if self.execrecord is None:
            if not self.is_successful():

                for invoked_log in self.invoked_logs.all():
                    if not invoked_log.is_complete():
                        return False

                    if not all([x.is_complete() for x in invoked_log.integrity_checks.all()]):
                        return False

                    if not all([x.is_complete() for x in invoked_log.content_checks.all()]):
                        return False

                # All ELs, and ICLs/CCLs are complete, albeit
                # with a failure somewhere.
                return True

            # At this point we know that this is still a successful
            # execution that isn't complete.
            return False

        # From here on, we know there is an ExecRecord; therefore reused
        # is set.
        if self.reused:
            return True

        # From here on we know we are not reusing and ExecRecord is
        # set -- therefore log is set and complete.

        # Check that either every output has been successfully checked
        # or one+ has failed and the rest are complete.
        if self.log.all_checks_passed():
            return True

        # From here on we know that one of the following happened:
        # - the log was a failure
        # - at least one of the checks failed or was not performed.
        my_log = self.log
        if not my_log.is_successful():
            return True

        if (any([x.is_fail() for x in my_log.integrity_checks.all()]) or
                any([x.is_fail() for x in my_log.content_checks.all()])):
            if (all([x.is_complete() for x in my_log.integrity_checks.all()]) and
                    all([x.is_complete() for x in my_log.content_checks.all()])):
                return True

        # At this point, we know that it is unsuccessful and incomplete.
        return False

    @update_field("_redacted")
    def is_redacted(self, *kwargs):
        if self.has_log and self.log.is_redacted():
            return True
        if self.execrecord is not None and self.execrecord.is_redacted():
            return True
        return False

    def is_marked_redacted(self):
        return self._redacted

    def clean(self):
        """Confirm that this is one of RunStep or RunCable."""
        # If the ExecRecord is set, check that access on the top level Run does not exceed
        # that on the ExecRecord.
        if self.execrecord is not None:
            self.top_level_run.validate_restrict_access([self.execrecord.generating_run])

        if not self.is_step and not self.is_cable:
            raise ValidationError("RunComponent with pk={} is neither a step nor a cable".format(self.pk))

    def complete_clean(self):
        """
        Checks coherence and completeness of this RunComponent.
        """
        self.clean()
        if not self.is_complete():
            raise ValidationError('{} "{}" is not complete'.format(self.__class__.__name__, self))

    def mark_unsuccessful(self):
        self._successful = False
        self.save(update_fields=["_successful"])

    def is_marked_successful(self):
        """
        Returns whether or not this run component has been marked
        as successful when it was last saved.
        """
        return self._successful

    def is_successful(self, **kwargs):
        if self.is_cancelled:
            return False
        if self.reused:
            return self.successful_reuse()
        return self.successful_execution()

    def successful_reuse(self):
        """
        True if RunComponent is successful on reuse; False otherwise.

        PRE: this RunComponent is reused.
        """
        assert(self.reused)
        if self.execrecord is not None:
            return self.execrecord.outputs_OK() and not self.execrecord.has_ever_failed()
        # If there is no ExecRecord yet then this is trivially true.
        return True

    def successful_execution(self):
        """True if RunComponent is successful; False otherwise.

        Any RunComponent is failed if any of its invoked ExecLogs have
        failed, or if any CCLs/ICLs have failed.

        PRE: this RunComponent is clean, and so are all of its invoked_logs.
        (It's OK that they might not be complete.)
        PRE: this RunComponent is not reused.
        """
        assert(not self.reused)

        for invoked_log in self.invoked_logs.all():
            if not invoked_log.is_successful():
                return False
            icls = invoked_log.integrity_checks.all()
            if icls.exists() and any([x.is_fail() for x in icls]):
                return False
            ccls = invoked_log.content_checks.all()
            if ccls.exists() and any([x.is_fail() for x in ccls]):
                return False
        return True

    def build_removal_plan_h(self, removal_accumulator=None):
        """
        Create a manifest of objects that will be removed by removing this RunComponent.
        """
        removal_plan = removal_accumulator or metadata.models.empty_removal_plan()

        for ds in self.outputs.all():
            if ds not in removal_plan["Datasets"]:
                metadata.models.update_removal_plan(removal_plan, ds.build_removal_plan(removal_plan))

        if self.has_log and self.execrecord and self.execrecord.generator == self.log:
            if self.execrecord not in removal_plan["ExecRecords"]:
                metadata.models.update_removal_plan(removal_plan, self.execrecord.build_removal_plan(removal_plan))

        return removal_plan

    @transaction.atomic
    def redact(self):
        self._redacted = True
        self.save(update_fields=["_redacted"])

    def get_log(self):
        if self.has_log:
            return self.log
        if self.execrecord is not None:
            return self.execrecord.generator
        return None


@python_2_unicode_compatible
class RunStep(RunComponent):
    """
    Annotates the execution of a pipeline step within a run.

    Related to :model:`archive.models.Run`
    Related to :model:`librarian.models.ExecRecord`
    Related to :model:`pipeline.models.PipelineStep`
    """
    run = models.ForeignKey(Run, related_name="runsteps")
    pipelinestep = models.ForeignKey("pipeline.PipelineStep", related_name="pipelinestep_instances")

    # Implicit from RunComponent: start_time, end_time, execrecord,
    # reused, log, invoked_logs.

    class Meta:
        # Uniqueness constraint ensures you can't have multiple RunSteps for
        # a given PipelineStep within a Run.
        unique_together = ("run", "pipelinestep")

    def __str__(self):
        return "Runstep with PS [{}]".format(self.pipelinestep)

    @property
    def component(self):
        return self.pipelinestep

    @property
    def parent_run(self):
        return self.run

    @property
    def top_level_run(self):
        """
        Returns the top-level Run this belongs to.
        """
        return self.run.top_level_run

    @property
    def step_num(self):
        return self.pipelinestep.step_num

    @property
    def transformation(self):
        return self.pipelinestep.transformation

    @property
    def pipeline(self):
        return self.pipelinestep.pipeline

    @property
    def parent(self):
        return self.run

    @property
    def is_step(self):
        return True

    @property
    def is_incable(self):
        return False

    @property
    def is_outcable(self):
        return False

    @classmethod
    @transaction.atomic
    def create(cls, pipelinestep, run, start=True):
        """Create a new RunStep from a PipelineStep."""
        runstep = cls(pipelinestep=pipelinestep, run=run)
        if start:
            runstep.start()
        runstep.clean()
        runstep.save()
        return runstep

    # TODO: fix for sub-pipelines
    def output_name(self, output):
        """Name for Dataset generated from a TransformationOutput."""
        assert self.pipelinestep.transformation.outputs.filter(pk=output.pk).exists()
        return "run{}_step{}_output{}".format(self.run.pk, self.step_num, output.dataset_name)

    def output_description(self, output):
        """Desc for Dataset generated from a TransformationOutput."""
        assert self.pipelinestep.transformation.outputs.filter(pk=output.pk).exists()
        desc = ('Generated data from a run of pipeline "{}" started at {} by {}\n'
                .format(self.pipeline, self.run.start_time, self.run.user))
        desc += "run: {}\n".format(self.run.pk)
        desc += "user: {}\n".format(self.run.user)
        desc += "step: {}\n".format(self.step_num)
        desc += "output: {}".format(output.dataset_name)
        return desc

    def has_subrun(self):
        """
        Does this RunStep contain a Run of a sub-Pipeline?
        """
        return hasattr(self, "child_run")

    def has_data(self):
        """True if associated output exists; False if not."""
        return self.outputs.all().exists()

    def keeps_output(self, output):
        """Whether the RunStep keeps the given output.

        INPUTS
        output      TransformationOutput to check

        PRE
        The provided output is a TransformationOutput of the RunStep's
        PipelineStep's Transformation.
        """
        assert self.pipelinestep.transformation.outputs.filter(pk=output.pk).exists()
        return not self.pipelinestep.outputs_to_delete.filter(pk=output.pk).exists()

    def _clean_with_subrun(self):
        """
        If this RunStep contains a subrun (child run), make sure it is
        in a coherent state, namely:

         - if pipelinestep is a pipeline, there should be no
           ExecLog or Datasets associated, reused = None, and
           execrecord = None

        This is a helper function for clean.

        PRE
        This RunStep has a child_run.
        """
        general_error = 'RunStep "{}" represents a sub-pipeline'.format(self)
        if self.has_log:
            raise ValidationError('{} so no log should be associated'.format(general_error))

        if self.outputs.all().exists():
            raise ValidationError('{} and should not have generated any data'.format(general_error))

        if self.reused is not None:
            raise ValidationError('{} so reused should not be set'.format(general_error))

        if self.execrecord is not None:
            raise ValidationError('{} so execrecord should not be set'.format(general_error))

    def _clean_cables_in(self):
        """
        Perform coherence checks for this RunStep's associated
        RunSIC's, namely:

         - If RSICs exist, check they are clean and complete

         - If all RSICs are not quenched, reused, child_run, and
           execrecord should not be set, no ExecLog should be
           associated, there should be no invoked_logs, and no
           Datasets should be associated

        This is a helper function for clean.

        OUTPUTS
        True if there are more checks to do within clean, False if
        clean should return right away.
        """
        for rsic in self.RSICs.all():
            rsic.complete_clean()

        if self.pipelinestep.cables_in.count() != self.RSICs.count():

            general_error = 'RunStep "{}" inputs not quenched'.format(self)
            if self.reused is not None or self.execrecord is not None:
                raise ValidationError("{}; reused and execrecord should not be set".format(general_error))
            if self.pipelinestep.transformation.is_pipeline and self.has_subrun():
                raise ValidationError("{}; child_run should not be set".format(general_error))
            if self.has_log:
                raise ValidationError("{}; no log should have been generated".format(general_error))
            if self.invoked_logs.exists():
                raise ValidationError("{}; no other steps or cables should have been invoked".format(general_error))
            if self.outputs.exists():
                raise ValidationError("{}; no data should have been generated".format(general_error))
            return False
        return True

    def _clean_with_method(self):
        """
        If this RunStep represents a Method (as opposed to a Pipeline),
        make sure it is in a coherent state:

         - if we haven't decided whether or not to reuse an ER and
           this is a method, no log or invoked_log should be
           associated, no Datasets should be associated, and
           execrecord should not be set

        (from here on, reused is assumed to be set)

         - else if we are reusing an ER and this is a method, check
           that:

           - there are no associated Datasets.
           - there are no associated invoked_logs.

         - else if we are not reusing an ER and this is a Method:

           - call RunComponent._clean_reused()

           (from here on ExecLog is assumed to be complete and clean)

           - clean any associated Datasets

        This is a helper function for clean.

        PRE
        This RunStep represents a Method.

        OUTPUTS
        True if there are more checks to do within clean, False if
        clean should return right away.
        """
        if self.reused is None:
            self._clean_undecided_reused()
            return False

        elif self.reused:
            self._clean_reused()

        else:  # self.reused is False.
            if not RunComponent._clean_not_reused(self):
                return False

            for out_data in self.outputs.all():
                out_data.clean()
        return True

    def _clean_execrecord(self):
        """
        If this RunStep has an ExecRecord associated:

         - check that it is complete and clean
         - check that it's coherent with pipelinestep

        This is a helper function for clean.

        PRE
        This RunStep has an ExecRecord associated to it.
        """
        self.execrecord.complete_clean()

        # ExecRecord must point to the same transformation that this
        # RunStep points to.
        if self.pipelinestep.transformation.definite != self.execrecord.general_transf():
            raise ValidationError('RunStep "{}" points to transformation "{}" but corresponding ExecRecord does not'
                                  .format(self, self.pipelinestep))

    def _clean_outputs(self):
        """
        Check the coherence of this RunStep's outputs:

         - if an output is marked for deletion or missing, there
           should be no associated Dataset

         - else:
           - the corresponding ERO should have an associated Dataset.

         - any associated Dataset belongs to an ERO (this checks for
           Datasets that have been wrongly assigned to this RunStep).

        This is a helper function for clean.
        """
        # If there is no ExecLog there is no notion of missing outputs.
        outputs_missing = []
        if self.has_log:
            outputs_missing = self.log.missing_outputs()

        # Go through all of the outputs.
        for to in self.pipelinestep.transformation.outputs.all():
            # Get the associated ERO.
            corresp_ero = self.execrecord.execrecordouts.get(generic_output=to)

            if self.pipelinestep.outputs_to_delete.filter(dataset_name=to.dataset_name).exists():
                # This output is deleted; there should be no associated Dataset.
                if self.outputs.filter(pk=corresp_ero.dataset.pk).exists():
                    raise ValidationError('Output "{}" of RunStep "{}" is deleted; no data should be associated'
                                          .format(to, self))

            elif corresp_ero.dataset in outputs_missing:
                # This output is missing; there should be no associated Dataset.
                if self.outputs.filter(pk=corresp_ero.dataset.pk).exists():
                    raise ValidationError('Output "{}" of RunStep "{}" is missing; no data should be associated'
                                          .format(to, self))

            # The corresponding ERO should have existent data.
            elif not corresp_ero.dataset.has_data():
                raise ValidationError('ExecRecordOut "{}" of RunStep "{}" should reference existent data'
                                      .format(corresp_ero, self))

        # Check that any associated data belongs to an ERO of this ER
        # Supposed to be the datasets attached to this runstep (Produced by this runstep)
        for out_data in self.outputs.all():
            if not self.execrecord.execrecordouts.filter(dataset=out_data).exists():
                raise ValidationError('RunStep "{}" generated Dataset "{}" but it is not in its ExecRecord'
                                      .format(self, out_data))

    def clean(self):
        """
        Check coherence of this RunStep.

        The checks we perform, in sequence:
         - check that start_time and end_time are coherent
         - pipelinestep is consistent with run
         - if pipelinestep is a method, there should be no child_run

         - if pipelinestep is a pipeline, check for coherence (see
           _clean_with_subrun)

         - if an EL is associated, check it is clean (see the module
           function _clean_execlogs)

         - if there are any invoked_logs, check they are clean; also
           check that this RunStep has an associated EL and that that
           EL is also one of the invoked_logs (also in _clean_execlogs)

         - check coherence of any CCLs and ICLs associated to its
           invoked_logs (in _clean_execlogs)

         - check coherence of RSICs (see _clean_inputs)

        (from here on all RSICs are assumed to be quenched)

         - if this is represents a Method, do relevant coherence checks
           (see _clean_with_method).
         - else if this is a Pipeline:
           - clean child_run if it exists

        (from here on, log and invoked_logs are known to be complete
         and clean)

         - if execrecord is not set, no ICLs and CCLs should be
           associated with the associated log.

        (from here on, it is assumed that this is a Method and
         execrecord is set)

         - check the execrecord (see _clean_execrecord)
         - check the outputs (see _clean_outputs)

         - check for overquenching of the outputs by CCLs/ICLs

        Note: don't need to check inputs for multiple quenching due to
        uniqueness.  Quenching of outputs is checked by ExecRecord.
        """
        # Check that the times are coherent.
        stopwatch.models.Stopwatch.clean(self)
        RunComponent.clean(self)

        # Does pipelinestep belong to run.pipeline?
        if not self.run.pipeline.steps.filter(pk=self.pipelinestep.pk).exists():
            raise ValidationError('PipelineStep "{}" of RunStep "{}" does not belong to Pipeline "{}"'
                                  .format(self.pipelinestep, self, self.run.pipeline))

        # If the PipelineStep stores a method, it should have no
        # child_run (should not act as a parent runstep).
        if self.pipelinestep.transformation.is_method and self.has_subrun():
            raise ValidationError('PipelineStep of RunStep "{}" is not a Pipeline but a child run exists'
                                  .format(self))

        # TODO: Is there any difference between having a Pipeline as
        # your pipelinestep's transformation, and having a child_run?
        elif self.pipelinestep.transformation.is_pipeline:
            self._clean_with_subrun()

        # Clean all ExecLogs and their CCLs/ICLs, and make sure that
        # all preceding this step's ExecLog are complete and successful
        # before this one's is started.
        self._clean_execlogs()

        # If any inputs are not quenched, stop checking.
        if not self._clean_cables_in():
            return

        # From here on, RSICs are assumed to be quenched.
        # Perform tests specific to the Method and Pipeline cases.
        if self.pipelinestep.transformation.is_method:
            if not self._clean_with_method():
                return
        elif self.pipelinestep.transformation.is_pipeline:
            if self.has_subrun():
                self.child_run.clean()
            return

        # From here on, we know that this represents a Method, log is
        # assumed to be complete and clean, and so are the
        # invoked_logs().

        # Check that if there is no execrecord then log has no
        # associated CCLs or ICLs.  (It can't, as execution can't have
        # finished yet.)
        if self.has_log:
            if self.execrecord is None:
                self._clean_has_execlog_no_execrecord_yet()
                return

        if self.execrecord is None:
            return

        # From here on, the appropriate ER is known to be set.
        self._clean_execrecord()

        # If we reused an ExecRecord and it was a failure, then we can skip cleaning the outputs; otherwise
        # we clean them.
        usable_dict = self.check_ER_usable(self.execrecord)
        # This is the negative of (self.reused and not usable_dict["successful"])....
        if not self.reused or usable_dict["successful"]:
            self._clean_outputs()

    @update_field("_complete")
    def is_complete(self, **kwargs):
        """
        True if RunStep is complete; False otherwise.

        This extends the procedure to check for completeness of a
        RunComponent.  In addition to the ways a RunComponent can fail, a
        RunStep can fail while its cables are running before it even
        gets to the recovery stage.  Also, if it represents
        a sub-Pipeline, then it simply checks if its child_run
        is complete.

        PRE: this RunStep must be clean.
        """
        # Sub-Pipeline case:
        if self.pipelinestep.transformation.is_pipeline:
            if self.has_subrun():
                return self.child_run.is_complete()
            # At this point, child_run hasn't been set yet, so we can
            # say that it isn't complete.
            return False

        # From here on we know we are in the Method case.  Check that
        # all PSICs have an RSIC that are complete and successful --
        # in which case go on and check the same stuff as RunComponent --
        # or that some RSIC failed and the rest are complete, and
        # return.  Any incomplete RSIC causes us to return False.
        all_cables_exist = True
        any_cables_failed = False
        for curr_cable in self.pipelinestep.cables_in.all():
            corresp_RSIC = self.RSICs.filter(PSIC=curr_cable).first()
            if corresp_RSIC is None:
                all_cables_exist = False
            elif not corresp_RSIC.is_complete():
                return False
            elif not corresp_RSIC.is_successful():
                any_cables_failed = True

        # At this point we know that all RSICs that exist are complete.
        if any_cables_failed:
            return True
        elif not all_cables_exist:
            return False

        # At this point we know that all RSICs exist, and are complete
        # and successful.  Proceed to check the RunComponent stuff.
        return RunComponent.is_complete(self)

    @update_field("_successful")
    def is_successful(self, **kwargs):
        return super(RunStep, self).is_successful()

    def successful_execution(self):
        """
        True if RunStep is successful; False otherwise.

        This inherits from RunComponent's method, with the additional
        wrinkle that a RunStep fails if any of its cables fails, or if
        its child_run has failed.

        PRE: this RunStep is clean.
        PRE: this RunStep is not reused.
        """
        input_cables = self.RSICs.all()
        if input_cables.exists():
            if any(not ic.is_successful() for ic in input_cables):
                return False

        # At this point we know that all the cables were successful;
        # we check for failure during recovery or during its own
        # execution.
        if not RunComponent.successful_execution(self):
            return False

        # In the case that this is a sub-Pipeline, check if child_run
        # is successful.
        try:
            self.child_run
            return self.child_run.successful_execution()
        except ObjectDoesNotExist:
            pass

        # No logs failed, and this wasn't a sub-Pipeline, so....
        return True

    def get_coordinates(self):
        """
        Retrieves a tuple of pipeline coordinates of this RunStep.

        The ith coordinate gives the step number in the ith-deeply-nested
        sub-Run that this RunStep belongs to.
        """
        # Get the coordinates of the parent Run.
        run_coords = self.run.get_coordinates()
        # Tack on the coordinate within that run.
        return run_coords + (self.pipelinestep.step_num,)

    def find_compatible_ERs(self, inputs_after_cable):
        assert self.transformation.is_method
        return self.pipelinestep.transformation.definite.find_compatible_ERs(inputs_after_cable, self)

    @transaction.atomic
    def check_ER_usable(self, execrecord):
        """
        Check that the specified ExecRecord may be reused.
        """
        result = {"fully reusable": False, "successful": True}
        # Case 1: ER was a failure.  In this case, we don't want to proceed,
        # so we return the failure for appropriate handling.
        if execrecord.outputs_failed_any_checks() or execrecord.has_ever_failed():
            self.logger.debug("ExecRecord found ({}) was a failure".format(execrecord))
            result["successful"] = False

        # Case 2: ER has fully checked outputs and provides the outputs needed.
        elif execrecord.outputs_OK() and execrecord.provides_outputs(self.pipelinestep.outputs_to_retain()):
            self.logger.debug("Completely reusing ExecRecord {}".format(execrecord))
            result["fully reusable"] = True

        return result

    @transaction.atomic
    def get_suitable_ER(self, input_SDs):
        """
        Retrieve a suitable ExecRecord for this RunStep.

        If any of them are failed, we find the failed one with the most outputs having data, with
        ties broken by the smallest PK.
        If any of them are fully reusable, we find the fully reusable one satisfying the same criteria.
        Otherwise we find whichever one satisfies the same criteria.

        Return a tuple containing the ExecRecord along with its summary (as
        produced by check_ER_usable), or None if no appropriate ExecRecord is found.
        """
        execrecords = self.find_compatible_ERs(input_SDs)
        failed = []
        fully_reusable = []
        other = []
        execrecords_sorted = sorted(execrecords, key=attrgetter("pk"))
        for er in execrecords_sorted:
            curr_summary = self.check_ER_usable(er)
            curr_entry = (er, curr_summary)
            if not curr_summary["successful"]:
                failed.append(curr_entry)
            elif curr_summary["fully reusable"]:
                fully_reusable.append(curr_entry)
            else:
                other.append(curr_entry)

        if len(failed) > 0:
            return _first_ER_h(failed)

        if len(fully_reusable) > 0:
            return _first_ER_h(fully_reusable)

        if len(other) > 0:
            return _first_ER_h(other)

        return (None, None)

    def build_removal_plan_h(self, removal_accumulator=None):
        removal_plan = removal_accumulator or metadata.models.empty_removal_plan()
        for rsic in self.RSICs.all():
            metadata.models.update_removal_plan(removal_plan, rsic.build_removal_plan_h(removal_plan))

        return RunComponent.build_removal_plan_h(self, removal_plan)


def _first_ER_h(execrecord_summary_list):
    """
    Of the (ExecRecord, summary) pairs provided, return the one with the most outputs having real Datasets.

    Ties are broken according to their position in the list.
    """
    list_decorated = []
    for er, curr_summary in execrecord_summary_list:
        num_outputs = sum(1 if x.has_data() else 0 for x in er.execrecordouts.all())
        list_decorated.append((er, curr_summary, num_outputs))
    list_sorted = sorted(list_decorated, key=itemgetter(2))
    return (list_sorted[0][0], list_sorted[0][1])


class RunCable(RunComponent):
    """
    Class inherited by RunSIC and RunOutputCable.

    Since those classes share so much functionality, this
    abstract class will encapsulate that stuff and RSIC/ROC
    can extend it where necessary.
    """
    # Implicit from RunComponent: start_time, end_time, execrecord,
    # reused, log, invoked_logs, outputs.

    class Meta:
        abstract = True

    @classmethod
    def create(cls, cable, parent_record):
        if cable.is_incable:
            runcable = RunSIC.create(cable, parent_record)
        else:
            runcable = RunOutputCable.create(cable, parent_record)
        runcable.clean()
        runcable.save()
        runcable.start()
        return runcable

    def has_data(self):
        """True if associated output exists; False if not."""
        return self.outputs.exists()

    def keeps_output(self):
        """
        True if this RunCable retains its output; false otherwise.

        This is an abstract function that must be implemented by
        RunSIC and RunOutputCable
        """
        pass

    def _cable_type_str(self):
        """
        Helper to retrieve the class name of this cable.

        That is, a RunSIC will return "RunSIC" and a
        RunOutputCable will return "RunOutputCable".
        """
        return self.__class__.__name__

    def _pipeline_cable(self):
        """
        Abstract function that retrieves the PSIC/POC.
        """
        pass

    @property
    def component(self):
        return self.PSIC

    def is_trivial(self):
        return self.component.is_trivial()

    @update_field("_complete")
    def is_complete(self, **kwargs):
        return super(RunCable, self).is_complete()

    @update_field("_successful")
    def is_successful(self, **kwargs):
        return super(RunCable, self).is_successful()

    def _clean_not_reused(self):
        """
        Check coherence of a RunCable which has decided not to reuse an
        ExecRecord:

         - if reused is False:

           - call RunComponent._clean_reused

           - if the cable is trivial, there should be no associated Dataset
           - otherwise, make sure there is at most one Dataset, and clean it
             if it exists

        This is a helper for clean().

        PRE
        This RunCable has reused = False (has decided not to reuse an
        ExecRecord).

        OUTPUT
        True if there are more checks to do within clean, False if clean
        should return right away.
        """
        if not RunComponent._clean_not_reused(self):
            return False

        # From here on, the ExecLog is known to be complete.

        # If this cable is trivial, there should be no data
        # associated.
        if self.has_data():
            if self._pipeline_cable().is_trivial():
                raise ValidationError(
                    '{} "{}" is trivial and should not have generated any Datasets'.format(
                        self._cable_type_str(), self)
                )

            # Otherwise, check that there is at most one Dataset
            # attached, and clean it.
            if self.outputs.count() > 1:
                raise ValidationError('{} "{}" should generate at most one Dataset'.format(
                    self._cable_type_str(), self))
            self.outputs.first().clean()
        return True

    def _clean_cable_coherent(self):
        """
        Checks that the cable is coherent with its parent.

        This is an abstract function that must be implemented
        by both RunSIC and RunOutputCable.
        """
        pass

    def _clean_with_execlog(self):
        """
        If this RunCable has an ExecLog (that is, code was run during its
        execution), make sure it is in a coherent state:

         - if this RunCable does not keep its output or its output is
           missing, there should be no existent data associated.


        This is a helper function for clean.

        PRE
        This RunCable has an ExecLog.
        """
        # If output of the cable not marked as kept, there shouldn't be a Dataset.
        if not self.keeps_output():
            if self.has_data():
                raise ValidationError(
                    '{} "{}" does not keep its output but a dataset was registered'.format(
                        self._cable_type_str(), self)
                )

        # If EL shows missing output, there shouldn't be a Dataset.
        elif self.log.missing_outputs():
            if self.has_data():
                raise ValidationError('{} "{}" had missing output but a dataset was registered'.format(
                    self._cable_type_str(), self))

    def _clean_without_execlog_reused_check_output(self):
        """
        Check coherence of a reused RunCable with no ExecLog.

        In this state, it should not have any registered output Datasets.

        This is a helper for clean().

        PRE: this RunCable is reused, has no ExecLog, and passes clean
        up to the point that this function is invoked.
        """
        # Case 1: Completely recycled ER (reused = true): it should
        # not have any registered dataset)
        if self.outputs.exists():
            raise ValidationError('{} "{}" was reused but has a registered dataset'.format(
                self._cable_type_str(), self
            ))

    def _clean_without_execlog_not_reused(self):
        """
        Check coherence of a non-reused RunCable without an ExecLog.

        In this state, execution is incomplete, so it should not have
        any outputs or an ExecRecord.

        This is a helper for clean().

        PRE: this RunCable is not reused, has no ExecLog, and passes
        clean up to the point that this function is invoked.
        """
        general_error = '{} "{}" not reused and has no ExecLog'.format(self._cable_type_str(), self)
        if self.outputs.exists():
            raise ValidationError("{}, but has a Dataset output".format(general_error))
        if self.execrecord is not None:
            raise ValidationError("{}, but has an ExecRecord".format(general_error))

    def _clean_execrecord(self):
        """
        Check coherence of the RunCable's associated ExecRecord.

        This is an abstract function that must be overridden by
        RunSIC and RunOutputCable, as most of this is case-specific.

        If the output of the cable is kept and either the record is reused or
        it isn't reused and no missing outputs are noted:
           - the corresponding ERO should have existent data associated

           - if the PSIC/POC is not trivial and this RunCable does not reuse an ER,
             then there should be existent data associated and it should also
             be associated to the corresponding ERO.

         - it must represent a PipelineCable

         - The cable is compatible with self.execrecord.general_transf()

        PRE
        This RunCable has an ExecRecord.
        """
        self.execrecord.complete_clean()

        # If output of the cable is kept and either the record is reused or
        # it isn't reused and no missing outputs are noted,
        # the corresponding ERO should have existent data.
        if self.keeps_output():
            if self.reused or len(self.log.missing_outputs()) == 0:

                # TODO: helper to get the ExecRecordOut without calling first().
                corresp_ero = self.execrecord.execrecordouts.first()
                if not corresp_ero.has_data():
                    raise ValidationError('{} "{}" keeps its output; ExecRecordOut "{}" should reference existent '
                                          'data'.format(self._cable_type_str(), self, corresp_ero))

                # If reused == False and the cable is not trivial,
                # there should be associated data, and it should match that
                # of corresp_ero.
                if not self.reused and not self._pipeline_cable().is_trivial():
                    if not self.has_data():
                        raise ValidationError('{} "{}" was not reused, trivial, or deleted; it should have '
                                              'produced data'.format(self._cable_type_str(), self))

                    if corresp_ero.dataset != self.outputs.first():
                        raise ValidationError('Dataset "{}" was produced by {} "{}" but is not in an ERO of '
                                              'ExecRecord "{}"'.format(self.outputs.first(),
                                                                       self._cable_type_str(),
                                                                       self,
                                                                       self.execrecord))

        # June 9, 2014: since PSICs are now allowed to use ERs of POCs and vice versa, the functionality
        # that was previously in RunSIC and RunOutputCable._clean_execrecord can now be folded into here.
        if not self.execrecord.general_transf().is_cable:
            raise ValidationError('ExecRecord of {} "{}" does not represent a PipelineCable'.format(
                self.__class__.__name__, self))

        elif not self.component.is_compatible(self.execrecord.general_transf()):
            raise ValidationError('{} of {} "{}" is incompatible with the cable of its ExecRecord'.format(
                self.component.__class__.__name__, self.__class__.__name__, self))

    def clean(self):
        """
        Check coherence of this RunCable.

        In sequence, the checks we perform:
         - check coherence of start_time and end_time
         - PSIC/POC belongs to runstep.pipelinestep/run.pipeline

         - if an ExecLog is attached, clean it

         - perform relevant coherence checks based on whether the RunCable
           has decided to reuse an ExecRecord (see _clean_undecided_reused,
           _clean_reused, and _clean_not_reused)

        (from here on execrecord is assumed to be set)

         - clean the ExecRecord(see _clean_execrecord)

         - perform relevant coherence checks based on whether the RunCable
           has an ExecLog (ie. code was run) (see _clean_with_execlog
           and _clean_without_execlog)
        """
        self.logger.debug("Initiating")

        RunComponent.clean(self)
        # Check coherence of the times.
        stopwatch.models.Stopwatch.clean(self)

        self._clean_cable_coherent()

        self._clean_execlogs()

        if self.reused is None:
            self._clean_undecided_reused()
        elif self.reused:
            self._clean_reused()
        elif not self._clean_not_reused():
            return

        self.logger.debug("Checking {}'s ExecLog".format(self._cable_type_str()))

        # Handle cases where the log either exists or does not exist.
        if not self.has_log:
            if self.reused:
                self._clean_without_execlog_reused_check_output()
            else:
                self._clean_without_execlog_not_reused()
                # We know we don't have an ER at this point so we stop.
                return
        else:
            self._clean_with_execlog()

        # At this point, we know that the log either exists or should
        # not exist (i.e. this is a reused cable).

        # If there is no execrecord defined but there is a log, then
        # check for spurious CCLs and ICLs and stop.
        if self.execrecord is None:
            if self.has_log:
                self._clean_has_execlog_no_execrecord_yet()
            return

        # Now, we know there to be an ExecRecord.
        self._clean_execrecord()

    def find_compatible_ERs(self, input_SD):
        """
        Find ExecRecords which may be used by this RunCable.

        INPUTS
        input_SD        Dataset to feed the cable

        OUTPUTS
        list of ExecRecords that are compatible with this cable and input (may be empty).
        """
        return self.component.find_compatible_ERs(input_SD, self)

    @transaction.atomic
    def check_ER_usable(self, execrecord):
        """
        Check that the specified ExecRecord is reusable (fully or not) or unsuccessful.
        """
        summary = {"fully reusable": False, "successful": True}

        output_SD = execrecord.execrecordouts.first().dataset

        # Terminal case 1: the found ExecRecord has failed some checks.  In this case,
        # we just return and the RunCable fails.
        if output_SD.any_failed_checks():
            self.logger.debug("The ExecRecord ({}) found is failed.".format(execrecord))
            summary["successful"] = False

        # Terminal case 2: the ExecRecord passed its checks and
        # provides the output we need.
        elif output_SD.is_OK() and (not self.keeps_output() or output_SD.has_data()):
            self.logger.debug("Can fully reuse ER {}".format(execrecord))
            summary["fully reusable"] = True

        return summary

    @transaction.atomic
    def get_suitable_ER(self, input_SD):
        """
        Retrieve a suitable ExecRecord for this RunCable.

        If any of them are failed, we find the failed one with the most outputs, with
        ties broken by the smallest PK.
        If any of them are fully reusable, we find the fully reusable one satisfying the same criteria.
        Otherwise we find whichever one satisfies the same criteria.

        Return a tuple containing the ExecRecord along with its summary (as
        produced by check_ER_usable), or None if no appropriate ExecRecord is found.
        """
        execrecords = self.find_compatible_ERs(input_SD)
        failed = []
        fully_reusable = []
        other = []
        execrecords_sorted = sorted(execrecords, key=attrgetter("pk"))
        for er in execrecords_sorted:
            curr_summary = self.check_ER_usable(er)
            if not curr_summary["successful"]:
                failed.append((er, curr_summary))
            elif curr_summary["fully reusable"]:
                fully_reusable.append((er, curr_summary))
            else:
                other.append((er, curr_summary))

        if len(failed) > 0:
            return _first_ER_h(failed)

        if len(fully_reusable) > 0:
            return _first_ER_h(fully_reusable)

        if len(other) > 0:
            return _first_ER_h(other)

        return (None, None)


class RunSIC(RunCable):
    """
    Annotates the action of a PipelineStepInputCable within a RunStep.

    Related to :model:`archive.models.RunStep`
    Related to :model:`librarian.models.ExecRecord`
    Related to :model:`pipeline.models.PipelineStepInputCable`
    """
    runstep = models.ForeignKey(RunStep, related_name="RSICs")
    PSIC = models.ForeignKey("pipeline.PipelineStepInputCable", related_name="psic_instances")

    # Implicit from RunCable: execrecord, reused, log, output, invoked_logs, start_time, end_time.

    class Meta:
        # Uniqueness constraint ensures that no POC is multiply-represented
        # within a run step.
        unique_together = ("runstep", "PSIC")

    @classmethod
    def create(cls, PSIC, runstep):
        runsic = cls(PSIC=PSIC, runstep=runstep)
        runsic.start()
        runsic.clean()
        runsic.save()
        return runsic

    def _pipeline_cable(self):
        """
        Retrieves the PSIC of this RunSIC.
        """
        return self.PSIC

    @property
    def component(self):
        return self.PSIC

    @property
    def parent_run(self):
        return self.runstep.run

    @property
    def top_level_run(self):
        """
        Returns the top-level Run this belongs to.
        """
        return self.runstep.top_level_run

    @property
    def pipeline(self):
        return self.PSIC.pipelinestep.pipeline

    @property
    def parent(self):
        return self.runstep

    @property
    def is_step(self):
        return False

    @property
    def is_incable(self):
        return True

    @property
    def is_outcable(self):
        return False

    # TODO: fix for sub-pipelines
    def output_name(self):
        return "run{}_step{}_input{}".format(self.parent_run.pk, self.runstep.step_num, self.PSIC.dest.dataset_idx)

    def output_description(self):
        run = self.top_level_run
        desc = ('Generated data from a run of pipeline "{}" started at {} by {}\n'
                .format(self.pipeline, run.start_time, run.user))
        desc += "run: {}\n".format(run.pk)
        desc += "user: {}\n".format(run.user)
        desc += "step: {}\n".format(self.runstep.step_num)
        desc += "input: {}".format(self.PSIC.dest.dataset_name)
        return desc

    def keeps_output(self):
        """
        True if the underlying PSIC retains its output; False otherwise.
        """
        if self.PSIC.is_trivial():
            return False
        return self.PSIC.keep_output

    def _clean_cable_coherent(self):
        """
        Checks that the PSIC and PipelineStep are coherent.
        """
        if (not self.runstep.pipelinestep.cables_in.filter(pk=self.PSIC.pk).exists()):
            raise ValidationError('PSIC "{}" does not belong to PipelineStep "{}"'
                                  .format(self.PSIC, self.runstep.pipelinestep))

    def get_coordinates(self):
        """
        Retrieves a tuple of pipeline coordinates of this RunSIC.

        This is simply the coordinates of the RunStep it belongs to.
        Implicitly, if you are comparing a RunSIC with a RunStep that has
        the same coordinates, the RunSIC is deemed to come first.
        """
        return self.runstep.get_coordinates()


class RunOutputCable(RunCable):
    """
    Annotates the action of a PipelineOutputCable within a run.

    Related to :model:`archive.models.Run`
    Related to :model:`librarian.models.ExecRecord`
    Related to :model:`pipeline.models.PipelineOutputCable`
    """
    run = models.ForeignKey(Run, related_name="runoutputcables")
    pipelineoutputcable = models.ForeignKey("pipeline.PipelineOutputCable", related_name="poc_instances")

    # Implicit from RunCable: execrecord, reused, log, output, invoked_logs, start_time, end_time.

    class Meta:
        # Uniqueness constraint ensures that no POC is
        # multiply-represented within a run.
        unique_together = ("run", "pipelineoutputcable")

    @classmethod
    def create(cls, pipelineoutputcable, run):
        runoutputcable = cls(pipelineoutputcable=pipelineoutputcable, run=run)
        runoutputcable.start()
        runoutputcable.clean()
        runoutputcable.save()
        return runoutputcable

    def __str__(self):
        return 'RunOutputCable("{}")'.format(
            self.pipelineoutputcable.output_name)

    def _pipeline_cable(self):
        """
        Retrieves the POC of this RunOutputCable.
        """
        return self.pipelineoutputcable

    @property
    def component(self):
        return self.pipelineoutputcable

    @property
    def parent_run(self):
        return self.run

    @property
    def top_level_run(self):
        """
        Returns the top-level Run this belongs to.
        """
        return self.run.top_level_run

    @property
    def pipeline(self):
        return self.pipelineoutputcable.pipeline

    @property
    def parent(self):
        return self.run

    @property
    def is_step(self):
        return False

    @property
    def is_incable(self):
        return False

    @property
    def is_outcable(self):
        return True

    # TODO: fix for sub-pipelines
    def output_name(self):
        return "run{}_output{}".format(self.run.pk, self.pipelineoutputcable.output_idx)

    def output_description(self):
        run = self.top_level_run
        desc = ('Generated data from a run of pipeline "{}" started at {} by {}\n'
                .format(self.pipeline, run.start_time, run.user))
        desc += "run: {}\n".format(run.pk)
        desc += "user: {}\n".format(run.user)
        desc += "output: {}".format(self.pipelineoutputcable.output_name)
        return desc

    def keeps_output(self):
        """
        True if the underlying POC retains its output; False otherwise.
        """
        if self.pipelineoutputcable.is_trivial():
            return False

        if self.run.parent_runstep is None:
            return True

        # At this point we know that this is a sub-Pipeline.  Check
        # if the parent PipelineStep deletes this output.
        return not self.run.parent_runstep.pipelinestep.outputs_to_delete.filter(
                dataset_idx=self.pipelineoutputcable.output_idx).exists()

    def _clean_cable_coherent(self):
        """
        Checks that the POC and Pipeline are coherent.
        """
        if not self.run.pipeline.outcables.filter(pk=self.pipelineoutputcable.pk).exists():
            raise ValidationError('POC "{}" does not belong to Pipeline "{}"'
                                  .format(self.pipelineoutputcable, self.run.pipeline))

    def get_coordinates(self):
        """
        Retrieves a tuple of pipeline coordinates of this RunOutputCable.

        This is simply the coordinates of the Run that contains it;
        implicitly, any ROCs with these coordinates is deemed to come
        after all of the RunSteps belonging to the same Run.
        """
        return self.run.get_coordinates()


def get_upload_path(instance, filename):
    """
    Helper method for uploading dataset_files for Dataset.
    This is outside of the Dataset class, since @staticmethod and other method decorators were used instead of the
    method pointer when this method was inside Dataset class.

    :param instance:  Dataset instance
    :param filename: Dataset.dataset_file.name
    :return:  The upload directory for Dataset files.
    """
    return instance.UPLOAD_DIR + os.sep + time.strftime('%Y_%m') + os.sep + filename


<<<<<<< HEAD
=======
@python_2_unicode_compatible
class Dataset(models.Model):
    """
    Data files uploaded by users or created by transformations.

    Related to :model:`archive.models.RunStep`
    Related to :model:`archive.models.RunOutputCable`
    Related to :model:`librarian.models.SymbolicDataset`

    The clean() function should be used when a pipeline is executed to
    confirm that the dataset structure is consistent with what's
    expected from the pipeline definition.

    Pipeline.clean() checks that the pipeline is well-defined in theory,
    while Dataset.clean() ensures the Pipeline produces what is expected.
    """
    UPLOAD_DIR = "Datasets"  # This is relative to settings.MEDIA_ROOT

    # The user who created this Dataset is stored in one of
    # a) the SymbolicDataset of this Dataset (if it's uploaded)
    # b) the parent Run of created_by (if it's generated) -- note that this may not be the same
    #    user that created the parent SymbolicDataset.
    name = models.CharField(max_length=maxlengths.MAX_FILENAME_LENGTH,
                            help_text="Name of this Dataset.")
    description = models.TextField(help_text="Description of this Dataset.",
                                   max_length=maxlengths.MAX_DESCRIPTION_LENGTH,
                                   blank=True)
    date_created = models.DateTimeField(auto_now_add=True, help_text="Date of Dataset creation.")
    date_modified = models.DateTimeField(auto_now_add=True, help_text="Date of Dataset modification.")

    # Four cases from which Datasets can originate:
    #
    # Case 1: uploaded
    # Case 2: from the transformation of a RunStep
    # Case 3: from the execution of a POC (i.e. from a ROC)
    # Case 4: from the execution of a PSIC (i.e. from a RunSIC)
    created_by = models.ForeignKey(RunComponent, related_name="outputs", null=True, blank=True)

    # Datasets are stored in the "Datasets" folder
    dataset_file = models.FileField(upload_to=get_upload_path, help_text="Physical path where datasets are stored",
                                    null=False, max_length=maxlengths.MAX_FILENAME_LENGTH)

    # Datasets always have a referring SymbolicDataset
    symbolicdataset = models.OneToOneField("librarian.SymbolicDataset", related_name="dataset")

    logger = logging.getLogger('archive.Dataset')

    class Meta:
        ordering = ["-date_created", "name"]

    @property
    def user(self):
        if self.created_by is None:
            return self.symbolicdataset.user
        return self.created_by.parent_run.user

    @property
    def can_be_accessed(self):
        if self.symbolicdataset is None:
            return False
        return self.symbolicdataset.can_be_accessed

    def __str__(self):
        """
        Unicode representation of this Dataset.

        This looks like "[name] (created by [user] on [date])"
        """
        return "{} (created by {} on {})".format(self.name, self.user, self.date_created)

    def header(self):
        rows = self.all_rows()
        return next(rows)

    def rows(self, data_check=False, insert_at=None, limit=None):
        rows = self.all_rows(data_check, insert_at)
        for i, row in enumerate(rows):
            if i == 0:
                pass  # skip header
            else:
                yield row
            if limit is not None and i >= limit:
                break

    def expected_header(self):
        header = []
        if not self.symbolicdataset.is_raw():
            header = [c.column_name for c in self.symbolicdataset.compounddatatype.members.order_by("column_idx")]
        return header

    @property
    def content_matches_header(self):
        observed = self.header()

        # Cache this so we only hit the db once here
        if hasattr(self, "_expected_header_cache"):
            expected = self._expected_header_cache
        else:
            expected = self._expected_header_cache = self.expected_header()

        if len(observed) != len(expected):
            return False
        return not any([o != x for (o, x) in zip(observed, expected)])

    def column_alignment(self):
        """
        This function looks at the expected and observed headers for
        a dataset, and trys to align them if they don't match


        :return: a tuple whose first element is a list of tuples
        i.e (expected header name, observed header name), and
        whose second element is a list of gaps indicating where
        to insert blank fields in a row
        """
        expt = self.expected_header()
        obs = self.header()
        i, insert = 0, []

        if self.symbolicdataset.is_raw() and not self.content_matches_header:
            return None, None

        # Do a greedy 'hard matching' over the columns
        while i < max(len(expt), len(obs)) - 1:
            ex, ob = zip(*(map(None, expt, obs)[i:]))
            u_score = float('inf')
            l_score = float('inf')

            for j, val in enumerate(ob):
                if val == ex[0]:
                    u_score = j
            for j, val in enumerate(ex):
                if val == ob[0]:
                    l_score = j
            if l_score == u_score == float('inf'):
                pass
            elif u_score < l_score and u_score != float('inf'):
                [expt.insert(i, "") for _ in xrange(u_score)]
            elif l_score <= u_score and l_score != float('inf'):
                [obs.insert(i, "") for _ in xrange(l_score)]
                insert += [i] * l_score  # keep track of where to insert columns in the resulting view
            i += 1

        # it would be nice to do a similar soft matching to try to
        # match columns that are close to being the same string

        # Pad out the arrays
        diff = abs(len(expt)-len(obs))
        if len(expt) > len(obs):
            obs += [""] * diff
        else:
            expt += [""] * diff

        return zip(expt, obs), insert

    def all_rows(self, data_check=False, insert_at=None):
        """
        Returns an iterator over all rows of this dataset

        If insert_at is specified, a blank field is inserted
        at each element of insert_at.
        """
        self.dataset_file.open('rU')
        cdt = self.symbolicdataset.compounddatatype

        with self.dataset_file:
            reader = csv.reader(self.dataset_file)
            for row in reader:
                if insert_at is not None:
                    [row.insert(pos, "") for pos in insert_at]
                if data_check:
                    row = map(None, row, cdt.check_constraints(row))
                yield row

    def validate_unique(self, *args, **kwargs):
        query = Dataset.objects.filter(symbolicdataset__MD5_checksum=self.symbolicdataset.MD5_checksum,
                                       name=self.name)
        if query.exclude(pk=self.pk).exists():
            raise ValidationError("A Dataset with that name and MD5 already exists.")
        super(Dataset, self).validate_unique(*args, **kwargs)

    def get_absolute_url(self):
        """
        :return str: URL to access the dataset_file
        """
        return reverse('dataset_download', kwargs={"dataset_id": self.id})

    def get_filesize(self):
        """
        :return int: size of dataset_file in bytes
        """
        return self.dataset_file.size

    def get_formatted_filesize(self):
        if self.dataset_file.size >= 1099511627776:
            return "{0:.2f}".format(self.dataset_file.size/1099511627776.0) + ' TB'
        if self.dataset_file.size >= 1073741824:
            return "{0:.2f}".format(self.dataset_file.size/1073741824.0) + ' GB'
        elif self.dataset_file.size >= 1048576:
            return "{0:.2f}".format(self.dataset_file.size/1048576.0) + ' MB'
        elif self.dataset_file.size >= 1024:
            return "{0:.2f}".format(self.dataset_file.size/1024.0) + ' KB'
        else:
            return str(self.dataset_file.size) + ' B'

    def clean(self):
        """
        Validate this Dataset for putting into the database.

        If this Dataset has an MD5 set, verify the dataset file integrity.
        Also, make sure its permissions match those of the creating RunComponent
        if there is one.
        """
        if self.created_by is not None:
            # Whatever run created this Dataset must have had access to the parent SymbolicDataset.
            self.created_by.definite.top_level_run.validate_restrict_access([self.symbolicdataset])

        if not self.check_md5():
            raise ValidationError('File integrity of "{}" lost. Current checksum "{}" does not equal expected checksum '
                                  '"{}"'.format(self, self.compute_md5(), self.symbolicdataset.MD5_checksum))

    def compute_md5(self):
        """Computes the MD5 checksum of the Dataset."""
        md5 = None
        try:
            self.dataset_file.open()
            md5 = file_access_utils.compute_md5(self.dataset_file.file)
        finally:
            self.dataset_file.close()

        return md5

    def check_md5(self):
        """
        Checks the MD5 checksum of the Dataset against its stored value.

        The stored value is in the Dataset's associated
        SymbolicDataset.  This will be used when regenerating data
        that once existed, as a coherence check.

        If there is no SymbolicDataset, then fails the check (returns False).
        """
        # Recompute the MD5, see if it equals what is already stored
        return self.symbolicdataset.MD5_checksum == self.compute_md5()

    def remove(self):
        if self.symbolicdataset is not None:
            self.symbolicdataset.remove()

    def build_removal_plan(self):
        if self.symbolicdataset is not None:
            return self.symbolicdataset.build_removal_plan()
        return []

    def redact(self):
        if self.symbolicdataset is not None:
            self.symbolicdataset.redact()

    def build_redaction_plan(self):
        if self.symbolicdataset is not None:
            return self.symbolicdataset.build_redaction_plan()
        return []

    @classmethod
    def purge(cls,
              max_storage=settings.DATASET_MAX_STORAGE,
              target=settings.DATASET_TARGET_STORAGE):

        files = []  # [(date, path)]
        start_path = os.path.join(settings.MEDIA_ROOT, cls.UPLOAD_DIR)
        total_size = 0
        skipped_count = 0
        for dirpath, _dirnames, filenames in os.walk(start_path):
            for filename in filenames:
                filepath = os.path.join(dirpath, filename)
                filedate = os.path.getmtime(filepath)
                filesize = os.path.getsize(filepath)
                relpath = os.path.relpath(filepath, settings.MEDIA_ROOT)
                total_size += filesize
                heapq.heappush(files, (filedate, relpath, filesize))
        if total_size >= settings.DATASET_MAX_STORAGE:
            cls.logger.info('Dataset purge triggered at %s over %d files.',
                            filesizeformat(total_size),
                            len(files))
            while total_size > settings.DATASET_TARGET_STORAGE and files:
                filedate, relpath, filesize = heapq.heappop(files)
                dataset = Dataset.objects.filter(dataset_file=relpath).first()
                if dataset is None:
                    filepath = os.path.join(settings.MEDIA_ROOT, relpath)
                    filedate = os.path.getmtime(filepath)
                    file_age = datetime.now() - datetime.fromtimestamp(filedate)
                    if file_age < timedelta(hours=1):
                        skipped_count += 1
                    else:
                        cls.logger.warn('No dataset matches file %r, deleting it.',
                                        relpath)
                        os.remove(filepath)
                        total_size -= filesize
                else:
                    if dataset.created_by is None:
                        is_skipped = True  # it was uploaded, not created
                    else:
                        # Check to see if it's being used by an active run.
                        producers = dataset.symbolicdataset.execrecordouts.all()
                        consumers = dataset.symbolicdataset.execrecordins.all()
                        related_execrecords = ExecRecord.objects.filter(
                            Q(execrecordouts__in=producers) |
                            Q(execrecordins__in=consumers))
                        related_components = RunComponent.objects.filter(
                            execrecord__in=related_execrecords)
                        related_runs = {component.top_level_run
                                        for component in related_components}
                        is_skipped = any((not run.has_ended()
                                          for run in related_runs))
                    if is_skipped:
                        skipped_count += 1
                    else:
                        dataset.delete()
                        total_size -= filesize

            remaining = 'Leaving {} over {} files.'.format(
                filesizeformat(total_size),
                len(files) + skipped_count)
            if total_size > settings.DATASET_MAX_STORAGE:
                target = settings.DATASET_MAX_STORAGE
                log_method = cls.logger.error
            elif total_size > settings.DATASET_TARGET_STORAGE:
                target = settings.DATASET_TARGET_STORAGE
                log_method = cls.logger.warn
            else:
                target = None
                log_method = cls.logger.info
            if target:
                message = 'Cannot purge datasets below {}. {}'.format(
                    filesizeformat(target),
                    remaining)
            else:
                message = 'Dataset purge finished. ' + remaining
            message = message.replace('\xa0', ' ')
            log_method(message)
            if log_method == cls.logger.error:
                raise RuntimeError(message)


>>>>>>> 6eeb9be7
class ExecLog(stopwatch.models.Stopwatch):
    """
    Logs of Method/PSIC/POC execution.
    Records the start/end times of execution.
    Records *attempts* to run a computation, whether or not it succeeded.

    ExecLogs for methods will also link to a MethodOutput.
    """
    record = models.OneToOneField(RunComponent, related_name="log")
    invoking_record = models.ForeignKey(RunComponent, related_name="invoked_logs")

    # Since this inherits from Stopwatch, it has start_time and end_time.

    def __init__(self, *args, **kwargs):
        super(self.__class__, self).__init__(*args, **kwargs)
        self.logger = logging.getLogger(self.__class__.__name__)

    @classmethod
    @transaction.atomic
    def create(cls, record, invoking_record):
        execlog = cls(record=record, invoking_record=invoking_record)
        execlog.clean()
        execlog.save()
        if isinstance(record, RunStep) and not record.has_subrun():
            method_output = MethodOutput(execlog=execlog)
            method_output.clean()
            method_output.save()
        return execlog

    def clean(self):
        """
        Checks coherence of this ExecLog.

        If this ExecLog is for a RunStep, the RunStep represents a
        Method (as opposed to a Pipeline).  Moreover, the invoking
        record must not be earlier than the record it belongs to.
        Also, the end time must exceed the start time if both are set.
        """
        # First make sure the start- and end-times are coherent.
        stopwatch.models.Stopwatch.clean(self)

        if self.record.is_step and self.record.definite.pipelinestep.transformation.is_pipeline:
            raise ValidationError(
                'ExecLog "{}" does not correspond to a Method or cable'.
                format(self))

        if self.record.top_level_run != self.invoking_record.top_level_run:
            raise ValidationError(
                'ExecLog "{}" belongs to a different Run than its invoking RunStep/RSIC/ROC'.
                format(self)
            )

        # Check that invoking_record is not earlier than record.
        record_coords = self.record.definite.get_coordinates()
        invoking_record_coords = self.invoking_record.definite.get_coordinates()

        # We have to respect the hierarchy that in case of ties, RSIC is earlier than RunStep,
        # and both are earlier than ROC.
        tied = True
        for i in range(min(len(record_coords), len(invoking_record_coords))):
            if record_coords[i] > invoking_record_coords[i]:
                raise ValidationError(
                    'ExecLog "{}" is invoked earlier than the RunStep/RSIC/ROC it belongs to'.format(self)
                )
            elif record_coords[i] < invoking_record_coords[i]:
                tied = False
                break

        # In the case of a tie, we use the precedence that RunSICs are
        # earlier than RunSteps, and both are earlier than RunOutputCables.
        # RunSICs and RunOutputCables that are at the same level are OK.
        if tied:
            if self.record.is_outcable and not self.invoking_record.is_outcable:
                raise ValidationError('ExecLog "{}" is invoked earlier than the ROC it belongs to'.format(self))
            elif self.record.is_step and self.invoking_record.is_incable:
                raise ValidationError('ExecLog "{}" is invoked earlier than the RunStep it belongs to'.format(self))

    def is_complete(self):
        """
        Checks completeness of this ExecLog.

        The execution must have ended (i.e. end_time is
        set) and a MethodOutput must be in place if appropriate.
        """
        if not self.has_ended():
            return False

        if self.record.is_step and self.record.runstep.pipelinestep.transformation.is_method:
            if not hasattr(self, "methodoutput") or self.methodoutput is None:
                return False

        return True

    def complete_clean(self):
        """
        Checks completeness and coherence of this ExecLog.

        First, run clean; then, if this ExecLog is for a RunStep,
        check for the existence of a MethodOutput.
        """
        self.clean()

        if not self.is_complete():
            raise ValidationError('ExecLog "{}" is not complete'.format(self))

    def missing_outputs(self):
        """Returns output SDs missing output from this execution."""
        missing = []
        for ccl in self.content_checks.all():
            try:
                if ccl.baddata.missing_output:
                    missing.append(ccl.dataset)
            except ObjectDoesNotExist:
                pass

        self.logger.debug("returning missing outputs '{}'".format(missing))
        return missing

    def is_successful(self):
        """
        True if this execution is successful (so far); False otherwise.

        Note that the execution may still be in progress when we call this;
        this function tells us if anything has gone wrong so far.
        """
        # If this ExecLog has a MethodOutput, check whether its
        # integrity was compromised, and its return code.
        try:
            if not self.methodoutput.are_checksums_OK:
                return False
            elif self.methodoutput.return_code is not None and self.methodoutput.return_code != 0:
                return False
        except ObjectDoesNotExist:
            pass

        # Having reached here, we are comfortable with the execution --
        # note that it may still be in progress!
        return True

    # FIXME: this isn't broken but it seems redundant and could just be folded directly
    # into all_checks_passed.  Do we ever find a use for this?
    def all_checks_performed(self):
        """
        True if every output of this ExecLog has been checked.

        If the parent record does not have an ExecRecord yet, return
        False; otherwise, use the ExecRecord to look up all of the SDs
        output by this execution, and check that all of the outputs
        have been tested appropriately.  That is, if the SD is
        originally created by this ExecLog (i.e. by its corresponding
        Run*) and is not raw, look for the CCL to appear in the list
        of the ExecLog's CCLs; if the SD was originally created
        before, check for this ExecLog to have a corresponding ICL.
        """
        if self.record.execrecord is None:
            return False

        # From here on, we know that this ExecLog corresponds to the
        # creation or filling-in of an ExecRecord.  Go through the
        # EROs and check that all of the corresponding ICL/CCLs are
        # present and passed.

        # FIXME REMOVE REDUNDANT??
        # # Get the SDs that were actually created during this EL's Run*.
        # record_outs = None
        # if type(self.record) == RunStep:
        #     record_outs = self.record.outputs.all()
        # else:
        #     record_outs = self.record.output.all()

        # Is this log the generator of the execrecord?  That is, is this
        # the very first time this execution was ever performed, and this
        # isn't either a "filling-in" or a recovery?
        if self.record.execrecord.generator == self:

            for ero in self.record.execrecord.execrecordouts.all():

                # If this was a trivial cable, then this didn't create the SD,
                # so just look for an ICL.  Otherwise, if the SD isn't raw, look
                # for a CCL.
                record_is_trivial_cable = False
                if self.record.is_cable and self.record.component.is_trivial():
                    record_is_trivial_cable = True

                if record_is_trivial_cable:
                    corresp_icls = self.integrity_checks.filter(dataset=ero.dataset)
                    if not corresp_icls.exists():
                        return False

                elif not ero.dataset.is_raw():
                    corresp_ccls = self.content_checks.filter(dataset=ero.dataset)
                    if not corresp_ccls.exists():
                        return False

        else:
            # This is either a filling-in or a recovery, so just look for ICLs.
            for ero in self.record.execrecord.execrecordouts.all():
                corresp_icls = self.integrity_checks.filter(dataset=ero.dataset)
                if not corresp_icls.exists():
                    return False

        # Now we've checked all of the outputs and they've all been
        # as expected, so....
        return True

    def all_checks_passed(self):
        """
        True if every output of this ExecLog has passed its check.

        First check that all checks have been performed; then check
        that all of the tests have passed.
        """
        if not self.all_checks_performed():
            return False

        # From here on, we know that this ExecLog corresponds to the
        # creation or filling-in of an ExecRecord.  Go through the
        # EROs and check that all of the corresponding ICL/CCLs are
        # present and passed.
        for ero in self.record.execrecord.execrecordouts.all():
            corresp_icls = self.integrity_checks.filter(dataset=ero.dataset)
            if corresp_icls.exists():
                if corresp_icls.first().is_fail():
                    return False

            corresp_ccls = self.content_checks.filter(dataset=ero.dataset)
            if corresp_ccls.exists():
                if corresp_ccls.first().is_fail():
                    return False

        return True

    def is_redacted(self):
        try:
            return self.methodoutput.is_redacted()
        except ObjectDoesNotExist:
            pass
        return False

    def build_redaction_plan(self, output_log=True, error_log=True, return_code=True):
        """
        Redact the error/output log and/or the return code of the MethodOutput.

        Return lists of objects affected.
        """
        redaction_plan = empty_redaction_plan()
        try:
            if output_log and not self.methodoutput.is_output_redacted():
                redaction_plan["OutputLogs"].add(self)
            if error_log and not self.methodoutput.is_error_redacted():
                redaction_plan["ErrorLogs"].add(self)
            if return_code and not self.methodoutput.is_code_redacted():
                redaction_plan["ReturnCodes"].add(self)

            # Don't need to record RunComponent in the redaction plan, because
            # we don't report those.
        except MethodOutput.DoesNotExist:
            pass

        return redaction_plan

    def generated_execrecord(self):
        try:
            self.execrecord
        except ObjectDoesNotExist:
            return False
        return True


class MethodOutput(models.Model):
    """
    Logged output of the execution of a method.

    This stores the stdout and stderr output, as well as the process'
    return code.

    If the return code is -1, it indicates that an operating system level error
    was raised while trying to execute the code, ie., the code was not executable.
    In that case, stdout will be empty, and stderr will contain the Python stack
    trace produced when we tried to run the code with Popen.

    If the return code is -2, it indicates that the execution was terminated.

    If the return code is None, it indicates that the code execution is
    in progress.
    """
    UPLOAD_DIR = "Logs"

    execlog = models.OneToOneField(ExecLog, related_name="methodoutput")
    return_code = models.IntegerField("return code", null=True)
    output_log = models.FileField("output log", upload_to=UPLOAD_DIR,
                                  help_text="Terminal output of the RunStep Method, i.e. stdout.",
                                  null=True, blank=True)
    error_log = models.FileField("error log", upload_to=UPLOAD_DIR,
                                 help_text="Terminal error output of the RunStep Method, i.e. stderr.",
                                 null=True, blank=True)

    are_checksums_OK = models.BooleanField(help_text="Do code checksums match originals?",
                                           default=True)

    output_redacted = models.BooleanField(default=False)
    error_redacted = models.BooleanField(default=False)
    code_redacted = models.BooleanField(default=False)

    def get_absolute_log_url(self):
        """
        :return str: URL to access the output log
        """
        return reverse('stdout_download', kwargs={"methodoutput_id": self.id})

    def get_absolute_error_url(self):
        """
        :return str: URL to access the output log
        """
        return reverse('stderr_download', kwargs={"methodoutput_id": self.id})

    @classmethod
    def create(cls, execlog):
        methodoutput = cls(execlog=execlog)
        methodoutput.clean()
        methodoutput.save()
        return methodoutput

    def is_redacted(self):
        return self.output_redacted or self.error_redacted or self.code_redacted

    def is_output_redacted(self):
        return self.output_redacted

    def is_error_redacted(self):
        return self.error_redacted

    def is_code_redacted(self):
        return self.code_redacted

    def redact_output_log(self):
        self.output_log.delete()
        self.output_redacted = True
        self.save()
        self.execlog.record.redact()

    def redact_error_log(self):
        self.error_log.delete()
        self.error_redacted = True
        self.save()
        self.execlog.record.redact()

    def redact_return_code(self):
        self.return_code = None
        self.code_redacted = True
        self.save()
        self.execlog.record.redact()
<|MERGE_RESOLUTION|>--- conflicted
+++ resolved
@@ -2304,353 +2304,6 @@
     return instance.UPLOAD_DIR + os.sep + time.strftime('%Y_%m') + os.sep + filename
 
 
-<<<<<<< HEAD
-=======
-@python_2_unicode_compatible
-class Dataset(models.Model):
-    """
-    Data files uploaded by users or created by transformations.
-
-    Related to :model:`archive.models.RunStep`
-    Related to :model:`archive.models.RunOutputCable`
-    Related to :model:`librarian.models.SymbolicDataset`
-
-    The clean() function should be used when a pipeline is executed to
-    confirm that the dataset structure is consistent with what's
-    expected from the pipeline definition.
-
-    Pipeline.clean() checks that the pipeline is well-defined in theory,
-    while Dataset.clean() ensures the Pipeline produces what is expected.
-    """
-    UPLOAD_DIR = "Datasets"  # This is relative to settings.MEDIA_ROOT
-
-    # The user who created this Dataset is stored in one of
-    # a) the SymbolicDataset of this Dataset (if it's uploaded)
-    # b) the parent Run of created_by (if it's generated) -- note that this may not be the same
-    #    user that created the parent SymbolicDataset.
-    name = models.CharField(max_length=maxlengths.MAX_FILENAME_LENGTH,
-                            help_text="Name of this Dataset.")
-    description = models.TextField(help_text="Description of this Dataset.",
-                                   max_length=maxlengths.MAX_DESCRIPTION_LENGTH,
-                                   blank=True)
-    date_created = models.DateTimeField(auto_now_add=True, help_text="Date of Dataset creation.")
-    date_modified = models.DateTimeField(auto_now_add=True, help_text="Date of Dataset modification.")
-
-    # Four cases from which Datasets can originate:
-    #
-    # Case 1: uploaded
-    # Case 2: from the transformation of a RunStep
-    # Case 3: from the execution of a POC (i.e. from a ROC)
-    # Case 4: from the execution of a PSIC (i.e. from a RunSIC)
-    created_by = models.ForeignKey(RunComponent, related_name="outputs", null=True, blank=True)
-
-    # Datasets are stored in the "Datasets" folder
-    dataset_file = models.FileField(upload_to=get_upload_path, help_text="Physical path where datasets are stored",
-                                    null=False, max_length=maxlengths.MAX_FILENAME_LENGTH)
-
-    # Datasets always have a referring SymbolicDataset
-    symbolicdataset = models.OneToOneField("librarian.SymbolicDataset", related_name="dataset")
-
-    logger = logging.getLogger('archive.Dataset')
-
-    class Meta:
-        ordering = ["-date_created", "name"]
-
-    @property
-    def user(self):
-        if self.created_by is None:
-            return self.symbolicdataset.user
-        return self.created_by.parent_run.user
-
-    @property
-    def can_be_accessed(self):
-        if self.symbolicdataset is None:
-            return False
-        return self.symbolicdataset.can_be_accessed
-
-    def __str__(self):
-        """
-        Unicode representation of this Dataset.
-
-        This looks like "[name] (created by [user] on [date])"
-        """
-        return "{} (created by {} on {})".format(self.name, self.user, self.date_created)
-
-    def header(self):
-        rows = self.all_rows()
-        return next(rows)
-
-    def rows(self, data_check=False, insert_at=None, limit=None):
-        rows = self.all_rows(data_check, insert_at)
-        for i, row in enumerate(rows):
-            if i == 0:
-                pass  # skip header
-            else:
-                yield row
-            if limit is not None and i >= limit:
-                break
-
-    def expected_header(self):
-        header = []
-        if not self.symbolicdataset.is_raw():
-            header = [c.column_name for c in self.symbolicdataset.compounddatatype.members.order_by("column_idx")]
-        return header
-
-    @property
-    def content_matches_header(self):
-        observed = self.header()
-
-        # Cache this so we only hit the db once here
-        if hasattr(self, "_expected_header_cache"):
-            expected = self._expected_header_cache
-        else:
-            expected = self._expected_header_cache = self.expected_header()
-
-        if len(observed) != len(expected):
-            return False
-        return not any([o != x for (o, x) in zip(observed, expected)])
-
-    def column_alignment(self):
-        """
-        This function looks at the expected and observed headers for
-        a dataset, and trys to align them if they don't match
-
-
-        :return: a tuple whose first element is a list of tuples
-        i.e (expected header name, observed header name), and
-        whose second element is a list of gaps indicating where
-        to insert blank fields in a row
-        """
-        expt = self.expected_header()
-        obs = self.header()
-        i, insert = 0, []
-
-        if self.symbolicdataset.is_raw() and not self.content_matches_header:
-            return None, None
-
-        # Do a greedy 'hard matching' over the columns
-        while i < max(len(expt), len(obs)) - 1:
-            ex, ob = zip(*(map(None, expt, obs)[i:]))
-            u_score = float('inf')
-            l_score = float('inf')
-
-            for j, val in enumerate(ob):
-                if val == ex[0]:
-                    u_score = j
-            for j, val in enumerate(ex):
-                if val == ob[0]:
-                    l_score = j
-            if l_score == u_score == float('inf'):
-                pass
-            elif u_score < l_score and u_score != float('inf'):
-                [expt.insert(i, "") for _ in xrange(u_score)]
-            elif l_score <= u_score and l_score != float('inf'):
-                [obs.insert(i, "") for _ in xrange(l_score)]
-                insert += [i] * l_score  # keep track of where to insert columns in the resulting view
-            i += 1
-
-        # it would be nice to do a similar soft matching to try to
-        # match columns that are close to being the same string
-
-        # Pad out the arrays
-        diff = abs(len(expt)-len(obs))
-        if len(expt) > len(obs):
-            obs += [""] * diff
-        else:
-            expt += [""] * diff
-
-        return zip(expt, obs), insert
-
-    def all_rows(self, data_check=False, insert_at=None):
-        """
-        Returns an iterator over all rows of this dataset
-
-        If insert_at is specified, a blank field is inserted
-        at each element of insert_at.
-        """
-        self.dataset_file.open('rU')
-        cdt = self.symbolicdataset.compounddatatype
-
-        with self.dataset_file:
-            reader = csv.reader(self.dataset_file)
-            for row in reader:
-                if insert_at is not None:
-                    [row.insert(pos, "") for pos in insert_at]
-                if data_check:
-                    row = map(None, row, cdt.check_constraints(row))
-                yield row
-
-    def validate_unique(self, *args, **kwargs):
-        query = Dataset.objects.filter(symbolicdataset__MD5_checksum=self.symbolicdataset.MD5_checksum,
-                                       name=self.name)
-        if query.exclude(pk=self.pk).exists():
-            raise ValidationError("A Dataset with that name and MD5 already exists.")
-        super(Dataset, self).validate_unique(*args, **kwargs)
-
-    def get_absolute_url(self):
-        """
-        :return str: URL to access the dataset_file
-        """
-        return reverse('dataset_download', kwargs={"dataset_id": self.id})
-
-    def get_filesize(self):
-        """
-        :return int: size of dataset_file in bytes
-        """
-        return self.dataset_file.size
-
-    def get_formatted_filesize(self):
-        if self.dataset_file.size >= 1099511627776:
-            return "{0:.2f}".format(self.dataset_file.size/1099511627776.0) + ' TB'
-        if self.dataset_file.size >= 1073741824:
-            return "{0:.2f}".format(self.dataset_file.size/1073741824.0) + ' GB'
-        elif self.dataset_file.size >= 1048576:
-            return "{0:.2f}".format(self.dataset_file.size/1048576.0) + ' MB'
-        elif self.dataset_file.size >= 1024:
-            return "{0:.2f}".format(self.dataset_file.size/1024.0) + ' KB'
-        else:
-            return str(self.dataset_file.size) + ' B'
-
-    def clean(self):
-        """
-        Validate this Dataset for putting into the database.
-
-        If this Dataset has an MD5 set, verify the dataset file integrity.
-        Also, make sure its permissions match those of the creating RunComponent
-        if there is one.
-        """
-        if self.created_by is not None:
-            # Whatever run created this Dataset must have had access to the parent SymbolicDataset.
-            self.created_by.definite.top_level_run.validate_restrict_access([self.symbolicdataset])
-
-        if not self.check_md5():
-            raise ValidationError('File integrity of "{}" lost. Current checksum "{}" does not equal expected checksum '
-                                  '"{}"'.format(self, self.compute_md5(), self.symbolicdataset.MD5_checksum))
-
-    def compute_md5(self):
-        """Computes the MD5 checksum of the Dataset."""
-        md5 = None
-        try:
-            self.dataset_file.open()
-            md5 = file_access_utils.compute_md5(self.dataset_file.file)
-        finally:
-            self.dataset_file.close()
-
-        return md5
-
-    def check_md5(self):
-        """
-        Checks the MD5 checksum of the Dataset against its stored value.
-
-        The stored value is in the Dataset's associated
-        SymbolicDataset.  This will be used when regenerating data
-        that once existed, as a coherence check.
-
-        If there is no SymbolicDataset, then fails the check (returns False).
-        """
-        # Recompute the MD5, see if it equals what is already stored
-        return self.symbolicdataset.MD5_checksum == self.compute_md5()
-
-    def remove(self):
-        if self.symbolicdataset is not None:
-            self.symbolicdataset.remove()
-
-    def build_removal_plan(self):
-        if self.symbolicdataset is not None:
-            return self.symbolicdataset.build_removal_plan()
-        return []
-
-    def redact(self):
-        if self.symbolicdataset is not None:
-            self.symbolicdataset.redact()
-
-    def build_redaction_plan(self):
-        if self.symbolicdataset is not None:
-            return self.symbolicdataset.build_redaction_plan()
-        return []
-
-    @classmethod
-    def purge(cls,
-              max_storage=settings.DATASET_MAX_STORAGE,
-              target=settings.DATASET_TARGET_STORAGE):
-
-        files = []  # [(date, path)]
-        start_path = os.path.join(settings.MEDIA_ROOT, cls.UPLOAD_DIR)
-        total_size = 0
-        skipped_count = 0
-        for dirpath, _dirnames, filenames in os.walk(start_path):
-            for filename in filenames:
-                filepath = os.path.join(dirpath, filename)
-                filedate = os.path.getmtime(filepath)
-                filesize = os.path.getsize(filepath)
-                relpath = os.path.relpath(filepath, settings.MEDIA_ROOT)
-                total_size += filesize
-                heapq.heappush(files, (filedate, relpath, filesize))
-        if total_size >= settings.DATASET_MAX_STORAGE:
-            cls.logger.info('Dataset purge triggered at %s over %d files.',
-                            filesizeformat(total_size),
-                            len(files))
-            while total_size > settings.DATASET_TARGET_STORAGE and files:
-                filedate, relpath, filesize = heapq.heappop(files)
-                dataset = Dataset.objects.filter(dataset_file=relpath).first()
-                if dataset is None:
-                    filepath = os.path.join(settings.MEDIA_ROOT, relpath)
-                    filedate = os.path.getmtime(filepath)
-                    file_age = datetime.now() - datetime.fromtimestamp(filedate)
-                    if file_age < timedelta(hours=1):
-                        skipped_count += 1
-                    else:
-                        cls.logger.warn('No dataset matches file %r, deleting it.',
-                                        relpath)
-                        os.remove(filepath)
-                        total_size -= filesize
-                else:
-                    if dataset.created_by is None:
-                        is_skipped = True  # it was uploaded, not created
-                    else:
-                        # Check to see if it's being used by an active run.
-                        producers = dataset.symbolicdataset.execrecordouts.all()
-                        consumers = dataset.symbolicdataset.execrecordins.all()
-                        related_execrecords = ExecRecord.objects.filter(
-                            Q(execrecordouts__in=producers) |
-                            Q(execrecordins__in=consumers))
-                        related_components = RunComponent.objects.filter(
-                            execrecord__in=related_execrecords)
-                        related_runs = {component.top_level_run
-                                        for component in related_components}
-                        is_skipped = any((not run.has_ended()
-                                          for run in related_runs))
-                    if is_skipped:
-                        skipped_count += 1
-                    else:
-                        dataset.delete()
-                        total_size -= filesize
-
-            remaining = 'Leaving {} over {} files.'.format(
-                filesizeformat(total_size),
-                len(files) + skipped_count)
-            if total_size > settings.DATASET_MAX_STORAGE:
-                target = settings.DATASET_MAX_STORAGE
-                log_method = cls.logger.error
-            elif total_size > settings.DATASET_TARGET_STORAGE:
-                target = settings.DATASET_TARGET_STORAGE
-                log_method = cls.logger.warn
-            else:
-                target = None
-                log_method = cls.logger.info
-            if target:
-                message = 'Cannot purge datasets below {}. {}'.format(
-                    filesizeformat(target),
-                    remaining)
-            else:
-                message = 'Dataset purge finished. ' + remaining
-            message = message.replace('\xa0', ' ')
-            log_method(message)
-            if log_method == cls.logger.error:
-                raise RuntimeError(message)
-
-
->>>>>>> 6eeb9be7
 class ExecLog(stopwatch.models.Stopwatch):
     """
     Logs of Method/PSIC/POC execution.
