var choose_inputs = (function() {
    "use strict";
    var my = {};
    
<<<<<<< HEAD
    // function buildRadioButton($td, row, table) {
    //     var name = row.name;
    //     $td.append(
    //             $('<label>').text(row.name).prepend($(
    //                     '<input>',
    //                     {
    //                         type: 'radio',
    //                         value: row.id,
    //                         name: 'input_' + table.input_index
    //                     })));
    // }
=======
    function buildRadioButton($td, row, table) {
        var name = row.name;
        var $label = $('<label>').text(row.name);

        if (row.has_data) {
            var $radio_button = $(
                '<input>',
                {
                    type: 'radio',
                    value: row.id,
                    name: 'input_' + table.input_index
                });
            $label.prepend($radio_button);
        }

        $td.append($label);
    }
>>>>>>> 4aa5f6ae
    
    function buildName($td, row) {
        $td.text(row.name).addClass('primary').data('id', row.id);
    }
    function buildDateCreated($td, row) {
        $td.text(permissions.formatDate(row.date_created)).addClass('date');
    }

    function buildFileSize($td, dataset) {
        if (dataset.has_data) {
            $td.append(dataset.filesize_display);
        }
        else if (dataset.is_redacted) {
            $td.append("<em>redacted</em>");
        }
        else {
            $td.append("<em>missing</em>");
        }
    }

    my.DatasetsTable = function(
            $table,
            is_user_admin,
            input_index,
            compounddatatype_id,
            $active_filters,
            $navigation_links
        ) {
        permissions.PermissionsTable.call(this, $table, is_user_admin, $navigation_links);
        this.list_url = "/api/datasets/";
        this.input_index = input_index;

        this.compounddatatype_id = compounddatatype_id;
        var datasetsTable = this;
        this.filterSet = new permissions.FilterSet(
                $active_filters,
                function() {
                    datasetsTable.page = 1;
                    datasetsTable.reloadTable();
                });
        this.registerColumn("Name", buildName);
        this.registerColumn("Date", buildDateCreated);
        this.registerColumn("File Size (B)", buildFileSize);

        this.registerStandardColumn("user");
        this.registerStandardColumn("users_allowed");
        this.registerStandardColumn("groups_allowed");

        this.$table.click(function(e) {
            var $target = $(e.target),
                $tr = $target.closest('tr');
            if ( ! $target.is('input')) {
                e.preventDefault();
                $tr.find('input').prop('checked', true);
            }
        });
    };
    my.DatasetsTable.prototype = Object.create(
            permissions.PermissionsTable.prototype);
    my.DatasetsTable.prototype.getQueryParams = function() {
        var params = permissions.PermissionsTable.prototype.getQueryParams.call(this);
        params.filters = this.filterSet.getFilters();
        params.filters.push({ key: "cdt", val: this.compounddatatype_id });
        params.page_size = 10;
        return params;
    };
 
    my.DatasetsTable.prototype.extractRows = function(response) {
        var datasets = [],
            caption,
            count;
        if (response.detail !== undefined) {
            caption = response.detail;
        } else {
            datasets = response.results;
            count = response.count;
            if (count === 0) {
                caption = 'No datasets match your query.';
            }
            else if (count === datasets.length) {
                caption = 'Showing all matching datasets.';
            }
            else {
                caption = ('Showing ' + datasets.length +
                        ' most recent matching datasets out of ' + count + '.');
            }
        }
        
        this.setCaption(caption);
        return datasets;
    };

    return my;
}());<|MERGE_RESOLUTION|>--- conflicted
+++ resolved
@@ -2,37 +2,23 @@
     "use strict";
     var my = {};
     
-<<<<<<< HEAD
     // function buildRadioButton($td, row, table) {
     //     var name = row.name;
-    //     $td.append(
-    //             $('<label>').text(row.name).prepend($(
-    //                     '<input>',
-    //                     {
-    //                         type: 'radio',
-    //                         value: row.id,
-    //                         name: 'input_' + table.input_index
-    //                     })));
+    //     var $label = $('<label>').text(row.name);
+
+    //     if (row.has_data) {
+    //         var $radio_button = $(
+    //             '<input>',
+    //             {
+    //                 type: 'radio',
+    //                 value: row.id,
+    //                 name: 'input_' + table.input_index
+    //             });
+    //         $label.prepend($radio_button);
+    //     }
+
+    //     $td.append($label);
     // }
-=======
-    function buildRadioButton($td, row, table) {
-        var name = row.name;
-        var $label = $('<label>').text(row.name);
-
-        if (row.has_data) {
-            var $radio_button = $(
-                '<input>',
-                {
-                    type: 'radio',
-                    value: row.id,
-                    name: 'input_' + table.input_index
-                });
-            $label.prepend($radio_button);
-        }
-
-        $td.append($label);
-    }
->>>>>>> 4aa5f6ae
     
     function buildName($td, row) {
         $td.text(row.name).addClass('primary').data('id', row.id);
