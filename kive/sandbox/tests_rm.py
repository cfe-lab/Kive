--- conflicted
+++ resolved
@@ -3,7 +3,6 @@
 from django.contrib.auth.models import User
 from django.conf import settings
 
-import unittest
 import tempfile
 import shutil
 import os.path
@@ -12,11 +11,7 @@
 from librarian.models import Dataset
 import kive.testing_utils as tools
 from pipeline.models import Pipeline, PipelineFamily
-<<<<<<< HEAD
-from kive.tests import install_fixture_files, restore_production_files, BaseTestCases
-=======
-from kive.tests import install_fixture_files, remove_fixture_files
->>>>>>> f3973c0c
+from kive.tests import install_fixture_files, remove_fixture_files, BaseTestCases
 from method.models import Method
 from fleet.workers import Manager
 from archive.models import Run
@@ -24,13 +19,8 @@
 import file_access_utils
 
 
-<<<<<<< HEAD
-#class SandboxRMTestCase(TestCase):
+@skipIfDBFeature('is_mocked')
 class SandboxRMTestCase(BaseTestCases.SlurmExecutionTestCase):
-=======
-@skipIfDBFeature('is_mocked')
-class SandboxRMTestCase(TestCase):
->>>>>>> f3973c0c
     def setUp(self):
         tools.create_sandbox_testing_tools_environment(self)
 
@@ -312,12 +302,8 @@
         self.assertEqual(outcable_input_dataset.num_rows(), outcable_output_dataset.num_rows())
 
 
-<<<<<<< HEAD
+@skipIfDBFeature('is_mocked')
 class ExecuteDiscardedIntermediateTests(BaseTestCases.SlurmExecutionTestCase):
-=======
-@skipIfDBFeature('is_mocked')
-class ExecuteDiscardedIntermediateTests(TestCase):
->>>>>>> f3973c0c
     fixtures = ["execute_discarded_intermediate_tests_rm"]
 
     def setUp(self):
@@ -363,41 +349,11 @@
             [self.dataset_labdata]
         ).get_last_run()
 
-        # Dump the logs.
-        setup_log_names = (
-            "setup_out.txt",
-            "setup_err.txt",
-        )
-        bookkeeping_log_names = (
-            "bookkeeping_out.txt",
-            "bookkeeping_err.txt"
-        )
-        for step in (1, 2):
-            print "===="
-            print "Logs for step {}".format(step)
-            print "===="
-
-            driver_log_names = (
-                "step{}_stdout.txt".format(step),
-                "step{}_stderr.txt".format(step)
-            )
-            for log_name in setup_log_names + driver_log_names + bookkeeping_log_names:
-                log_path = os.path.join(run.sandbox_path, "step{}".format(step), "logs", log_name)
-                print "----"
-                print log_path
-                print "----"
-                with open(log_path, "rb") as f:
-                    print f.read()
-
         self.assertTrue(run.is_successful())
 
 
-<<<<<<< HEAD
+@skipIfDBFeature('is_mocked')
 class BadRunTests(BaseTestCases.SlurmExecutionTestCase):
-=======
-@skipIfDBFeature('is_mocked')
-class BadRunTests(TestCase):
->>>>>>> f3973c0c
     """
     Tests for when things go wrong during Pipeline execution.
     """
@@ -459,12 +415,8 @@
         self.assertEqual(log.missing_outputs(), [runstep2.execrecord.execrecordouts.first().dataset])
 
 
-<<<<<<< HEAD
+@skipIfDBFeature('is_mocked')
 class FindDatasetTests(BaseTestCases.SlurmExecutionTestCase):
-=======
-@skipIfDBFeature('is_mocked')
-class FindDatasetTests(TestCase):
->>>>>>> f3973c0c
     """
     Tests for first_generator_of_dataset.
     """
