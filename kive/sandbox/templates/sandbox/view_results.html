--- conflicted
+++ resolved
@@ -31,8 +31,7 @@
     {% for step_name, output_name, size, date, view_url, down_url, is_ok in outputs %}
         <tr>
             <td>{{ step_name }}</td>
-<<<<<<< HEAD
-            <td>{{ output_name }}</td>
+            <td>{{ output_name }} {% if not is_ok %} (<span class="error-msg">Data invalid</span>) {% endif %}</td>
             <td>
                 {% if size != "redacted" %}
                 {{ size|filesizeformat }}
@@ -55,13 +54,6 @@
                 <a href="{{ down_url }}">Download</a>
                 {% endif %}
             </td>
-=======
-            <td>{{ output_name }} {% if not is_ok %} (<span class="error-msg">Data invalid</span>) {% endif %}</td>
-            <td>{{ size|filesizeformat }}</td>
-            <td>{{ date }}</td>
-            <td><a href="{{ view_url }}">View</a></td>
-            <td><a href="{{ down_url }}">Download</a></td>
->>>>>>> 4c479ea2
         </tr>
     {% endfor %}
     </tbody>
