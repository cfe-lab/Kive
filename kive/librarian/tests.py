"""
Shipyard models pertaining to the librarian app.
"""

import os
import random
import re
import tempfile
import time
import logging
import json
import shutil
import stat
from StringIO import StringIO

from django.core.exceptions import ValidationError
from django.utils import timezone
from django.contrib.auth.models import User
from django.test import TestCase
from django.core.urlresolvers import reverse, resolve
from django.core.files import File
from django.core.files.base import ContentFile

from mock import PropertyMock

from rest_framework.test import force_authenticate, APIRequestFactory
from rest_framework import status

from archive.models import ExecLog, MethodOutput, Run, RunStep
from constants import datatypes, groups
from datachecking.models import MD5Conflict, BadData, CellError
from librarian.models import Dataset, ExecRecord, ExternalFileDirectory
from librarian.serializers import DatasetSerializer
from metadata.models import Datatype, CompoundDatatype, kive_user, everyone_group,\
    CompoundDatatypeMember
from method.models import CodeResource, CodeResourceRevision, Method, \
    MethodFamily
from pipeline.models import Pipeline, PipelineFamily

import file_access_utils
import kive.testing_utils as tools
from kive.tests import BaseTestCases, DuckContext, install_fixture_files, restore_production_files,\
    mock_relations, dummy_file


def ER_from_record(record):
    """
    Helper function to create an ExecRecord from an Run, RunStep, or
    RunOutputCable (record), by creating a throwaway ExecLog.
    """
    myEL = ExecLog(record=record, invoking_record=record)
    myEL.start_time = timezone.now()
    time.sleep(1)
    myEL.end_time = timezone.now()
    myEL.save()
    if record.__class__.__name__ == "RunStep":
        output = MethodOutput(execlog=myEL, return_code=0)
        output.save()
        myEL.methodoutput = output
        myEL.save()
    myER = ExecRecord(generator=myEL)
    myER.save()
    return(myER)


def ER_from_PSIC(run, PS, PSIC):
    """
    Helper function to create an ExecRecord associated to a
    PipelineStepInputCable, for a particular run and pipeline step.
    """
    myRS = run.runsteps.create(pipelinestep=PS)
    myRSIC = PSIC.psic_instances.create(dest_runstep=myRS)
    return ER_from_record(myRSIC)


class LibrarianTestCase(TestCase):
    """
    Set up a database state for unit testing the librarian app.

    This extends PipelineTestCase, which itself extended
    other stuff (follow the chain).
    """
    def setUp(self):
        """Set up default database state for librarian unit testing."""
        tools.create_librarian_test_environment(self)

    def tearDown(self):
        tools.clean_up_all_files()


class DatasetTests(LibrarianTestCase):

    def setUp(self):
        super(DatasetTests, self).setUp()

        # Turn off logging, so the test output isn't polluted.
        logging.getLogger('Dataset').setLevel(logging.CRITICAL)
        logging.getLogger('CompoundDatatype').setLevel(logging.CRITICAL)

        rows = 10
        seqlen = 10

        self.data = ""
        for i in range(rows):
            seq = "".join([random.choice("ATCG") for _ in range(seqlen)])
            self.data += "patient{},{}\n".format(i, seq)
        self.header = "header,sequence"

        self.datatype_str = Datatype.objects.get(pk=datatypes.STR_PK)
        self.datatype_dna = Datatype(name="DNA", description="sequences of ATCG",
                                     user=self.myUser)
        self.datatype_dna.clean()
        self.datatype_dna.save()
        self.datatype_dna.restricts.add(self.datatype_str)
        self.datatype_dna.complete_clean()
        self.cdt_record = CompoundDatatype(user=self.myUser)
        self.cdt_record.save()
        self.cdt_record.members.create(datatype=self.datatype_str,
                                       column_name="header",
                                       column_idx=1)
        self.cdt_record.members.create(datatype=self.datatype_dna,
                                       column_name="sequence",
                                       column_idx=2)
        self.cdt_record.clean()

        self.data_file = tempfile.NamedTemporaryFile(delete=False)
        self.data_file.write(self.header + "\n" + self.data)
        self.file_path = self.data_file.name
        self.data_file.close()

        self.dsname = "good data"
        self.dsdesc = "some headers and sequences"
        self.dataset = Dataset.create_dataset(file_path=self.file_path, user=self.myUser,
                                              cdt=self.cdt_record, keep_file=True, name=self.dsname,
                                              description=self.dsdesc)

    def tearDown(self):
        super(DatasetTests, self).tearDown()
        os.remove(self.file_path)

    def test_filehandle(self):
        """
        Test that you can pass a filehandle to create_dataset() to make a dataset.
        """
        import datetime
        dt = datetime.datetime.now()
        # Turn off logging, so the test output isn't polluted.
        logging.getLogger('Dataset').setLevel(logging.CRITICAL)
        logging.getLogger('CompoundDatatype').setLevel(logging.CRITICAL)

        tmpfile = tempfile.NamedTemporaryFile(delete=False)
        tmpfile.file.write("Random stuff")
        tmpfile.file.flush()  # flush python buffer to os buffer
        os.fsync(tmpfile.file.fileno())  # flush os buffer to disk
        tmpfile.file.seek(0)  # go to beginning of file before calculating expected md5

        expected_md5 = file_access_utils.compute_md5(tmpfile)

        raw_datatype = None  # raw compound datatype
        name = "Test file handle" + str(dt.microsecond)
        desc = "Test create dataset with file handle"
        dataset = Dataset.create_dataset(file_path=None, user=self.myUser, cdt=raw_datatype,
                                         keep_file=True, name=name, description=desc, check=True,
                                         file_handle=tmpfile)

        tmpfile.close()
        os.remove(tmpfile.name)

        self.assertIsNotNone(Dataset.objects.filter(name=name).get(),
                             msg="Can't find Dataset in DB for name=" + name)

        actual_md5 = Dataset.objects.filter(id=dataset.id).get().MD5_checksum
        self.assertEqual(actual_md5, expected_md5,
                         msg="Checksum for Dataset ({}) file does not match expected ({})".format(
                             actual_md5,
                             expected_md5
                         ))

    def test_is_raw(self):
        self.assertEqual(self.triplet_dataset.is_raw(), False)
        self.assertEqual(self.raw_dataset.is_raw(), True)

    def test_forgot_header(self):
        """
        Dataset creation with a CDT fails when the header is left off
        the data file.
        """
        # Write the data with no header.
        data_file = tempfile.NamedTemporaryFile()
        data_file.write(self.data)

        # Try to create a dataset.
        self.assertRaisesRegexp(ValueError,
                                re.escape('The header of file "{}" does not match the CompoundDatatype "{}"'
                                          .format(data_file.name, self.cdt_record)),
                                lambda: Dataset.create_dataset(file_path=data_file.name,
                                                               user=self.myUser, cdt=self.cdt_record,
                                                               name="lab data", description="patient sequences"))
        data_file.close()

    def test_empty_file(self):
        """
        Dataset creation fails if the file passed is empty.
        """
        data_file = tempfile.NamedTemporaryFile()
        file_path = data_file.name

        self.assertRaisesRegexp(ValueError,
                                re.escape('The header of file "{}" does not match the CompoundDatatype "{}"'
                                          .format(file_path, self.cdt_record)),
                                lambda: Dataset.create_dataset(file_path=data_file.name,
                                                               user=self.myUser, cdt=self.cdt_record,
                                                               name="missing data", description="oops!"))
        data_file.close()

    def test_too_many_columns(self):
        """
        Dataset creation fails if the data file has too many
        columns.
        """
        with tempfile.NamedTemporaryFile() as data_file:
            data_file.write("""\
header,sequence,extra
foo,bar,baz
""")
            data_file.flush()
            file_path = data_file.name

            self.assertRaisesRegexp(
                ValueError,
                re.escape('The header of file "{}" does not match the CompoundDatatype "{}"'
                          .format(file_path, self.cdt_record)),
                lambda: Dataset.create_dataset(file_path=file_path, user=self.myUser,
                                               cdt=self.cdt_record, name="bad data",
                                               description="too many columns")
            )

    def test_right_columns(self):
        """
        Dataset creation fails if the data file has too many
        columns.
        """
        with tempfile.NamedTemporaryFile() as data_file:
            data_file.write("""\
header,sequence
foo,bar
""")
            data_file.flush()
            file_path = data_file.name

            Dataset.create_dataset(file_path=file_path, user=self.myUser, cdt=self.cdt_record,
                                   description="right columns", name="good data")

    def test_invalid_integer_field(self):
        compound_datatype = CompoundDatatype(user=self.myUser)
        compound_datatype.save()
        compound_datatype.members.create(datatype=self.STR,
                                         column_name="name",
                                         column_idx=1)
        compound_datatype.members.create(datatype=self.INT,
                                         column_name="count",
                                         column_idx=2)
        compound_datatype.clean()

        data_file = StringIO("""\
name,count
Bob,tw3nty
""")
        data_file.name = 'test_file.csv'

        self.assertRaisesRegexp(
            ValueError,
            re.escape('The entry at row 1, column 2 of file "{}" did not pass the constraints of Datatype "integer"'
                      .format(data_file.name)),
            lambda: Dataset.create_dataset(file_path=None,
                                           file_handle=data_file,
                                           user=self.myUser,
                                           cdt=compound_datatype,
                                           name="bad data",
                                           description="bad integer field"))

    def test_dataset_creation(self):
        """
        Test coherence of a freshly created Dataset.
        """
        self.assertEqual(self.dataset.clean(), None)
        self.assertEqual(self.dataset.has_data(), True)
        self.assertEqual(self.dataset.is_raw(), False)

        self.assertEqual(self.dataset.user, self.myUser)
        self.assertEqual(self.dataset.name, self.dsname)
        self.assertEqual(self.dataset.description, self.dsdesc)
        self.assertEqual(self.dataset.date_created.date(), timezone.now().date())
        self.assertEqual(self.dataset.date_created < timezone.now(), True)
        self.assertEqual(self.dataset.file_source, None)
        self.assertEqual(os.path.basename(self.dataset.dataset_file.path), os.path.basename(self.file_path))
        self.data_file.close()

    def test_dataset_bulk_created(self):
        """
        Test coherence of the Dataset created alongsite a Dataset.
        """
        bulk_dataset_csv = tempfile.NamedTemporaryFile(suffix="csv")
        bulk_dataset_csv.write("Name,Description,File")
        dsname = "tempdataset"
        dsdesc = "some headers and sequences"
        file_paths = []
        data_files = []
        for i in range(2):
            data_files.append(tempfile.NamedTemporaryFile())
            data_files[-1].write(self.header + "\n" + self.data)
            file_path = data_files[-1].name
            file_paths.extend([file_path])
            bulk_dataset_csv.write("\n" + dsname+str(i) + "," + dsdesc+str(i) + "," + file_path)

        datasets = Dataset.create_dataset_bulk(csv_file_path=bulk_dataset_csv.name,
                                               user=self.myUser, cdt=self.cdt_record, keep_files=True,
                                               check=True)
        for f in data_files:
            f.close()
        bulk_dataset_csv.close()
        for i, dataset in enumerate(datasets):

            self.assertEqual(dataset.clean(), None)
            self.assertEqual(dataset.user, self.myUser)
            self.assertEqual(dataset.name, dsname+str(i))
            self.assertEqual(dataset.description, dsdesc+str(i))
            self.assertEqual(dataset.date_created.date(), timezone.now().date())
            self.assertEqual(dataset.date_created < timezone.now(), True)
            self.assertEqual(dataset.file_source, None)
            self.assertEqual(os.path.basename(dataset.dataset_file.path), os.path.basename(file_paths[i]))

    def test_dataset_increase_permissions_from_json(self):
        """
        Test increase_permissions_from_json reaches any usurping Datasets.
        """
        # First, we revoke Everyone permissions on a Dataset.
        self.singlet_dataset.groups_allowed.remove(everyone_group())

        # We store the original contents of a Dataset...
        self.singlet_dataset.dataset_file.open()
        orig_contents = self.singlet_dataset.dataset_file.read()
        self.singlet_dataset.dataset_file.close()
        orig_MD5 = self.singlet_dataset.MD5_checksum

        # ... and then we corrupt it.
        self.singlet_dataset.MD5_checksum = "corruptedmd5"
        self.singlet_dataset.save()

        usurping_ds = Dataset(
            name="Usurping DS",
            description="Usurps self.singlet_dataset",
            user=self.myUser,
            dataset_file=ContentFile(orig_contents),
            MD5_checksum=orig_MD5
        )
        usurping_ds.save()

        ic = self.singlet_dataset.integrity_checks.create(user=self.myUser)
        ic.start()

        new_conflict = MD5Conflict(integritychecklog=ic, conflicting_dataset=usurping_ds)
        new_conflict.save()

        ic.stop()

        # Now, let's try to grant some permissions on self.singlet_dataset.
        new_perms_json = json.dumps([[self.ringoUser.pk], [groups.DEVELOPERS_PK]])
        self.singlet_dataset.increase_permissions_from_json(new_perms_json)

        self.assertTrue(self.singlet_dataset.users_allowed.filter(pk=self.ringoUser.pk).exists())
        self.assertTrue(usurping_ds.users_allowed.filter(pk=self.ringoUser.pk).exists())

        self.assertTrue(self.singlet_dataset.groups_allowed.filter(pk=groups.DEVELOPERS_PK).exists())
        self.assertTrue(usurping_ds.groups_allowed.filter(pk=groups.DEVELOPERS_PK).exists())


class DatasetMockTests(TestCase):
    def test_rows_with_no_errors(self):
        data_file = dummy_file("""\
name,count
Bob,20
Dave,40
""")
        expected_rows = [[('Bob', []), ('20', [])],
                         [('Dave', []), ('40', [])]]

        with mock_relations(Dataset):
            dataset = Dataset()
            dataset.get_open_file_handle = lambda: data_file
            expected_check = Dataset.content_checks.first.return_value  # @UndefinedVariable
            type(expected_check).baddata = PropertyMock(side_effect=BadData.DoesNotExist)

            rows = list(dataset.rows(data_check=True))

            self.assertEqual(expected_rows, rows)

    def test_rows_with_errors(self):
        data_file = dummy_file("""\
name,count
Bob,tw3nty
Dave,40
""")
        bad_row, bad_column = 1, 2
        expected_rows = [[('Bob', []), ('tw3nty', [u'Was not integer'])],
                         [('Dave', []), ('40', [])]]

        with mock_relations(Dataset):
            int_datatype = Datatype.objects.get(pk=datatypes.INT_PK)
            count_column = CompoundDatatypeMember(column_idx=bad_column,
                                                  datatype=int_datatype)
            cell_error = CellError(column=count_column, row_num=bad_row)
            dataset = Dataset()
            dataset.get_open_file_handle = lambda: data_file
            expected_check = Dataset.content_checks.first.return_value  # @UndefinedVariable
            expected_check.baddata.cell_errors.order_by.return_value = [cell_error]

            rows = list(dataset.rows(data_check=True))

            self.assertEqual(expected_rows, rows)

    def test_rows_with_no_data_check(self):
        data_file = dummy_file("""\
name,count
Bob,tw3nty
Dave,40
""")
        expected_rows = [['Bob', 'tw3nty'],
                         ['Dave', '40']]

        with mock_relations(Dataset):
            dataset = Dataset()
            dataset.get_open_file_handle = lambda: data_file

            rows = list(dataset.rows(data_check=False))

            self.assertEqual(expected_rows, rows)

    def test_check_file_contents(self):
        file_path = os.devnull
        with mock_relations(Dataset, BadData):
            expected_bad_data = BadData.objects.create.return_value  # @UndefinedVariable
            expected_check = Dataset.content_checks.create.return_value  # @UndefinedVariable
            expected_bad_row = 42
            expected_bad_column = 2
            count_column = CompoundDatatypeMember()
            compound_datatype = Dataset.structure.compounddatatype  # @UndefinedVariable
            compound_datatype.members.get.return_value = count_column
            compound_datatype.summarize_CSV.return_value = {
                u'num_rows': expected_bad_row * 2,
                u'header': ['name', 'count'],
                u'failing_cells': {(expected_bad_row,
                                    expected_bad_column): [u'Was not integer']}
            }
            dataset = Dataset()

            check = dataset.check_file_contents(file_path_to_check=file_path,
                                                summary_path=None,
                                                min_row=None,
                                                max_row=None,
                                                execlog=None,
                                                checking_user=None)

            self.assertIs(expected_check, check)
            compound_datatype.members.get.assert_called_once_with(
                column_idx=expected_bad_column)
            expected_bad_data.cell_errors.create.assert_called_once_with(
                column=count_column,
                row_num=expected_bad_row)


class DatasetStructureTests(LibrarianTestCase):

    def test_num_rows(self):
        self.assertEqual(self.triplet_3_rows_dataset.num_rows(), 3)
        self.assertEqual(self.triplet_3_rows_dataset.structure.num_rows, 3)


class ExecRecordTests(LibrarianTestCase):
    def test_delete_execrecord(self):
        """Delete an ExecRecord."""
        runstep = RunStep(pipelinestep=self.step_D1, run=self.pD_run)
        runstep.save()
        execlog = ExecLog(record=runstep, invoking_record=runstep)
        execlog.save()
        execrecord = ExecRecord(generator=execlog)
        execrecord.save()

        ExecRecord.objects.first().delete()

    def test_ER_links_POC_so_ERI_must_link_TO_that_POC_gets_output_from(self):
        # ER links POC: ERI must link to the TO that the POC gets output from
        myROC = self.pE_run.runoutputcables.create(pipelineoutputcable=self.E21_41)
        myER = ER_from_record(myROC)
        myERI_bad = myER.execrecordins.create(
            dataset=self.singlet_dataset,
            generic_input=self.C1_out)

        self.assertRaisesRegexp(
            ValidationError,
            "ExecRecordIn \".*\" does not denote the TO that feeds the parent ExecRecord POC",
            myERI_bad.clean)

    def test_ER_links_PSIC_so_ERI_must_link_TX_that_PSIC_is_fed_by(self):
        # ER links PSIC: ERI must link to the TO/TI that the PSIC is fed by
        myER = ER_from_PSIC(self.pE_run, self.step_E3, self.E11_32)
        myERI_bad = myER.execrecordins.create(dataset=self.singlet_dataset,
                                              generic_input=self.C1_out)
        self.assertRaisesRegexp(
            ValidationError,
            "ExecRecordIn \".*\" does not denote the TO/TI that feeds the parent ExecRecord PSIC",
            myERI_bad.clean)

        yourER = ER_from_PSIC(self.pE_run, self.step_E2, self.E02_22)
        yourERI_bad = yourER.execrecordins.create(dataset=self.singlet_dataset,
                                                  generic_input=self.D2_in)
        self.assertRaisesRegexp(
            ValidationError,
            "ExecRecordIn \".*\" does not denote the TO/TI that feeds the parent ExecRecord PSIC",
            yourERI_bad.clean)

    def test_ER_doesnt_link_cable_so_ERI_mustnt_link_TO(self):
        # ER's EL doesn't refer to a RSIC or ROC (So, RunStep): ERI must refer to a TI
        myRS = self.pE_run.runsteps.create(pipelinestep=self.step_E1)
        myER = ER_from_record(myRS)
        myERI_bad = myER.execrecordins.create(dataset=self.singlet_dataset,
                                              generic_input=self.C1_out)
        self.assertRaisesRegexp(
            ValidationError,
            "ExecRecordIn \".*\" must refer to a TI of the Method of the parent ExecRecord",
            myERI_bad.clean)

    def test_general_transf_returns_correct_method(self):
        """
        Test if ExecRecord.general_transf() returns the method of the PipelineStep
        it was defined with.
        """
        myRS = self.pD_run.runsteps.create(pipelinestep=self.step_D1)
        myER = ER_from_record(myRS)
        self.assertEqual(myER.general_transf(), self.step_D1.transformation)

    def test_ER_links_sub_pipelinemethod_so_ERI_must_link_TI_belonging_to_transformation(self):
        # ER is a method - ERI must refer to TI of that transformation
        # The transformation of step_D1 is method mB, which has input B1_in.
        myRS = self.pD_run.runsteps.create(pipelinestep=self.step_D1)
        myER = ER_from_record(myRS)
        myERI_good = myER.execrecordins.create(
            dataset=self.D1_in_dataset,
            generic_input=self.B1_in)

        self.assertEqual(myERI_good.clean(), None)

        myERI_bad = myER.execrecordins.create(
            dataset=self.triplet_dataset,
            generic_input=self.mB.outputs.all()[0])
        self.assertRaisesRegexp(
            ValidationError,
            "ExecRecordIn \".*\" must refer to a TI of the Method of the parent ExecRecord",
            myERI_bad.clean)

    def test_ERI_dataset_must_match_rawunraw_state_of_generic_input_it_was_fed_into(self):
        # ERI has a dataset: it's raw/unraw state must match the raw/unraw state of the generic_input it was fed into
        # Method mC is step step_E3 of pipeline pE, and method mA is step step_E1 of pipeline pE.
        myRS_C = self.pE_run.runsteps.create(pipelinestep=self.step_E3)
        myER_C = ER_from_record(myRS_C)

        myERI_unraw_unraw = myER_C.execrecordins.create(
            dataset=self.triplet_dataset,
            generic_input=self.C1_in)
        self.assertEqual(myERI_unraw_unraw.clean(), None)

        myERI_raw_unraw_BAD = myER_C.execrecordins.create(
            dataset=self.raw_dataset,
            generic_input=self.C2_in)
        self.assertRaisesRegexp(
            ValidationError,
            r'Dataset ".*" \(raw\) cannot feed source ".*" \(non-raw\)',
            myERI_raw_unraw_BAD.clean)
        myERI_raw_unraw_BAD.delete()

        myRS_A = self.pE_run.runsteps.create(pipelinestep=self.step_E1)
        myER_A = ER_from_record(myRS_A)
        myERI_unraw_raw_BAD = myER_A.execrecordins.create(
            dataset=self.triplet_dataset,
            generic_input=self.A1_rawin)
        self.assertRaisesRegexp(
            ValidationError,
            r'Dataset ".*" \(non-raw\) cannot feed source ".*" \(raw\)',
            myERI_unraw_raw_BAD.clean)
        myERI_unraw_raw_BAD.delete()

        myERI_raw_raw = myER_A.execrecordins.create(
            dataset=self.raw_dataset,
            generic_input=self.A1_rawin)
        self.assertEqual(myERI_raw_raw.clean(), None)

    def test_ER_links_POC_ERI_links_TO_which_constrains_input_dataset_CDT(self):
        # ERI links with a TO (For a POC leading from source TO), the input dataset CDT is constrained by the source TO
        myROC = self.pE_run.runoutputcables.create(pipelineoutputcable=self.E21_41)
        myER = ER_from_record(myROC)

        # We annotate that triplet was fed from D1_out into E21_41
        myERI_wrong_CDT = myER.execrecordins.create(
            dataset=self.singlet_dataset,
            generic_input=self.pD.outputs.get(dataset_name="D1_out"))
        self.assertRaisesRegexp(
            ValidationError,
            "CDT of Dataset .* is not a restriction of the required CDT",
            myERI_wrong_CDT.clean)
        myERI_wrong_CDT.delete()

        # Right CDT but wrong number of rows (It needs < 5, we have 10)
        myERI_too_many_rows = myER.execrecordins.create(
            dataset=self.triplet_dataset,
            generic_input=self.pD.outputs.get(dataset_name="D1_out"))
        self.assertRaisesRegexp(
            ValidationError,
            "Dataset \".*\" has too many rows to have come from TransformationOutput \".*\"",
            myERI_too_many_rows.clean)

    def test_ER_links_pipelinestep_ERI_links_TI_which_constrains_input_CDT(self):
        # The transformation input of its PipelineStep constrains the dataset when the ER links with a method
        # Method mC is step step_E3 of pipeline pE.
        myROC = self.pE_run.runsteps.create(pipelinestep=self.step_E3)
        myER = ER_from_record(myROC)
        myERI_wrong_CDT = myER.execrecordins.create(
            dataset=self.singlet_dataset,
            generic_input=self.C2_in)
        self.assertRaisesRegexp(
            ValidationError,
            "CDT of Dataset .* is not a restriction of the required CDT",
            myERI_wrong_CDT.clean)
        myERI_wrong_CDT.delete()

        myERI_right_CDT = myER.execrecordins.create(
            dataset=self.doublet_dataset, generic_input=self.C2_in)
        self.assertEqual(myERI_right_CDT.clean(), None)

    def test_ER_links_with_POC_ERO_TO_must_belong_to_same_pipeline_as_ER_POC(self):
        # If the parent ER is linked with a POC, the ERO TO must belong to that pipeline

        # E31_42 belongs to pipeline E
        myROC = self.pE_run.runoutputcables.create(pipelineoutputcable=self.E31_42)
        myER = ER_from_record(myROC)

        # This ERO has a TO that belongs to this pipeline
        myERO_good = myER.execrecordouts.create(
            dataset=self.singlet_dataset,
            generic_output=self.pE.outputs.get(dataset_name="E2_out"))
        self.assertEqual(myERO_good.clean(), None)
        myERO_good.delete()

        # This ERO has a TO that does NOT belong to this pipeline
        myERO_bad = myER.execrecordouts.create(
            dataset=self.triplet_3_rows_dataset,
            generic_output=self.pD.outputs.get(dataset_name="D1_out"))
        self.assertRaisesRegexp(
            ValidationError,
            "ExecRecordOut \".*\" does not belong to the same pipeline as its parent ExecRecord POC",
            myERO_bad.clean)

    def test_ER_links_with_POC_and_POC_output_name_must_match_pipeline_TO_name(self):
        # The TO must have the same name as the POC which supposedly created it

        # Make ER for POC E21_41 which defines pipeline E's TO "E1_out"
        myROC = self.pE_run.runoutputcables.create(pipelineoutputcable=self.E21_41)
        myER = ER_from_record(myROC)

        # Define ERO with a TO that is part of pipeline E but with the wrong name from the POC
        myERO_bad = myER.execrecordouts.create(
            dataset=self.triplet_3_rows_dataset,
            generic_output=self.pE.outputs.get(dataset_name="E2_out"))
        self.assertRaisesRegexp(
            ValidationError,
            "ExecRecordOut \".*\" does not represent the same output as its parent ExecRecord POC",
            myERO_bad.clean)

    def test_ER_if_dataset_is_undeleted_it_must_be_coherent_with_output(self):
        # 1) If the data is raw, the ERO output TO must also be raw
        # Method mC is step step_E3 of pipeline pE.
        myRS = self.pE_run.runsteps.create(pipelinestep=self.step_E3)
        myER = ER_from_record(myRS)

        myERO_rawDS_rawTO = myER.execrecordouts.create(
            dataset=self.raw_dataset, generic_output=self.C3_rawout)
        self.assertEqual(myERO_rawDS_rawTO.clean(), None)
        myERO_rawDS_rawTO.delete()

        myERO_rawDS_nonrawTO = myER.execrecordouts.create(
            dataset=self.raw_dataset, generic_output=self.C1_out)
        self.assertRaisesRegexp(
            ValidationError,
            r'Dataset ".*" \(raw\) cannot have come from output ".*" \(non-raw\)',
            myERO_rawDS_nonrawTO.clean)
        myERO_rawDS_nonrawTO.delete()

        myERO_DS_rawTO = myER.execrecordouts.create(
            dataset=self.singlet_dataset, generic_output=self.C3_rawout)
        self.assertRaisesRegexp(
            ValidationError,
            r'Dataset ".*" \(non-raw\) cannot have come from output ".*" \(raw\)',
            myERO_DS_rawTO.clean)
        myERO_DS_rawTO.delete()

        myERO_DS_TO = myER.execrecordouts.create(
            dataset=self.singlet_dataset, generic_output=self.C1_out)
        self.assertEqual(myERO_DS_TO.clean(), None)
        myERO_DS_TO.delete()

        # 2) Dataset must have the same CDT of the producing TO
        myERO_invalid_CDT = myER.execrecordouts.create(
            dataset=self.triplet_dataset, generic_output=self.C1_out)
        self.assertRaisesRegexp(
            ValidationError,
            'CDT of Dataset ".*" is not the CDT of the TransformationOutput ".*" of the generating Method',
            myERO_invalid_CDT.clean)
        myERO_invalid_CDT.delete()

        # Dataset must have num rows within the row constraints of the producing TO
        # Method mB is step step_D1 of pipeline pD.
        myRS = self.pD_run.runsteps.create(pipelinestep=self.step_D1)
        myER_2 = ER_from_record(myRS)
        myERO_too_many_rows = myER_2.execrecordouts.create(
            dataset=self.triplet_dataset, generic_output=self.B1_out)
        self.assertRaisesRegexp(
            ValidationError,
            'Dataset ".*" was produced by TransformationOutput ".*" but has too many rows',
            myERO_too_many_rows.clean)
        myERO_too_many_rows.delete()

    def test_ERI_associated_Dataset_must_be_restriction_of_input_CDT(self):
        """ If the ERI has a real non-raw Dataset associated to it,
        the Dataset must have a CDT that is a restriction of the input it feeds.
        """
        # Method mC is step step_E3 of pipeline pE.
        mC_RS = self.pE_run.runsteps.create(pipelinestep=self.step_E3)
        mC_ER = ER_from_record(mC_RS)
        mC_ER_in_1 = mC_ER.execrecordins.create(
            generic_input=self.C1_in,
            dataset=self.C1_in_dataset)

        # Good case: input Dataset has the CDT of
        # generic_input.
        self.assertEqual(mC_ER_in_1.clean(), None)

        # Good case: input Dataset has an identical CDT of
        # generic_input.
        other_CDT = CompoundDatatype(user=self.myUser)
        other_CDT.save()

        col1 = other_CDT.members.create(datatype=self.string_dt,
                                        column_name="a", column_idx=1)
        col2 = other_CDT.members.create(datatype=self.string_dt,
                                        column_name="b", column_idx=2)
        other_CDT.members.create(datatype=self.string_dt,
                                 column_name="c", column_idx=3)

        self.C1_in_dataset.structure.compounddatatype = other_CDT
        self.assertEqual(mC_ER_in_1.clean(), None)

        # Good case: proper restriction.
        col1.datatype = self.DNA_dt
        col2.datatype = self.RNA_dt
        self.assertEqual(mC_ER_in_1.clean(), None)

        # Bad case: a type that is not a restriction at all.
        self.C1_in_dataset.structure.compounddatatype = self.doublet_cdt
        self.assertRaisesRegexp(
            ValidationError,
            "CDT of Dataset .* is not a restriction of the required CDT",
            mC_ER_in_1.clean)

    def test_ERO_CDT_restrictions_Method(self):
        """ERO CDT restriction tests for the ER of a Method."""
        # Method mA is step step_E1 of pipeline pE.
        mA_RS = self.pE_run.runsteps.create(pipelinestep=self.step_E1)
        mA_ER = ER_from_record(mA_RS)
        mA_ERO = mA_ER.execrecordouts.create(
            generic_output=self.A1_out,
            dataset=self.doublet_dataset)

        # Good case: output Dataset has the CDT of
        # generic_output.
        self.assertEqual(mA_ERO.clean(), None)

        # Bad case: output Dataset has an identical CDT.
        other_CDT = CompoundDatatype(user=self.myUser)
        other_CDT.save()
        other_CDT.members.create(datatype=self.string_dt,
                                 column_name="x", column_idx=1)
        other_CDT.members.create(datatype=self.string_dt,
                                 column_name="y", column_idx=2)

        self.doublet_dataset.structure.compounddatatype = other_CDT
        self.doublet_dataset.structure.save()

        self.assertRaisesRegexp(
            ValidationError,
            "CDT of Dataset .* is not the CDT of the TransformationOutput .* of the generating Method",
            mA_ERO.clean)

        # Bad case: output Dataset has another CDT altogether.
        mA_ERO.dataset = self.triplet_dataset

        self.assertRaisesRegexp(
            ValidationError,
            "CDT of Dataset .* is not the CDT of the TransformationOutput .* of the generating Method",
            mA_ERO.clean)

    def test_ERO_CDT_restrictions_POC(self):
        """ERO CDT restriction tests for the ER of a POC."""
        ####
        outcable_ROC = self.pE_run.runoutputcables.create(pipelineoutputcable=self.E21_41)
        outcable_ER = ER_from_record(outcable_ROC)
        outcable_ERO = outcable_ER.execrecordouts.create(
            generic_output=self.E1_out,
            dataset=self.E1_out_dataset)

        # Good case: output Dataset has the CDT of generic_output.
        self.assertEqual(outcable_ERO.clean(), None)

        # Good case: output Dataset has an identical CDT.
        other_CDT = CompoundDatatype(user=self.myUser)
        other_CDT.save()
        col1 = other_CDT.members.create(datatype=self.string_dt,
                                        column_name="x", column_idx=1)
        other_CDT.members.create(datatype=self.string_dt,
                                 column_name="y", column_idx=2)

        self.E1_out_dataset.structure.compounddatatype = other_CDT
        self.E1_out_dataset.structure.save()
        self.assertEqual(outcable_ERO.clean(), None)

        # Bad case: output Dataset has a CDT that is a restriction of
        # generic_output.
        col1.datatype = self.DNA_dt
        col1.save()
        self.assertRaisesRegexp(
            ValidationError,
            "CDT of Dataset .* is not identical to the CDT of the TransformationOutput .* of the generating Pipeline",
            outcable_ERO.clean)

        # Bad case: output Dataset has another CDT altogether.
        outcable_ERO.dataset = self.singlet_dataset

        self.assertRaisesRegexp(
            ValidationError,
            "CDT of Dataset .* is not identical to the CDT of the TransformationOutput .* of the generating Pipeline",
            outcable_ERO.clean)

    def test_ERO_CDT_restrictions_PSIC(self):
        """ERO CDT restriction tests for the ER of a PSIC."""
        ####
        cable_ER = ER_from_PSIC(self.pE_run, self.step_E3, self.E11_32)
        cable_ERO = cable_ER.execrecordouts.create(
            generic_output=self.C2_in,
            dataset=self.doublet_dataset)

        # Good case: output Dataset has the CDT of generic_output.
        self.assertEqual(cable_ERO.clean(), None)

        # Good case: output Dataset has an identical CDT.
        other_CDT = CompoundDatatype(user=self.myUser)
        other_CDT.save()
        col1 = other_CDT.members.create(datatype=self.string_dt,
                                        column_name="x", column_idx=1)
        other_CDT.members.create(datatype=self.string_dt,
                                 column_name="y", column_idx=2)

        self.doublet_dataset.structure.compounddatatype = other_CDT
        self.doublet_dataset.structure.save()
        self.assertEqual(cable_ERO.clean(), None)

        # Good case: output Dataset has a CDT that is a restriction of
        # generic_output.
        col1.datatype = self.DNA_dt
        col1.save()
        self.assertEqual(cable_ERO.clean(), None)

        # Bad case: output Dataset has another CDT altogether.
        cable_ERO.dataset = self.singlet_dataset

        self.assertRaisesRegexp(
            ValidationError,
            "CDT of Dataset .* is not a restriction of the CDT of the fed TransformationInput .*",
            cable_ERO.clean)

    def test_ER_trivial_PSICs_have_same_dataset_on_both_sides(self):
        """ERs representing trivial PSICs must have the same Dataset on both sides."""
        cable_ER = ER_from_PSIC(self.pE_run, self.step_E2, self.E02_22)
        cable_ER.execrecordins.create(
            generic_input=self.E2_in,
            dataset=self.singlet_dataset)
        cable_ERO = cable_ER.execrecordouts.create(
            generic_output=self.D2_in,
            dataset=self.singlet_dataset)

        # Good case: datasets on either side of this trivial cable match.
        self.assertEqual(cable_ER.clean(), None)

        # Bad case: datasets don't match.
        cable_ERO.dataset = self.C1_out_dataset
        cable_ERO.save()
        self.assertRaisesRegexp(ValidationError,
                                re.escape('ExecRecord "{}" represents a trivial cable but its input and output do not '
                                          'match'.format(cable_ER)),
                                cable_ER.clean)

    def test_ER_trivial_POCs_have_same_dataset_on_both_sides(self):
        """ERs representing trivial POCs must have the same Dataset on both sides."""
        # E31_42 belongs to pipeline E
        outcable_ROC = self.pE_run.runoutputcables.create(pipelineoutputcable=self.E31_42)
        outcable_ER = ER_from_record(outcable_ROC)
        outcable_ER.execrecordins.create(
            generic_input=self.C1_out,
            dataset=self.C1_out_dataset)
        outcable_ERO = outcable_ER.execrecordouts.create(
            generic_output=self.E2_out,
            dataset=self.C1_out_dataset)

        # Good case: datasets on either side of this trivial POC match.
        self.assertEqual(outcable_ER.clean(), None)

        # Bad case: datasets don't match.
        outcable_ERO.dataset = self.singlet_dataset
        outcable_ERO.save()
        self.assertRaisesRegexp(ValidationError,
                                re.escape('ExecRecord "{}" represents a trivial cable but its input and output do not '
                                          'match'.format(outcable_ER)),
                                outcable_ER.clean)

    def test_ER_Datasets_passing_through_non_trivial_POCs(self):
        """Test that the Datatypes of Datasets passing through POCs are properly preserved."""
        outcable_ROC = self.pE_run.runoutputcables.create(pipelineoutputcable=self.E21_41)
        outcable_ER = ER_from_record(outcable_ROC)
        outcable_ERI = outcable_ER.execrecordins.create(generic_input=self.D1_out, dataset=self.C1_in_dataset)
        outcable_ERO = outcable_ER.execrecordouts.create(generic_output=self.E1_out, dataset=self.E1_out_dataset)

        # Good case: the Datatypes are exactly those needed.
        self.assertEqual(outcable_ER.clean(), None)

        # Good case: same as above, but with CDTs that are restrictions.
        D1_out_structure = self.D1_out.structure
        E1_out_structure = self.E1_out.structure
        D1_out_structure.compounddatatype = self.DNA_triplet_cdt
        D1_out_structure.save()
        E1_out_structure.compounddatatype = self.DNA_doublet_cdt
        E1_out_structure.save()

        outcable_ERI.dataset = self.DNA_triplet_dataset
        outcable_ERI.save()
        outcable_ERO.dataset = self.E21_41_DNA_doublet_dataset
        outcable_ERO.save()
        self.assertIsNone(outcable_ER.clean())

        # Bad case: cable does some casting.
        output_col1 = (self.E21_41_DNA_doublet_dataset.structure.compounddatatype.members.get(column_idx=1))
        output_col1.datatype = self.string_dt
        output_col1.save()

        source_datatype = outcable_ERI.dataset.structure.compounddatatype.members.get(column_idx=1).datatype
        dest_datatype = output_col1.datatype
        self.assertRaisesRegexp(ValidationError,
                                re.escape('ExecRecord "{}" represents a cable, but the Datatype of its destination '
                                          'column, "{}", does not match the Datatype of its source column, "{}"'
                                          .format(outcable_ER, dest_datatype, source_datatype)),
                                outcable_ER.clean)

    def test_ER_Datasets_passing_through_non_trivial_PSICs(self):
        """Test that the Datatypes of Datasets passing through PSICs are properly preserved."""
        cable_ER = ER_from_PSIC(self.pE_run, self.step_E2, self.E01_21)
        cable_ERI = cable_ER.execrecordins.create(
            generic_input=self.E1_in,
            dataset=self.triplet_dataset)
        cable_ERO = cable_ER.execrecordouts.create(
            generic_output=self.D1_in,
            dataset=self.D1_in_dataset)

        # Good case: the Datatypes are exactly those needed.
        self.assertEqual(cable_ER.clean(), None)

        # Good case: same as above, but with CDTs that are restrictions.
        in_structure = self.E1_in.structure
        out_structure = self.D1_in.structure
        in_structure.compounddatatype = self.DNA_triplet_cdt
        in_structure.save()
        out_structure.compounddatatype = self.DNA_doublet_cdt
        out_structure.save()

        cable_ERI.dataset = self.DNA_triplet_dataset
        cable_ERI.save()
        cable_ERO.dataset = self.E01_21_DNA_doublet_dataset
        cable_ERO.save()
        self.assertEqual(cable_ER.clean(), None)

        # Bad case: cable does some casting.
        output_col1 = (self.E01_21_DNA_doublet_dataset.structure.
                       compounddatatype.members.get(column_idx=1))
        output_col1.datatype = self.string_dt
        output_col1.save()
        source_datatype = cable_ERI.dataset.structure.compounddatatype.members.get(column_idx=1).datatype
        dest_datatype = output_col1.datatype

        self.assertRaisesRegexp(ValidationError,
                                re.escape('ExecRecord "{}" represents a cable, but the Datatype of its destination '
                                          'column, "{}", does not match the Datatype of its source column, "{}"'
                                          .format(cable_ER, dest_datatype, source_datatype)),
                                cable_ER.clean)

    def test_execrecord_new_never_failed(self):
        """An ExecRecord with one good RunStep has never failed."""
        pipeline = Pipeline.objects.first()
        user = User.objects.first()
        self.assertIsNotNone(pipeline)
        for run in pipeline.pipeline_instances.all():
            run.delete()
        run = Run(pipeline=pipeline, user=user)
        run.save()
        runstep = run.runsteps.create(pipelinestep=pipeline.steps.first(), run=run)
        execlog = ExecLog(record=runstep, invoking_record=runstep)
        execlog.save()
        execrecord = ExecRecord(generator=execlog)
        execrecord.save()
        runstep.execrecord = execrecord
        runstep.save()

        self.assertEqual(execrecord.used_by_components.count(), 1)
        self.assertFalse(execrecord.has_ever_failed())

    def test_execrecord_multiple_runsteps_never_failed(self):
        """An ExecRecord with >1 good RunStep has never failed."""
        pipeline = Pipeline.objects.first()
        user = User.objects.first()
        self.assertIsNotNone(pipeline)
        self.assertIsNotNone(user)

        for run in pipeline.pipeline_instances.all():
            run.delete()

        for i in range(2):
            run = Run(pipeline=pipeline, user=user)
            run.save()
            runstep = run.runsteps.create(pipelinestep=pipeline.steps.first(), run=run)
            execlog = ExecLog(record=runstep, invoking_record=runstep)
            execlog.save()
            if i == 0:
                execrecord = ExecRecord(generator=execlog)
                execrecord.save()
            runstep.execrecord = execrecord
            runstep.save()

        self.assertEqual(execrecord.used_by_components.count(), 2)
        self.assertFalse(execrecord.has_ever_failed())

    def test_execrecord_one_failed_runstep(self):
        """An ExecRecord with one bad RunStep has failed."""
        pipeline = Pipeline.objects.first()
        user = User.objects.first()
        self.assertIsNotNone(pipeline)
        for run in pipeline.pipeline_instances.all():
            run.delete()
        run = Run(pipeline=pipeline, user=user)
        run.save()
        runstep = run.runsteps.create(pipelinestep=pipeline.steps.first(), run=run)
        execlog = ExecLog(record=runstep, invoking_record=runstep)
        execlog.save()
        MethodOutput(execlog=execlog, return_code=1).save()
        execrecord = ExecRecord(generator=execlog)
        execrecord.save()
        runstep.execrecord = execrecord
        runstep.save()

        self.assertFalse(runstep.successful_execution())
        self.assertEqual(execrecord.used_by_components.count(), 1)
        self.assertTrue(execrecord.has_ever_failed())

    def test_execrecord_multiple_good_one_failed_runstep(self):
        """An ExecRecord with one bad RunStep, and some good ones, has failed."""
        pipeline = Pipeline.objects.first()
        user = User.objects.first()
        self.assertIsNotNone(pipeline)
        for run in pipeline.pipeline_instances.all():
            run.delete()

        for i in range(2):
            run = Run(pipeline=pipeline, user=user)
            run.save()
            runstep = run.runsteps.create(pipelinestep=pipeline.steps.first(), run=run)
            execlog = ExecLog(record=runstep, invoking_record=runstep)
            execlog.save()
            if i == 1:
                MethodOutput(execlog=execlog, return_code=1).save()
            else:
                execrecord = ExecRecord(generator=execlog)
                execrecord.save()
            runstep.execrecord = execrecord
            runstep.save()

        self.assertEqual(execrecord.used_by_components.count(), 2)
        self.assertEqual(execrecord.used_by_components.first().definite.successful_execution(), True)
        self.assertEqual(execrecord.used_by_components.last().definite.successful_execution(), False)
        self.assertTrue(execrecord.has_ever_failed())


class FindCompatibleERTests(TestCase):
    fixtures = ['simple_run']

    def find_run_step(self):
        for e in ExecRecord.objects.all():
            if e.has_ever_failed():
                continue
            is_running = False
            runstep = None
            for runcomponent in e.used_by_components.all():
                if type(runcomponent.definite) is RunStep:
                    runstep = runcomponent.definite
                if not runcomponent.top_level_run.is_complete():
                    is_running = True
                    break
            if not is_running and runstep:
                return runstep

    def test_find_compatible_ER_never_failed(self):
        """Should be able to find a compatible ExecRecord which never failed."""
        runstep = self.find_run_step()
        execrecord = runstep.execrecord
        self.assertIsNotNone(execrecord)
        input_datasets_decorated = [(eri.generic_input.definite.dataset_idx, eri.dataset)
                                    for eri in execrecord.execrecordins.all()]
        input_datasets_decorated.sort()
        input_datasets = [entry[1] for entry in input_datasets_decorated]
        runstep.reused = False
        runstep.save()
        self.assertFalse(execrecord.has_ever_failed())
        self.assertIn(execrecord, runstep.find_compatible_ERs(input_datasets))

    def test_find_compatible_ER_redacted(self):
        """Should not be able to find a redacted ExecRecord."""
        runstep = self.find_run_step()
        execrecord = runstep.execrecord
        self.assertIsNotNone(execrecord)
        execrecord.execrecordins.first().dataset.redact()
        input_datasets_decorated = [(eri.generic_input.definite.dataset_idx, eri.dataset)
                                    for eri in execrecord.execrecordins.all()]
        input_datasets_decorated.sort()
        input_datasets = [entry[1] for entry in input_datasets_decorated]
        runstep.reused = False
        runstep.save()
        self.assertTrue(execrecord.is_redacted())
        self.assertNotIn(execrecord, runstep.find_compatible_ERs(input_datasets))

    def test_find_compatible_ER_failed(self):
        """Should also find a compatible ExecRecord which failed."""
        runstep = self.find_run_step()
        execrecord = runstep.execrecord
        self.assertIsNotNone(execrecord)
        methodoutput = runstep.log.methodoutput
        methodoutput.return_code = 1  # make this a failure
        methodoutput.save()

        input_datasets_decorated = [(eri.generic_input.definite.dataset_idx, eri.dataset)
                                    for eri in execrecord.execrecordins.all()]
        input_datasets_decorated.sort()
        input_datasets = [entry[1] for entry in input_datasets_decorated]
        runstep = execrecord.used_by_components.first().definite
        runstep.reused = False
        runstep.save()
        self.assertTrue(execrecord.has_ever_failed())
        self.assertIn(execrecord, runstep.find_compatible_ERs(input_datasets))

    def test_find_compatible_ER_skips_nulls(self):
        """
        Incomplete run steps don't break search for compatible ExecRecords.
        """
        # Find an ExecRecord that has never failed
        runstep = self.find_run_step()
        execrecord = runstep.execrecord
        input_datasets_decorated = [(eri.generic_input.definite.dataset_idx, eri.dataset)
                                    for eri in execrecord.execrecordins.all()]
        input_datasets_decorated.sort()
        input_datasets = [entry[1] for entry in input_datasets_decorated]

        method = execrecord.general_transf()
        pipeline = execrecord.generating_run.pipeline
        ps = pipeline.steps.filter(transformation=method).first()

        # Create two RunSteps using this method.  First, an incomplete one.
        run1 = Run(user=pipeline.user, pipeline=pipeline, name="First incomplete run",
                   description="Be patient!")
        run1.save()
        run1.start()
        run1.runsteps.create(pipelinestep=ps)

        # Second, one that is looking for an ExecRecord.
        run2 = Run(user=pipeline.user, pipeline=pipeline, name="Second run in progress",
                   description="Impatient!")
        run2.save()
        run2.start()
        rs2 = run2.runsteps.create(pipelinestep=ps)

        self.assertIn(execrecord, rs2.find_compatible_ERs(input_datasets))


class RemovalTests(TestCase):
    fixtures = ["removal"]

    def setUp(self):
        install_fixture_files("removal")

        self.remover = User.objects.get(username="Rem Over")
        self.noop_plf = PipelineFamily.objects.get(name="Nucleotide Sequence Noop")
        self.noop_pl = self.noop_plf.members.get(revision_name="v1")
        self.first_run = self.noop_pl.pipeline_instances.order_by("start_time").first()
        self.second_run = self.noop_pl.pipeline_instances.order_by("start_time").last()
        self.input_DS = Dataset.objects.get(name="Removal test data")
        self.nuc_seq_noop_mf = MethodFamily.objects.get(name="Noop (nucleotide sequence)")
        self.nuc_seq_noop = self.nuc_seq_noop_mf.members.get(revision_name="v1")
        self.p_nested_plf = PipelineFamily.objects.get(name="Nested pipeline")
        self.p_nested = self.p_nested_plf.members.get(revision_name="v1")
        self.noop_cr = CodeResource.objects.get(name="Noop")
        self.noop_crr = self.noop_cr.revisions.get(revision_name="1")
        self.pass_through_cr = CodeResource.objects.get(name="Pass Through")
        self.pass_through_crr = self.pass_through_cr.revisions.get(revision_name="1")
        self.raw_pass_through_mf = MethodFamily.objects.get(name="Pass-through (raw)")
        self.raw_pass_through = self.raw_pass_through_mf.members.get(revision_name="v1")
        self.nuc_seq = Datatype.objects.get(name="Nucleotide sequence")
        self.one_col_nuc_seq = self.nuc_seq.CDTMs.get(column_name="sequence", column_idx=1).compounddatatype

        self.two_step_noop_plf = PipelineFamily.objects.get(name="Nucleotide Sequence two-step Noop")
        self.two_step_noop_pl = self.two_step_noop_plf.members.get(revision_name="v1")
        self.two_step_input_dataset = Dataset.objects.get(name="Removal test data for a two-step Pipeline")

        # Datasets and ExecRecords produced by the first run.
        self.produced_data = set()
        self.execrecords = set()
        for runstep in self.first_run.runsteps.all():
            self.produced_data.update(runstep.outputs.all())
            self.execrecords.add(runstep.execrecord)
            for rsic in runstep.RSICs.all():
                self.produced_data.update(rsic.outputs.all())
                self.execrecords.add(rsic.execrecord)
        for roc in self.first_run.runoutputcables.all():
            self.produced_data.update(roc.outputs.all())
            self.execrecords.add(roc.execrecord)

        self.step_log = self.first_run.runsteps.first().log

        self.two_step_run = self.two_step_noop_pl.pipeline_instances.first()
        self.two_step_intermediate_data = self.two_step_run.runsteps.get(
            pipelinestep__step_num=1).outputs.first()
        self.two_step_output_data = self.two_step_run.runsteps.get(
            pipelinestep__step_num=2).outputs.first()
        self.two_step_execrecords = set()
        for runstep in self.two_step_run.runsteps.all():
            self.two_step_execrecords.add(runstep.execrecord)
            for rsic in runstep.RSICs.all():
                self.two_step_execrecords.add(rsic.execrecord)
        for roc in self.two_step_run.runoutputcables.all():
            self.two_step_execrecords.add(roc.execrecord)

    def tearDown(self):
        tools.clean_up_all_files()
        restore_production_files()

    def removal_plan_tester(self, obj_to_remove, datasets=None, ERs=None, runs=None, pipelines=None, pfs=None,
                            methods=None, mfs=None, CDTs=None, DTs=None, CRRs=None, CRs=None,
                            external_files=None):
        removal_plan = obj_to_remove.build_removal_plan()
        self.assertSetEqual(removal_plan["Datasets"], set(datasets) if datasets is not None else set())
        self.assertSetEqual(removal_plan["ExecRecords"], set(ERs) if ERs is not None else set())
        self.assertSetEqual(removal_plan["Runs"], set(runs) if runs is not None else set())
        self.assertSetEqual(removal_plan["Pipelines"], set(pipelines) if pipelines is not None else set())
        self.assertSetEqual(removal_plan["PipelineFamilies"], set(pfs) if pfs is not None else set())
        self.assertSetEqual(removal_plan["Methods"], set(methods) if methods is not None else set())
        self.assertSetEqual(removal_plan["MethodFamilies"], set(mfs) if mfs is not None else set())
        self.assertSetEqual(removal_plan["CompoundDatatypes"], set(CDTs) if CDTs is not None else set())
        self.assertSetEqual(removal_plan["Datatypes"], set(DTs) if DTs is not None else set())
        self.assertSetEqual(removal_plan["CodeResourceRevisions"], set(CRRs) if CRRs is not None else set())
        self.assertSetEqual(removal_plan["CodeResources"], set(CRs) if CRs is not None else set())
        self.assertSetEqual(removal_plan["ExternalFiles"], set(external_files) if external_files is not None else set())

    def test_run_build_removal_plan(self):
        """Removing a Run should remove all intermediate/output data and ExecRecords, and all Runs that reused it."""
        self.removal_plan_tester(self.first_run, datasets=self.produced_data, ERs=self.execrecords,
                                 runs={self.first_run, self.second_run})

    def test_reused_run_build_removal_plan(self):
        """Removing a reused Run should leave reused data/ExecRecords alone."""
        self.removal_plan_tester(self.second_run, runs={self.second_run})

    def test_input_data_build_removal_plan(self):
        """Removing input data to a Run should remove any Run started from it."""
        self.removal_plan_tester(
            self.input_DS,
            datasets=self.produced_data.union({self.input_DS}),
            ERs=self.execrecords,
            runs={self.first_run, self.second_run}
        )

    def test_external_input_build_removal_plan(self):
        """Removing an input dataset that is externally-backed."""
        working_dir = tempfile.mkdtemp()
        efd = ExternalFileDirectory(
            name="TestBuildRemovalPlanEFD",
            path=working_dir
        )
        efd.save()

        ext_path = "ext.txt"
        self.input_DS.dataset_file.open()
        with self.input_DS.dataset_file:
            with open(os.path.join(working_dir, ext_path), "wb") as f:
                f.write(self.input_DS.dataset_file.read())

        # Mark the input dataset as externally-backed.
        self.input_DS.externalfiledirectory = efd
        self.input_DS.external_path = ext_path
        self.input_DS.save()

        all_data = self.produced_data
        all_data.add(self.input_DS)

        self.removal_plan_tester(
            self.input_DS,
            datasets=self.produced_data.union({self.input_DS}),
            ERs=self.execrecords,
            runs={self.first_run, self.second_run},
            external_files={self.input_DS}
        )

    def test_produced_data_build_removal_plan(self):
        """Removing data produced by the Run should have the same effect as removing the Run itself."""
        produced_dataset = list(self.produced_data)[0]

        self.removal_plan_tester(produced_dataset, datasets=self.produced_data, ERs=self.execrecords,
                                 runs={self.first_run, self.second_run})

    def test_step_ER_build_removal_plan(self):
        """Removing the ExecRecord of the first RunStep should be like removing the whole Run."""
        first_step_ER = self.first_run.runsteps.get(pipelinestep__step_num=1).execrecord

        self.removal_plan_tester(first_step_ER, datasets=self.produced_data, ERs=self.execrecords,
                                 runs={self.first_run, self.second_run})

    def test_rsic_ER_build_removal_plan(self):
        """Removing the ExecRecord of a RunSIC should be like removing the whole Run."""
        first_RSIC_ER = self.first_run.runsteps.get(pipelinestep__step_num=1).RSICs.first().execrecord

        self.removal_plan_tester(first_RSIC_ER, datasets=self.produced_data, ERs=self.execrecords,
                                 runs={self.first_run, self.second_run})

    def test_roc_ER_build_removal_plan(self):
        """Removing the ExecRecord of a RunOutputCable should be like removing the whole Run."""
        first_ROC_ER = self.first_run.runoutputcables.first().execrecord

        self.removal_plan_tester(first_ROC_ER, datasets=self.produced_data, ERs=self.execrecords,
                                 runs={self.first_run, self.second_run})

    def test_pipeline_build_removal_plan(self):
        """Removing a Pipeline."""
        self.removal_plan_tester(self.noop_pl, datasets=self.produced_data, ERs=self.execrecords,
                                 runs={self.first_run, self.second_run}, pipelines={self.noop_pl, self.p_nested})

    def test_nested_pipeline_build_removal_plan(self):
        """Removing a nested Pipeline."""
        self.removal_plan_tester(self.p_nested, pipelines={self.p_nested})

    def test_pipelinefamily_build_removal_plan(self):
        """Removing a PipelineFamily removes everything that goes along with it."""
        self.removal_plan_tester(self.noop_plf, datasets=self.produced_data, ERs=self.execrecords,
                                 runs={self.first_run, self.second_run}, pipelines={self.noop_pl, self.p_nested},
                                 pfs={self.noop_plf})

    def test_method_build_removal_plan(self):
        """Removing a Method removes all Pipelines containing it and all of the associated stuff."""
        self.removal_plan_tester(
            self.nuc_seq_noop,
            datasets=self.produced_data.union({self.two_step_intermediate_data, self.two_step_output_data}),
            ERs=self.execrecords.union(self.two_step_execrecords),
            runs={self.first_run, self.second_run, self.two_step_run},
            pipelines={self.noop_pl, self.p_nested, self.two_step_noop_pl},
            methods={self.nuc_seq_noop}
        )

    def test_methodfamily_build_removal_plan(self):
        """Removing a MethodFamily."""
        self.removal_plan_tester(
            self.nuc_seq_noop_mf,
<<<<<<< HEAD
            datasets=self.produced_data.union({self.two_step_intermediate_data, self.two_step_output_data}),
            ERs=self.execrecords.union(self.two_step_execrecords),
            runs={self.first_run, self.second_run, self.two_step_run},
            pipelines={self.noop_pl, self.p_nested, self.two_step_noop_pl},
            methods={self.nuc_seq_noop},
            mfs={self.nuc_seq_noop_mf}
=======
            datasets=self.produced_data.union(
                {self.two_step_intermediate_data, self.two_step_output_data}
            ),
            ERs=self.execrecords.union(self.two_step_execrecords),
            runs={self.first_run, self.second_run, self.two_step_run},
            pipelines={self.noop_pl, self.p_nested, self.two_step_noop_pl},
            methods={self.nuc_seq_noop}, mfs={self.nuc_seq_noop_mf}
>>>>>>> 4815637d
        )

    def test_crr_build_removal_plan(self):
        """Removing a CodeResourceRevision."""
        self.removal_plan_tester(
            self.noop_crr,
            datasets=self.produced_data.union({self.two_step_intermediate_data, self.two_step_output_data}),
            ERs=self.execrecords.union(self.two_step_execrecords),
            runs={self.first_run, self.second_run, self.two_step_run},
            pipelines={self.noop_pl, self.p_nested, self.two_step_noop_pl},
            methods={self.nuc_seq_noop, self.raw_pass_through},
            CRRs={self.noop_crr}
        )

    def test_method_nodep_build_removal_plan(self):
        """Removing a Method that has CodeResourceDependencies leaves it alone."""
        self.removal_plan_tester(self.raw_pass_through, methods={self.raw_pass_through})

    def test_cr_build_removal_plan(self):
        """Removing a CodeResource removes its revisions."""
        self.removal_plan_tester(
            self.noop_cr,
            datasets=self.produced_data.union({self.two_step_intermediate_data, self.two_step_output_data}),
            ERs=self.execrecords.union(self.two_step_execrecords),
            runs={self.first_run, self.second_run, self.two_step_run},
            pipelines={self.noop_pl, self.p_nested, self.two_step_noop_pl},
            methods={self.nuc_seq_noop, self.raw_pass_through},
            CRRs={self.noop_crr},
            CRs={self.noop_cr}
        )

    def test_cdt_build_removal_plan(self):
        """Removing a CompoundDatatype."""
        all_data = self.produced_data.union(
            {
                self.input_DS,
                self.two_step_input_dataset,
                self.two_step_intermediate_data,
                self.two_step_output_data
            }
        )
        self.removal_plan_tester(
            self.one_col_nuc_seq,
            datasets=all_data,
            ERs=self.execrecords.union(self.two_step_execrecords),
            runs={self.first_run, self.second_run, self.two_step_run},
            pipelines={self.noop_pl, self.p_nested, self.two_step_noop_pl},
            methods={self.nuc_seq_noop},
            CDTs={self.one_col_nuc_seq}
        )

    def test_dt_build_removal_plan(self):
        """Removing a Datatype."""
        all_data = self.produced_data.union(
            {
                self.input_DS,
                self.two_step_input_dataset,
                self.two_step_intermediate_data,
                self.two_step_output_data
            }
        )
        self.removal_plan_tester(
            self.nuc_seq,
            datasets=all_data,
            ERs=self.execrecords.union(self.two_step_execrecords),
            runs={self.first_run, self.second_run, self.two_step_run},
            pipelines={self.noop_pl, self.p_nested, self.two_step_noop_pl},
            methods={self.nuc_seq_noop},
            CDTs={self.one_col_nuc_seq},
            DTs={self.nuc_seq}
        )

    def remove_tester(self, obj_to_remove):
        removal_plan = obj_to_remove.build_removal_plan()

        dataset_pks = [x.pk for x in removal_plan["Datasets"]]
        ER_pks = [x.pk for x in removal_plan["ExecRecords"]]
        run_pks = [x.pk for x in removal_plan["Runs"]]
        pipeline_pks = [x.pk for x in removal_plan["Pipelines"]]
        pf_pks = [x.pk for x in removal_plan["PipelineFamilies"]]
        method_pks = [x.pk for x in removal_plan["Methods"]]
        mf_pks = [x.pk for x in removal_plan["MethodFamilies"]]
        CDT_pks = [x.pk for x in removal_plan["CompoundDatatypes"]]
        DT_pks = [x.pk for x in removal_plan["Datatypes"]]
        CRR_pks = [x.pk for x in removal_plan["CodeResourceRevisions"]]
        CR_pks = [x.pk for x in removal_plan["CodeResources"]]

        obj_to_remove.remove()
        self.assertFalse(Dataset.objects.filter(pk__in=dataset_pks).exists())
        self.assertFalse(ExecRecord.objects.filter(pk__in=ER_pks).exists())
        self.assertFalse(Run.objects.filter(pk__in=run_pks).exists())
        self.assertFalse(Pipeline.objects.filter(pk__in=pipeline_pks).exists())
        self.assertFalse(PipelineFamily.objects.filter(pk__in=pf_pks).exists())
        self.assertFalse(Method.objects.filter(pk__in=method_pks).exists())
        self.assertFalse(MethodFamily.objects.filter(pk__in=mf_pks).exists())
        self.assertFalse(CompoundDatatype.objects.filter(pk__in=CDT_pks).exists())
        self.assertFalse(Datatype.objects.filter(pk__in=DT_pks).exists())
        self.assertFalse(CodeResourceRevision.objects.filter(pk__in=CRR_pks).exists())
        self.assertFalse(CodeResource.objects.filter(pk__in=CR_pks).exists())

    def test_pipeline_remove(self):
        """
        Removing a Pipeline should remove all Runs created from it.
        """
        self.remove_tester(self.noop_pl)

    def test_nested_pipeline_remove(self):
        """Removing a nested Pipeline."""
        self.remove_tester(self.p_nested)

    def test_pipelinefamily_remove(self):
        """Removing a PipelineFamily should remove all Pipelines in it."""
        self.remove_tester(self.noop_plf)

    def test_method_remove(self):
        """Removing a Method should remove the Pipelines containing it."""

        self.remove_tester(self.nuc_seq_noop)

    def test_methodfamily_remove(self):
        """Removing a MethodFamily should remove the Methods in it."""
        self.remove_tester(self.nuc_seq_noop_mf)

    def test_crr_remove(self):
        """Removing a CodeResourceRevision should remove the Methods using it, and its dependencies."""
        self.remove_tester(self.noop_crr)

    def test_method_nodep_remove(self):
        """Removing a Method that has dependencies leaves the dependencies alone."""
        self.remove_tester(self.raw_pass_through)

    def test_cr_remove(self):
        """Removing a CodeResource should remove the CodeResourceRevisions using it."""
        self.remove_tester(self.noop_cr)

    def test_cdt_remove(self):
        """Removing a CDT should remove the Methods/Pipelines/Datasets using it."""
        self.remove_tester(self.one_col_nuc_seq)

    def test_datatype_remove(self):
        """Removing a Datatype should remove the CDTs that use it."""
        self.remove_tester(self.nuc_seq)

    def test_dataset_remove(self):
        """Removing a Dataset should remove anything that touches it."""
        self.remove_tester(self.input_DS)

    def test_run_remove(self):
        """Removing a Run."""
        self.remove_tester(self.first_run)

    def test_reused_run_remove(self):
        """Removing a reused Run."""
        self.remove_tester(self.second_run)

    def test_produced_data_remove(self):
        """Removing data produced by the Run should have the same effect as removing the Run itself."""
        produced_dataset = list(self.produced_data)[0]
        self.remove_tester(produced_dataset)

    def test_step_ER_remove(self):
        """Removing the ExecRecord of the first RunStep should be like removing the whole Run."""
        first_step_ER = self.first_run.runsteps.get(pipelinestep__step_num=1).execrecord
        self.remove_tester(first_step_ER)

    def test_rsic_ER_remove(self):
        """Removing the ExecRecord of a RunSIC should be like removing the whole Run."""
        first_RSIC_ER = self.first_run.runsteps.get(pipelinestep__step_num=1).RSICs.first().execrecord
        self.remove_tester(first_RSIC_ER)

    def test_roc_ER_remove(self):
        """Removing the ExecRecord of a RunOutputCable should be like removing the whole Run."""
        first_ROC_ER = self.first_run.runoutputcables.first().execrecord
        self.remove_tester(first_ROC_ER)

    def dataset_redaction_plan_tester(self, dataset_to_redact, datasets=None, output_logs=None, error_logs=None,
                                      return_codes=None, external_files=None):
        redaction_plan = dataset_to_redact.build_redaction_plan()

        # The following ExecRecords should also be in the redaction plan.
        redaction_plan_execrecords = set()
        dataset_set = datasets or set()
        for dataset in dataset_set:
            for eri in dataset.execrecordins.all():
                redaction_plan_execrecords.add(eri.execrecord)

        self.assertSetEqual(redaction_plan["Datasets"], set(datasets) if datasets is not None else set())
        self.assertSetEqual(redaction_plan["OutputLogs"], set(output_logs) if output_logs is not None else set())
        self.assertSetEqual(redaction_plan["ErrorLogs"], set(error_logs) if error_logs is not None else set())
        self.assertSetEqual(redaction_plan["ReturnCodes"], set(return_codes) if return_codes is not None else set())
        self.assertSetEqual(redaction_plan["ExecRecords"], redaction_plan_execrecords)
        self.assertSetEqual(redaction_plan["ExternalFiles"],
                            set(external_files) if external_files is not None else set())

    def dataset_redaction_tester(self, dataset_to_redact):
        redaction_plan = dataset_to_redact.build_redaction_plan()
        dataset_to_redact.redact()
        self.redaction_tester_helper(redaction_plan)

    def redaction_tester_helper(self, redaction_plan):
        # Check that all of the objects in the plan, and the RunComponents/ExecRecords that
        # reference them, got redacted.
        for dataset in redaction_plan["Datasets"]:
            reloaded_dataset = Dataset.objects.get(pk=dataset.pk)
            self.assertTrue(reloaded_dataset.is_redacted())

        execlogs_affected = redaction_plan["OutputLogs"].union(
            redaction_plan["ErrorLogs"]).union(redaction_plan["ReturnCodes"])
        for log in execlogs_affected:
            reloaded_log = ExecLog.objects.get(pk=log.pk)
            if log in redaction_plan["OutputLogs"]:
                self.assertTrue(reloaded_log.methodoutput.is_output_redacted())
            if log in redaction_plan["ErrorLogs"]:
                self.assertTrue(reloaded_log.methodoutput.is_error_redacted())
            if log in redaction_plan["ReturnCodes"]:
                self.assertTrue(reloaded_log.methodoutput.is_code_redacted())

            self.assertTrue(reloaded_log.is_redacted())
            self.assertTrue(reloaded_log.record.is_redacted())
            if reloaded_log.generated_execrecord():
                self.assertTrue(reloaded_log.execrecord.is_redacted())

        for er in redaction_plan["ExecRecords"]:
            self.assertTrue(er.is_redacted())
            for rc in er.used_by_components.all():
                self.assertTrue(rc.is_redacted())

    def log_redaction_plan_tester(self, log_to_redact, output_log=True, error_log=True, return_code=True):
        output_already_redacted = log_to_redact.methodoutput.is_output_redacted()
        error_already_redacted = log_to_redact.methodoutput.is_error_redacted()
        code_already_redacted = log_to_redact.methodoutput.is_code_redacted()

        redaction_plan = log_to_redact.build_redaction_plan(output_log=output_log, error_log=error_log,
                                                            return_code=return_code)

        self.assertSetEqual(redaction_plan["Datasets"], set())
        self.assertSetEqual(redaction_plan["ExecRecords"], set())
        self.assertSetEqual(redaction_plan["OutputLogs"],
                            {log_to_redact} if output_log and not output_already_redacted else set())
        self.assertSetEqual(redaction_plan["ErrorLogs"],
                            {log_to_redact} if error_log and not error_already_redacted else set())
        self.assertSetEqual(redaction_plan["ReturnCodes"],
                            {log_to_redact} if return_code and not code_already_redacted else set())

    def log_redaction_tester(self, log_to_redact, output_log=True, error_log=True, return_code=True):
        redaction_plan = log_to_redact.build_redaction_plan(output_log, error_log, return_code)

        if output_log:
            log_to_redact.methodoutput.redact_output_log()
        if error_log:
            log_to_redact.methodoutput.redact_error_log()
        if return_code:
            log_to_redact.methodoutput.redact_return_code()

        self.redaction_tester_helper(redaction_plan)

    def test_input_dataset_build_redaction_plan(self):
        """Test redaction of the input dataset to a Run."""
        logs_to_redact = {self.step_log}

        self.dataset_redaction_plan_tester(
            self.input_DS,
            datasets=self.produced_data.union({self.input_DS}),
            output_logs=logs_to_redact,
            error_logs=logs_to_redact,
            return_codes=logs_to_redact
        )

    def test_external_input_build_redaction_plan(self):
        """Redacting an input dataset that is externally-backed."""
        working_dir = tempfile.mkdtemp()
        efd = ExternalFileDirectory(
            name="TestBuildRemovalPlanEFD",
            path=working_dir
        )
        efd.save()

        ext_path = "ext.txt"
        self.input_DS.dataset_file.open()
        with self.input_DS.dataset_file:
            with open(os.path.join(working_dir, ext_path), "wb") as f:
                f.write(self.input_DS.dataset_file.read())

        # Mark the input dataset as externally-backed.
        self.input_DS.externalfiledirectory = efd
        self.input_DS.external_path = ext_path
        self.input_DS.save()

        logs_to_redact = {self.step_log}

        self.dataset_redaction_plan_tester(
            self.input_DS,
            datasets=self.produced_data.union({self.input_DS}),
            output_logs=logs_to_redact,
            error_logs=logs_to_redact,
            return_codes=logs_to_redact,
            external_files={self.input_DS}
        )

    def test_input_dataset_redact(self):
        self.dataset_redaction_tester(self.input_DS)

    def test_dataset_redact_idempotent(self):
        """Redacting an already-redacted Dataset should give an empty redaction plan."""
        self.input_DS.redact()
        # All of the parameters to this function are None, indicating nothing gets redacted.
        self.dataset_redaction_plan_tester(self.input_DS)

    def test_produced_dataset_build_redaction_plan(self):
        """Redacting produced data."""
        # The run we're dealing with has a single step, and that's the only produced data.
        produced_dataset = list(self.produced_data)[0]

        self.dataset_redaction_plan_tester(
            produced_dataset,
            datasets=self.produced_data
        )

    def test_produced_dataset_redact(self):
        produced_dataset = list(self.produced_data)[0]
        self.dataset_redaction_tester(produced_dataset)

    def test_intermediate_dataset_build_redaction_plan(self):
        """Redacting a Dataset from the middle of a Run only redacts the stuff following it."""
        logs_to_redact = {self.two_step_run.runsteps.get(pipelinestep__step_num=2).log}

        self.dataset_redaction_plan_tester(
            self.two_step_intermediate_data,
            datasets={self.two_step_intermediate_data, self.two_step_output_data},
            output_logs=logs_to_redact,
            error_logs=logs_to_redact,
            return_codes=logs_to_redact
        )

    def test_intermediate_dataset_redact(self):
        self.dataset_redaction_tester(self.two_step_intermediate_data)

    def test_step_log_build_redaction_plan_remove_all(self):
        # There's only one step in self.first_run.
        self.log_redaction_plan_tester(
            self.step_log, True, True, True
        )

    def test_step_log_redact_all(self):
        self.log_redaction_tester(
            self.step_log, True, True, True
        )

    def test_step_log_build_redaction_plan_redact_output_log(self):
        self.log_redaction_plan_tester(
            self.step_log, output_log=True, error_log=False, return_code=False
        )

    def test_step_log_redact_output_log(self):
        self.log_redaction_tester(
            self.step_log, output_log=True, error_log=False, return_code=False
        )

    def test_step_log_build_redaction_plan_redact_error_log(self):
        self.log_redaction_plan_tester(
            self.step_log, output_log=False, error_log=True, return_code=False
        )

    def test_step_log_redact_error_log(self):
        self.log_redaction_tester(
            self.step_log, output_log=False, error_log=True, return_code=False
        )

    def test_step_log_build_redaction_plan_redact_return_code(self):
        self.log_redaction_plan_tester(
            self.step_log, output_log=False, error_log=False, return_code=True
        )

    def test_step_log_redact_return_code(self):
        self.log_redaction_tester(
            self.step_log, output_log=False, error_log=False, return_code=True
        )

    def test_step_log_build_redaction_plan_redact_partially_redacted(self):
        """Redacting something that's been partially redacted should take that into account."""
        self.step_log.methodoutput.redact_output_log()
        self.log_redaction_plan_tester(
            self.step_log, output_log=True, error_log=True, return_code=True
        )


class DatasetWithFileTests(TestCase):

    def setUp(self):
        tools.create_librarian_test_environment(self)

    def tearDown(self):
        tools.clean_up_all_files()

    def test_Dataset_check_MD5(self):
        old_md5 = "7dc85e11b5c02e434af5bd3b3da9938e"
        new_md5 = "d41d8cd98f00b204e9800998ecf8427e"

        self.assertEqual(self.raw_dataset.compute_md5(), old_md5)

        # Initially, no change to the raw dataset has occured, so the md5 check will pass
        self.assertEqual(self.raw_dataset.clean(), None)

        # The contents of the file are changed, disrupting file integrity
        self.raw_dataset.dataset_file.close()
        self.raw_dataset.dataset_file.open(mode='w')
        self.raw_dataset.dataset_file.close()
        self.assertRaisesRegexp(ValidationError,
                                re.escape('File integrity of "{}" lost. Current checksum "{}" does not equal expected '
                                          'checksum "{}"'.format(self.raw_dataset, new_md5, old_md5)),
                                self.raw_dataset.clean)

    def test_Dataset_filename_MD5_clash(self):
        ds1, ds2 = Dataset.objects.all()[:2]
        ds1.name = ds2.name
        ds1.MD5_checksum = ds2.MD5_checksum
        ds1.save()
        msg = "A Dataset with that name and MD5 already exists"
        self.assertRaisesRegexp(ValidationError, msg, ds1.validate_uniqueness_on_upload)


class DatasetApiTests(BaseTestCases.ApiTestCase):

    def setUp(self):
        super(DatasetApiTests, self).setUp()
        num_cols = 12

        self.list_path = reverse("dataset-list")
        # This should equal librarian.ajax.DatasetViewSet.as_view({"get": "list"}).
        self.list_view, _, _ = resolve(self.list_path)

        with tempfile.TemporaryFile() as f:
            data = ','.join(map(str, range(num_cols)))
            f.write(data)
            f.seek(0)
            self.test_dataset = Dataset.create_dataset(
                file_path=None,
                user=self.kive_user,
                users_allowed=None,
                groups_allowed=None,
                cdt=None,
                keep_file=True,
                name="Test dataset",
                description="Test data for a test that tests test data",
                file_source=None,
                check=True,
                file_handle=f
            )
            self.test_dataset_path = "{}{}/".format(self.list_path,
                                                    self.test_dataset.pk)
            self.n_preexisting_datasets = 1

        self.detail_pk = self.test_dataset.pk
        self.detail_path = reverse("dataset-detail",
                                   kwargs={'pk': self.detail_pk})
        self.redaction_path = reverse("dataset-redaction-plan",
                                      kwargs={'pk': self.detail_pk})
        self.removal_path = reverse("dataset-removal-plan",
                                    kwargs={'pk': self.detail_pk})

        self.detail_view, _, _ = resolve(self.detail_path)
        self.redaction_view, _, _ = resolve(self.redaction_path)
        self.removal_view, _, _ = resolve(self.removal_path)

    def tearDown(self):
        for d in Dataset.objects.all():
            d.dataset_file.delete()

    def test_dataset_list(self, expected_entries=0):
        """
        Test the API list view.
        """
        request = self.factory.get(self.list_path)

        force_authenticate(request, user=self.kive_user)
        resp = self.list_view(request).data

        self.assertEquals(len(resp), expected_entries + self.n_preexisting_datasets)
        self.assertEquals(resp[-1]['description'],
                          "Test data for a test that tests test data")

    def test_dataset_detail(self):
        request = self.factory.get(self.detail_path)
        force_authenticate(request, user=self.kive_user)
        response = self.detail_view(request, pk=self.detail_pk)
        self.assertEquals(
            response.data['description'],
            "Test data for a test that tests test data")

    def test_dataset_add(self):
        """
        Test adding a Dataset via the API.

        Each dataset must have unique content.
        """
        num_cols = 12
        num_files = 2
        FROM_FILE_END = 2

        with tempfile.TemporaryFile() as f:
            data = ','.join(map(str, range(num_cols)))
            f.write(data)
            for i in xrange(num_files):
                f.seek(0, FROM_FILE_END)
                f.write('data file {}\n'.format(i))
                f.seek(0)
                request = self.factory.post(
                    self.list_path,
                    {
                        'name': "My cool file %d" % i,
                        'description': 'A really cool file',
                        # No CompoundDatatype -- this is raw.
                        'dataset_file': f
                    }
                )

                force_authenticate(request, user=self.kive_user)
                resp = self.list_view(request).render().data

                self.assertIsNone(resp.get('errors'))
                self.assertEquals(resp['name'], "My cool file %d" % i)

        self.test_dataset_list(expected_entries=num_files)

    def test_dataset_add_duplicate(self):
        """
        Test adding a duplicate Dataset via the API.

        Each dataset must have unique content.
        """
        num_cols = 12

        with tempfile.TemporaryFile() as f:
            data = ','.join(map(str, range(num_cols)))
            f.write(data)
            f.seek(0)

            # First, we add this file and it works.
            request = self.factory.post(
                self.list_path,
                {
                    'name': "Original",
                    'description': 'Totes unique',
                    # No CompoundDatatype -- this is raw.
                    'dataset_file': f
                }
            )
            force_authenticate(request, user=self.kive_user)
            self.list_view(request).render()

            # Now we add the same file again.
            request = self.factory.post(
                self.list_path,
                {
                    'name': "CarbonCopy",
                    'description': "Maybe not so unique",
                    'dataset_file': f
                }
            )
            force_authenticate(request, user=self.kive_user)
            resp = self.list_view(request).render().data

        self.assertEqual({'dataset_file': [u'The submitted file is empty.']},
                         resp)

    def test_dataset_removal_plan(self):
        request = self.factory.get(self.removal_path)
        force_authenticate(request, user=self.kive_user)
        response = self.removal_view(request, pk=self.detail_pk)

        self.assertEquals(response.data['Datasets'], 1)
        self.assertEquals(response.data['CompoundDatatypes'], 0)

    def test_dataset_removal(self):
        start_count = Dataset.objects.all().count()

        request = self.factory.delete(self.detail_path)
        force_authenticate(request, user=self.kive_user)
        response = self.detail_view(request, pk=self.detail_pk)
        self.assertEquals(response.status_code, status.HTTP_204_NO_CONTENT)

        end_count = Method.objects.all().count()
        self.assertEquals(end_count, start_count - 1)

    def test_dataset_redaction_plan(self):
        request = self.factory.get(self.redaction_path)
        force_authenticate(request, user=self.kive_user)
        response = self.redaction_view(request, pk=self.detail_pk)
        self.assertEquals(response.data['Datasets'], 1)
        self.assertEquals(response.data['OutputLogs'], 0)

    def test_dataset_redaction(self):

        request = self.factory.patch(self.detail_path,
                                     {'is_redacted': "true"})
        force_authenticate(request, user=self.kive_user)
        response = self.detail_view(request, pk=self.detail_pk)
        self.assertEquals(response.status_code, status.HTTP_200_OK)

        dataset = Dataset.objects.get(pk=self.detail_pk)
        self.assertTrue(dataset.is_redacted())

    def test_dataset_purge(self):
        dataset = Dataset.objects.get(id=self.detail_pk)
        dataset.dataset_file.delete(save=True)

        request = self.factory.get(self.detail_path)
        force_authenticate(request, user=self.kive_user)
        response = self.detail_view(request, pk=self.detail_pk)
        self.assertEquals(
            response.data['description'],
            "Test data for a test that tests test data")


class DatasetSerializerTests(TestCase):
    """
    Tests of DatasetSerializer.
    """
    def setUp(self):
        self.factory = APIRequestFactory()
        self.list_path = reverse("dataset-list")

        # This defines a user named "john" which is now accessible as self.myUser.
        tools.create_metadata_test_environment(self)
        self.kive_user = kive_user()
        self.duck_context = DuckContext()

        num_cols = 12
        self.raw_file_contents = ','.join(map(str, range(num_cols)))

        # A CompoundDatatype that belongs to the Kive user.
        self.kive_CDT = CompoundDatatype(user=self.kive_user)
        self.kive_CDT.save()
        self.kive_CDT.members.create(
            datatype=self.string_dt,
            column_name="col1",
            column_idx=1
        )
        self.kive_CDT.full_clean()

        self.kive_file_contents = """col1
foo
bar
baz
"""

        self.data_to_serialize = {
            "name": "SerializedData",
            "description": "Dataset for testing deserialization",
            "users_allowed": [],
            "groups_allowed": []
        }

        # An external file directory.
        self.working_dir = tempfile.mkdtemp()
        self.efd = ExternalFileDirectory(
            name="WorkingDirectory",
            path=self.working_dir
        )
        self.efd.save()

        # An external file.
        _, self.ext_fn = tempfile.mkstemp(dir=self.working_dir)
        with open(self.ext_fn, "wb") as f:
            f.write(self.raw_file_contents)

    def tearDown(self):
        shutil.rmtree(self.working_dir)

    def test_validate(self):
        """
        Test validating a new Dataset.
        """
        with tempfile.TemporaryFile() as f:
            f.write(self.raw_file_contents)
            f.seek(0)

            self.data_to_serialize["dataset_file"] = File(f)

            ds = DatasetSerializer(
                data=self.data_to_serialize,
                context=self.duck_context
            )
            self.assertTrue(ds.is_valid())

    def test_validate_with_users_allowed(self):
        """
        Test validating a new Dataset with users allowed.
        """
        with tempfile.TemporaryFile() as f:
            f.write(self.raw_file_contents)
            f.seek(0)

            self.data_to_serialize["dataset_file"] = File(f)
            self.data_to_serialize["users_allowed"].append(self.myUser.username)

            ds = DatasetSerializer(
                data=self.data_to_serialize,
                context=self.duck_context
            )
            self.assertTrue(ds.is_valid())

    def test_validate_with_groups_allowed(self):
        """
        Test validating a new Dataset with groups allowed.
        """
        with tempfile.TemporaryFile() as f:
            f.write(self.raw_file_contents)
            f.seek(0)

            self.data_to_serialize["dataset_file"] = File(f)
            self.data_to_serialize["groups_allowed"].append(everyone_group().name)

            ds = DatasetSerializer(
                data=self.data_to_serialize,
                context=self.duck_context
            )
            self.assertTrue(ds.is_valid())

    def test_validate_with_CDT(self):
        """
        Test validating a Dataset with a CDT.
        """
        with tempfile.TemporaryFile() as f:
            f.write(self.kive_file_contents)
            f.seek(0)

            self.data_to_serialize["dataset_file"] = File(f)
            self.data_to_serialize["compounddatatype"] = self.kive_CDT.pk

            ds = DatasetSerializer(
                data=self.data_to_serialize,
                context=self.duck_context
            )
            self.assertTrue(ds.is_valid())

    def test_validate_ineligible_CDT(self):
        """
        Test validating a Dataset with a CDT that the user doesn't have access to.
        """
        with tempfile.TemporaryFile() as f:
            f.write(self.kive_file_contents)
            f.seek(0)

            self.data_to_serialize["dataset_file"] = File(f)
            self.data_to_serialize["compounddatatype"] = self.kive_CDT.pk

            ds = DatasetSerializer(
                data=self.data_to_serialize,
                context=DuckContext(self.myUser)
            )
            self.assertFalse(ds.is_valid())
            self.assertEquals(len(ds.errors["compounddatatype"]), 1)

    def test_validate_externally_backed(self):
        """
        Test validating a new Dataset with external backing.
        """
        self.data_to_serialize["externalfiledirectory"] = self.efd.name
        self.data_to_serialize["external_path"] = self.ext_fn
        ds = DatasetSerializer(
            data=self.data_to_serialize,
            context=self.duck_context
        )
        self.assertTrue(ds.is_valid())

    def test_validate_externally_backed_no_efd(self):
        """
        If external_path is present, externalfiledirectory should be also.
        """
        self.data_to_serialize["external_path"] = self.ext_fn
        ds = DatasetSerializer(
            data=self.data_to_serialize,
            context=self.duck_context
        )
        self.assertFalse(ds.is_valid())
        self.assertListEqual(ds.errors["non_field_errors"],
                             ["externalfiledirectory must be specified"])

    def test_validate_externally_backed_no_external_path(self):
        """
        If externalfiledirectory is present, external_path should be also.
        """
        self.data_to_serialize["externalfiledirectory"] = self.efd.name
        ds = DatasetSerializer(
            data=self.data_to_serialize,
            context=self.duck_context
        )
        self.assertFalse(ds.is_valid())
        self.assertListEqual(ds.errors["non_field_errors"],
                             ["external_path must be specified"])

    def test_validate_dataset_file_specified(self):
        """
        If dataset_file is specified, external_path and externalfiledirectory should not be.
        """
        self.data_to_serialize["externalfiledirectory"] = self.efd.name
        self.data_to_serialize["external_path"] = self.ext_fn

        with tempfile.TemporaryFile() as f:
            f.write(self.raw_file_contents)
            f.seek(0)

            self.data_to_serialize["dataset_file"] = File(f)

            ds = DatasetSerializer(
                data=self.data_to_serialize,
                context=self.duck_context
            )
            self.assertFalse(ds.is_valid())
            self.assertSetEqual(
                set(ds.errors["non_field_errors"]),
                {
                    "external_path should not be specified if dataset_file is",
                    "externalfiledirectory should not be specified if dataset_file is"
                }
            )

    def test_create(self):
        """
        Test creating a Dataset.
        """
        with tempfile.TemporaryFile() as f:
            f.write(self.raw_file_contents)
            f.seek(0)

            self.data_to_serialize["dataset_file"] = File(f)

            ds = DatasetSerializer(
                data=self.data_to_serialize,
                context=self.duck_context
            )
            ds.is_valid()
            dataset = ds.save()

            # Probe the Dataset to make sure everything looks fine.
            self.assertEquals(dataset.name, self.data_to_serialize["name"])
            self.assertEquals(dataset.description, self.data_to_serialize["description"])
            self.assertIsNone(dataset.compounddatatype)
            self.assertEquals(dataset.user, self.kive_user)
            self.assertTrue(bool(dataset.dataset_file))

    def test_create_do_not_retain(self):
        """
        Test creating a Dataset but without retaining a file in the DB.
        """
        with tempfile.TemporaryFile() as f:
            f.write(self.raw_file_contents)
            f.seek(0)

            self.data_to_serialize["dataset_file"] = File(f)
            self.data_to_serialize["save_in_db"] = False

            ds = DatasetSerializer(
                data=self.data_to_serialize,
                context=self.duck_context
            )
            ds.is_valid()
            dataset = ds.save()

            # Probe the Dataset to make sure everything looks fine.
            self.assertEquals(dataset.name, self.data_to_serialize["name"])
            self.assertEquals(dataset.description, self.data_to_serialize["description"])
            self.assertIsNone(dataset.compounddatatype)
            self.assertEquals(dataset.user, self.kive_user)
            self.assertFalse(bool(dataset.dataset_file))

    def test_create_with_CDT(self):
        """
        Test creating a Dataset with a CDT.
        """
        with tempfile.TemporaryFile() as f:
            f.write(self.kive_file_contents)
            f.seek(0)

            self.data_to_serialize["dataset_file"] = File(f)
            self.data_to_serialize["compounddatatype"] = self.kive_CDT.pk

            ds = DatasetSerializer(
                data=self.data_to_serialize,
                context=self.duck_context
            )
            ds.is_valid()
            dataset = ds.save()

            # Probe to make sure the CDT got set correctly.
            self.assertEquals(dataset.compounddatatype, self.kive_CDT)

    def test_create_with_users_allowed(self):
        """
        Test validating a new Dataset with users allowed.
        """
        with tempfile.TemporaryFile() as f:
            f.write(self.raw_file_contents)
            f.seek(0)

            self.data_to_serialize["dataset_file"] = File(f)
            self.data_to_serialize["users_allowed"].append(self.myUser.username)

            ds = DatasetSerializer(
                data=self.data_to_serialize,
                context=self.duck_context
            )
            ds.is_valid()
            dataset = ds.save()

            self.assertListEqual(list(dataset.users_allowed.all()),
                                 [self.myUser])

    def test_create_with_groups_allowed(self):
        """
        Test validating a new Dataset with groups allowed.
        """
        with tempfile.TemporaryFile() as f:
            f.write(self.raw_file_contents)
            f.seek(0)

            self.data_to_serialize["dataset_file"] = File(f)
            self.data_to_serialize["groups_allowed"].append(everyone_group().name)

            ds = DatasetSerializer(
                data=self.data_to_serialize,
                context=self.duck_context
            )
            ds.is_valid()
            dataset = ds.save()

            self.assertListEqual(list(dataset.groups_allowed.all()),
                                 [everyone_group()])

    def test_create_externally_backed(self):
        """
        Test creating a Dataset from external data.
        """
        self.data_to_serialize["externalfiledirectory"] = self.efd.name
        self.data_to_serialize["external_path"] = os.path.basename(self.ext_fn)

        ds = DatasetSerializer(
            data=self.data_to_serialize,
            context=self.duck_context
        )
        ds.is_valid()
        dataset = ds.save()

        # Probe the Dataset to make sure everything looks fine.
        self.assertEquals(dataset.name, self.data_to_serialize["name"])
        self.assertEquals(dataset.description, self.data_to_serialize["description"])
        self.assertIsNone(dataset.compounddatatype)
        self.assertEquals(dataset.user, self.kive_user)
        self.assertEquals(dataset.external_path, os.path.basename(self.ext_fn))
        self.assertEquals(dataset.externalfiledirectory, self.efd)
        self.assertFalse(bool(dataset.dataset_file))

    def test_create_externally_backed_internal_copy(self):
        """
        Test creating a Dataset from external data and keeping an internal copy.
        """

        self.data_to_serialize["externalfiledirectory"] = self.efd.name
        self.data_to_serialize["external_path"] = os.path.basename(self.ext_fn)
        self.data_to_serialize["save_in_db"] = True

        ds = DatasetSerializer(
            data=self.data_to_serialize,
            context=self.duck_context
        )
        ds.is_valid()
        dataset = ds.save()

        # Probe the Dataset to make sure everything looks fine.
        self.assertEquals(dataset.name, self.data_to_serialize["name"])
        self.assertEquals(dataset.description, self.data_to_serialize["description"])
        self.assertIsNone(dataset.compounddatatype)
        self.assertEquals(dataset.user, self.kive_user)
        self.assertEquals(dataset.external_path, os.path.basename(self.ext_fn))
        self.assertEquals(dataset.externalfiledirectory, self.efd)
        self.assertTrue(bool(dataset.dataset_file))
        dataset.dataset_file.open("rb")
        with dataset.dataset_file:
            self.assertEquals(dataset.dataset_file.read(), self.raw_file_contents)


class ExternalFileTests(TestCase):

    def setUp(self):
        tools.create_metadata_test_environment(self)

        self.working_dir = tempfile.mkdtemp()
        self.efd = ExternalFileDirectory(
            name="WorkingDirectory",
            path=self.working_dir
        )
        self.efd.save()

        self.ext1_path = "ext1.txt"
        self.ext1_contents = "First test file"
        with open(os.path.join(self.working_dir, self.ext1_path), "wb") as f:
            f.write(self.ext1_contents)

        self.ext2_path = "ext2.txt"
        self.ext2_contents = "Second test file"
        with open(os.path.join(self.working_dir, self.ext2_path), "wb") as f:
            f.write(self.ext2_contents)

        os.makedirs(os.path.join(self.working_dir, "ext_subdir"))
        os.makedirs(os.path.join(self.working_dir, "ext_subdir2"))

        self.ext_sub1_path = os.path.join("ext_subdir", "ext_sub1.txt")
        self.ext_sub1_contents = "Test file in subdirectory"
        with open(os.path.join(self.working_dir, self.ext_sub1_path), "wb") as f:
            f.write(self.ext_sub1_contents)

        self.external_file_ds = Dataset.create_dataset(
            os.path.join(self.working_dir, self.ext1_path),
            user=self.myUser,
            externalfiledirectory=self.efd
        )
        self.external_file_ds_no_internal = Dataset.create_dataset(
            os.path.join(self.working_dir, self.ext1_path),
            user=self.myUser,
            keep_file=False,
            externalfiledirectory=self.efd
        )
        self.external_file_ds_subdir = Dataset.create_dataset(
            os.path.join(self.working_dir, "ext_subdir", "ext_sub1.txt"),
            user=self.myUser,
            externalfiledirectory=self.efd
        )
        self.non_external_dataset = Dataset(
            user=self.myUser,
            name="foo",
            description="Foo",
            dataset_file=ContentFile("Foo")
        )
        self.non_external_dataset.save()

    def tearDown(self):
        shutil.rmtree(self.working_dir)

    def test_save(self):
        """Calling save() normalizes the path."""
        new_working_dir = tempfile.mkdtemp()
        unnamed_efd = ExternalFileDirectory(name="TestSaveDir", path="{}/./".format(new_working_dir))
        unnamed_efd.save()
        self.assertEquals(unnamed_efd.path, os.path.normpath(new_working_dir))
        shutil.rmtree(new_working_dir)

    def test_list_files(self):
        expected_list = [
            (os.path.join(self.working_dir, self.ext1_path), "[WorkingDirectory]/{}".format(self.ext1_path)),
            (os.path.join(self.working_dir, "ext2.txt"), "[WorkingDirectory]/ext2.txt"),
            (os.path.join(self.working_dir, "ext_subdir", "ext_sub1.txt"),
             "[WorkingDirectory]/ext_subdir/ext_sub1.txt")
        ]
        self.assertSetEqual(set(expected_list), set(self.efd.list_files()))

    def test_create_dataset_external_file(self):
        """
        Create a Dataset from an external file, making a copy in the database.
        """
        external_file_ds = Dataset.create_dataset(
            os.path.join(self.working_dir, self.ext1_path),
            user=self.myUser,
            externalfiledirectory=self.efd
        )

        self.assertEquals(external_file_ds.external_path, self.ext1_path)

        external_file_ds.dataset_file.open("rb")
        with external_file_ds.dataset_file:
            self.assertEquals(external_file_ds.dataset_file.read(), self.ext1_contents)

        with open(os.path.join(self.working_dir, self.ext1_path), "rb") as f:
            self.assertEquals(file_access_utils.compute_md5(f), external_file_ds.MD5_checksum)

    def test_create_dataset_external_file_no_internal_copy(self):
        """
        Create a Dataset from an external file without making a copy in the database.
        """
        external_file_ds = Dataset.create_dataset(
            os.path.join(self.working_dir, self.ext1_path),
            user=self.myUser,
            keep_file=False,
            externalfiledirectory=self.efd
        )

        self.assertEquals(external_file_ds.external_path, self.ext1_path)
        self.assertFalse(bool(external_file_ds.dataset_file))

        with open(os.path.join(self.working_dir, self.ext1_path), "rb") as f:
            self.assertEquals(file_access_utils.compute_md5(f), external_file_ds.MD5_checksum)

    def test_create_dataset_external_file_subdirectory(self):
        """
        Create a Dataset from an external file in a subdirectory of the external file directory.
        """
        external_file_ds = Dataset.create_dataset(
            os.path.join(self.working_dir, self.ext_sub1_path),
            user=self.myUser,
            externalfiledirectory=self.efd
        )

        self.assertEquals(external_file_ds.externalfiledirectory, self.efd)
        self.assertEquals(external_file_ds.external_path, self.ext_sub1_path)

        external_file_ds.dataset_file.open("rb")
        with external_file_ds.dataset_file:
            self.assertEquals(external_file_ds.dataset_file.read(), self.ext_sub1_contents)

        with open(os.path.join(self.working_dir, self.ext_sub1_path), "rb") as f:
            self.assertEquals(file_access_utils.compute_md5(f), external_file_ds.MD5_checksum)

    def test_get_file_handle(self):
        """
        Test retrieving a file handle.
        """
        ext_sub1_path = os.path.join(self.working_dir, "ext_subdir", "ext_sub1.txt")
        external_file_ds = Dataset.create_dataset(
            ext_sub1_path,
            user=self.myUser,
            externalfiledirectory=self.efd
        )

        # Where possible get_file_handle uses the internal copy.
        with external_file_ds.get_open_file_handle() as data_handle:
            self.assertEquals(data_handle, external_file_ds.dataset_file)

        # It falls back on the external copy.
        external_file_ds.dataset_file.delete()
        with external_file_ds.get_open_file_handle() as external_file_handle:
            self.assertEquals(os.path.abspath(external_file_handle.name), ext_sub1_path)

    def test_get_file_handle_subdirectory(self):
        """
        Test retrieving a file handle on a Dataset with a file in a subdirectory.
        """
        # Where possible get_file_handle uses the internal copy.
        with self.external_file_ds.get_open_file_handle() as data_handle:
            self.assertEquals(data_handle, self.external_file_ds.dataset_file)

        # It falls back on the external copy.
        with self.external_file_ds_no_internal.get_open_file_handle() as external_file_handle:
            self.assertEquals(
                os.path.abspath(external_file_handle.name),
                os.path.abspath(os.path.join(self.working_dir, self.ext1_path))
            )

    def test_external_absolute_path(self):
        """
        Retrieve the external absolute path of an externally-backed Dataset.
        """
        ext1_path = os.path.join(self.working_dir, self.ext1_path)
        ext_sub1_path = os.path.join(self.working_dir, self.ext_sub1_path)

        self.assertEquals(self.external_file_ds.external_absolute_path(), ext1_path)
        self.assertEquals(self.external_file_ds_no_internal.external_absolute_path(), ext1_path)
        self.assertEquals(self.external_file_ds_subdir.external_absolute_path(), ext_sub1_path)
        self.assertIsNone(self.non_external_dataset.external_absolute_path())

    def test_has_data(self):
        """
        Dataset factors in presence/absence of external files when checking for data.
        """
        self.assertTrue(self.external_file_ds.has_data())
        self.assertTrue(self.external_file_ds_no_internal.has_data())
        self.assertTrue(self.external_file_ds_subdir.has_data())

        # We make an externally-backed Dataset to mess with.
        ext_path = "ext_test_has_data.txt"
        ext_contents = "File has data"
        with open(os.path.join(self.working_dir, ext_path), "wb") as f:
            f.write(ext_contents)

        external_path = os.path.join(self.working_dir, ext_path)
        external_file_ds_no_internal = Dataset.create_dataset(
            external_path,
            user=self.myUser,
            keep_file=False,
            externalfiledirectory=self.efd
        )
        # Delete this file.
        os.remove(external_path)
        self.assertFalse(external_file_ds_no_internal.has_data())

        # Now test when the file exists but is unreadable.
        with open(os.path.join(self.working_dir, ext_path), "wb") as f:
            f.write(ext_contents)
        self.assertTrue(external_file_ds_no_internal.has_data())
        os.chmod(external_path, stat.S_IWUSR | stat.S_IXUSR)
        self.assertFalse(external_file_ds_no_internal.has_data())

    def test_clean_efd_external_path_both_set(self):
        """
        Both or neither of externalfiledirectory and external_path are set.
        """
        self.external_file_ds.clean()

        self.external_file_ds.externalfiledirectory = None
        self.assertRaisesRegexp(
            ValidationError,
            "Both externalfiledirectory and external_path should be set or neither should be set",
            self.external_file_ds.clean
        )

        self.external_file_ds.externalfiledirectory = self.efd
        self.external_file_ds.external_path = ""
        self.assertRaisesRegexp(
            ValidationError,
            "Both externalfiledirectory and external_path should be set or neither should be set",
            self.external_file_ds.clean
        )

        # Reduce this to a purely internal Dataset.
        self.external_file_ds.externalfiledirectory = None
        self.external_file_ds.clean()

    def test_external_file_redact_this(self):
        """
        Externally-backed Datasets should have external_path and externalfiledirectory cleared on redaction.
        """
        self.external_file_ds.redact_this()
        self.external_file_ds.refresh_from_db()
        self.assertEquals(self.external_file_ds.external_path, "")
        self.assertIsNone(self.external_file_ds.externalfiledirectory)<|MERGE_RESOLUTION|>--- conflicted
+++ resolved
@@ -1386,22 +1386,14 @@
         """Removing a MethodFamily."""
         self.removal_plan_tester(
             self.nuc_seq_noop_mf,
-<<<<<<< HEAD
-            datasets=self.produced_data.union({self.two_step_intermediate_data, self.two_step_output_data}),
-            ERs=self.execrecords.union(self.two_step_execrecords),
-            runs={self.first_run, self.second_run, self.two_step_run},
-            pipelines={self.noop_pl, self.p_nested, self.two_step_noop_pl},
-            methods={self.nuc_seq_noop},
-            mfs={self.nuc_seq_noop_mf}
-=======
             datasets=self.produced_data.union(
                 {self.two_step_intermediate_data, self.two_step_output_data}
             ),
             ERs=self.execrecords.union(self.two_step_execrecords),
             runs={self.first_run, self.second_run, self.two_step_run},
             pipelines={self.noop_pl, self.p_nested, self.two_step_noop_pl},
-            methods={self.nuc_seq_noop}, mfs={self.nuc_seq_noop_mf}
->>>>>>> 4815637d
+            methods={self.nuc_seq_noop},
+            mfs={self.nuc_seq_noop_mf}
         )
 
     def test_crr_build_removal_plan(self):
