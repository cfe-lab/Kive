--- conflicted
+++ resolved
@@ -384,11 +384,7 @@
 
     p_nested = tools.make_first_pipeline("Nested pipeline", "Pipeline with one nested level", remover,
                                          grant_everyone_access=False)
-<<<<<<< HEAD
-    tools.create_linear_pipeline(p_top, [noop_pl, noop_pl], "nested_in", "nested_out")
-=======
     tools.create_linear_pipeline(p_nested, [noop_pl, noop_pl], "nested_in", "nested_out")
->>>>>>> a1f4fbd0
     p_nested.create_outputs()
     p_nested.save()
 
@@ -1435,15 +1431,9 @@
     def setUp(self):
         self.remover = User.objects.get(username="Rem Over")
         self.noop_plf = PipelineFamily.objects.get(name="Nucleotide Sequence Noop")
-<<<<<<< HEAD
-        self.noop_pl = noop_plf.members.get(revision_name="v1")
-        self.first_run = noop_pl.pipeline_instances.order_by("start_time").first()
-        self.second_run = noop_pl.pipeline_instances.order_by("start_time").last()
-=======
         self.noop_pl = self.noop_plf.members.get(revision_name="v1")
         self.first_run = self.noop_pl.pipeline_instances.order_by("start_time").first()
         self.second_run = self.noop_pl.pipeline_instances.order_by("start_time").last()
->>>>>>> a1f4fbd0
         self.input_SD = Dataset.objects.get(name="Removal test data").symbolicdataset
         self.nuc_seq_noop_mf = MethodFamily.objects.get(name="Noop (nucleotide sequence)")
         self.nuc_seq_noop = self.nuc_seq_noop_mf.members.get(revision_name="v1")
@@ -1453,20 +1443,6 @@
         self.noop_crr = self.noop_cr.revisions.get(revision_name="1")
         self.pass_through_cr = CodeResource.objects.get(name="Pass Through")
         self.pass_through_crr = self.pass_through_cr.revisions.get(revision_name="1")
-<<<<<<< HEAD
-
-        # SymbolicDatasets and ExecRecords produced by the first run.
-        self.produced_data = {}
-        self.execrecords = {}
-        for runstep in self.first_run.runsteps.all():
-            self.produced_data.add(runstep.outputs.all())
-            self.execrecords.add(runstep.execrecord)
-            for rsic in runstep.RSICs.all():
-                self.produced_data.add(rsic.outputs.all())
-                self.execrecords.add(rsic.execrecord)
-        for roc in self.first_run.runoutputcables.all():
-            self.produced_data.add(roc.outputs.all())
-=======
         self.nuc_seq = Datatype.objects.get(name="Nucleotide sequence")
         self.one_col_nuc_seq = self.nuc_seq.CDTMs.get(column_name="sequence", column_idx=1).compounddatatype
 
@@ -1483,220 +1459,12 @@
                 self.execrecords.add(rsic.execrecord)
         for roc in self.first_run.runoutputcables.all():
             curr_produced_SDs = [x.symbolicdataset for x in roc.outputs.all()]
-            self.produced_data.update(curr_produced_SDs)
->>>>>>> a1f4fbd0
+            self.produced_data.update(curr_produced_SDs)\
             self.execrecords.add(roc.execrecord)
 
     def tearDown(self):
         metadata.tests.clean_up_all_files()
 
-<<<<<<< HEAD
-    def test_run_remove_list(self):
-        """Removing a Run should remove all intermediate/output data and ExecRecords, and all Runs that reused it."""
-        SDs_listed, ERs_listed, runs_listed = self.first_run.remove_list()
-        self.assertSetEqual(SDs_listed, set(self.produced_data))
-        self.assertSetEqual(ERs_listed, set(self.execrecords))
-        self.assertSetEqual(runs_listed, {self.first_run, self.second_run})
-
-    def test_reused_run_remove_list(self):
-        """Removing a reused Run should leave reused data/ExecRecords alone."""
-        SDs_listed, ERs_listed, runs_listed = self.second_run.remove_list()
-        self.assertSetEqual(SDs_listed, set())
-        self.assertSetEqual(ERs_listed, set())
-        self.assertSetEqual(runs_listed, {self.second_run})
-
-    def test_input_data_remove_list(self):
-        """Removing input data to a Run should remove any Run started from it."""
-        SDs_listed, ERs_listed, runs_listed = self.input_SD.remove_list()
-
-        all_data = self.produced_data
-        all_data = all_data.add(self.input_SD)
-        self.assertSetEqual(SDs_listed, all_data)
-        self.assertSetEqual(ERs_listed, self.execrecords)
-        self.assertSetEqual(runs_listed, {self.first_run, self.second_run})
-
-    def test_produced_data_remove_list(self):
-        """Removing data produced by the Run should have the same effect as removing the Run itself."""
-        produced_SD = self.produced_data.pop()
-        SDs_listed, ERs_listed, runs_listed = produced_SD.remove_list()
-        self.assertSetEqual(SDs_listed, self.produced_data)
-        self.assertSetEqual(ERs_listed, self.execrecords)
-        self.assertSetEqual(runs_listed, {self.first_run, self.second_run})
-
-    def test_step_ER_remove_list(self):
-        """Removing the ExecRecord of the first RunStep should be like removing the whole Run."""
-        first_step_ER = self.first_run.runsteps.get(pipelinestep__step_num=1).execrecord
-        SDs_listed, ERs_listed, runs_listed = first_step_ER.remove_list()
-        self.assertSetEqual(SDs_listed, self.produced_data)
-        self.assertSetEqual(ERs_listed, self.execrecords)
-        self.assertSetEqual(runs_listed, {self.first_run, self.second_run})
-
-    def test_rsic_ER_remove_list(self):
-        """Removing the ExecRecord of a RunSIC should be like removing the whole Run."""
-        first_RSIC_ER = self.first_run.runsteps.get(pipelinestep__step_num=1).RSICs.first().execrecord
-        SDs_listed, ERs_listed, runs_listed = first_RSIC_ER.remove_list()
-        self.assertSetEqual(SDs_listed, self.produced_data)
-        self.assertSetEqual(ERs_listed, self.execrecords)
-        self.assertSetEqual(runs_listed, {self.first_run, self.second_run})
-
-    def test_roc_ER_remove_list(self):
-        """Removing the ExecRecord of a RunOutputCable should be like removing the whole Run."""
-        first_ROC_ER = self.first_run.runoutputcables.first().execrecord
-        SDs_listed, ERs_listed, runs_listed = first_ROC_ER.remove_list()
-        self.assertSetEqual(SDs_listed, self.produced_data)
-        self.assertSetEqual(ERs_listed, self.execrecords)
-        self.assertSetEqual(runs_listed, {self.first_run, self.second_run})
-
-    def test_pipeline_remove_list(self):
-        """Removing a Pipeline."""
-        SDs_listed, ERs_listed, runs_listed, pipelines_listed = self.noop_pl.remove_list()
-        self.assertSetEqual(SDs_listed, self.produced_data)
-        self.assertSetEqual(ERs_listed, self.execrecords)
-        self.assertSetEqual(runs_listed, {self.first_run, self.second_run})
-        self.assertSetEqual(pipelines_listed, {self.noop_pl, self.p_nested})
-
-    def test_nested_pipeline_remove_list(self):
-        """Removing a nested Pipeline."""
-        SDs_listed, ERs_listed, runs_listed, pipelines_listed = self.p_nested.remove_list()
-        self.assertSetEqual(SDs_listed, set())
-        self.assertSetEqual(ERs_listed, set())
-        self.assertSetEqual(runs_listed, set())
-        self.assertSetEqual(pipelines_listed, {self.p_nested})
-
-    def test_pipelinefamily_remove_list(self):
-        """Removing a PipelineFamily removes everything that goes along with it."""
-        SDs_listed, ERs_listed, runs_listed, pipelines_listed = self.noop_plf.remove_list()
-        self.assertSetEqual(SDs_listed, self.produced_data)
-        self.assertSetEqual(ERs_listed, self.execrecords)
-        self.assertSetEqual(runs_listed, {self.first_run, self.second_run})
-        self.assertSetEqual(pipelines_listed, {self.noop_pl, self.p_nested})
-
-    def test_method_remove_list(self):
-        """Removing a Method removes all Pipelines containing it and all of the associated stuff."""
-        SDs_listed, ERs_listed, runs_listed, pipelines_listed = self.nuc_seq_noop.remove_list()
-        self.assertSetEqual(SDs_listed, self.produced_data)
-        self.assertSetEqual(ERs_listed, self.execrecords)
-        self.assertSetEqual(runs_listed, {self.first_run, self.second_run})
-        self.assertSetEqual(pipelines_listed, {self.noop_pl})
-
-    def test_methodfamily_remove_list(self):
-        """Removing a MethodFamily."""
-        SDs_listed, ERs_listed, runs_listed, pipelines_listed, methods_listed = self.nuc_seq_noop_mf.remove_list()
-        self.assertSetEqual(SDs_listed, self.produced_data)
-        self.assertSetEqual(ERs_listed, self.execrecords)
-        self.assertSetEqual(runs_listed, {self.first_run, self.second_run})
-        self.assertSetEqual(pipelines_listed, {self.noop_pl})
-        self.assertSetEqual(methods_listed, {self.nuc_seq_noop})
-
-    def test_crr_remove_list(self):
-        """Removing a CodeResourceRevision."""
-        stuff_listed = self.noop_crr.remove_list()
-        self.assertSetEqual(stuff_listed[0], self.produced_data)
-        self.assertSetEqual(stuff_listed[1], self.execrecords)
-        self.assertSetEqual(stuff_listed[2], {self.first_run, self.second_run})
-        self.assertSetEqual(stuff_listed[3], {self.noop_pl})
-        self.assertSetEqual(stuff_listed[4], {self.nuc_seq_noop})
-        self.assertSetEqual(stuff_listed[5], {self.noop_crr, self.pass_through_crr})
-
-    def removal_tester(self, SDs_listed, ERs_listed, runs_listed, pipelines_listed=None, methods_listed=None,
-                       CRRs_listed=None):
-        """Helper that's contingent on remove_list working properly."""
-        self.assertFalse(SymbolicDataset.objects.filter(pk__in=[x.pk for x in SDs_listed]))
-        self.assertFalse(ExecRecord.objects.filter(pk__in=[x.pk for x in ERs_listed]))
-        self.assertFalse(Run.objects.filter(pk__in=[x.pk for x in runs_listed]))
-        if pipelines_listed is not None:
-            self.assertFalse(Pipeline.objects.filter(pk__in=[x.pk for x in pipelines_listed]))
-        if methods_listed is not None:
-            self.assertFalse(Method.objects.filter(pk__in=[x.pk for x in methods_listed]))
-        if CRRs_listed is not None:
-            self.assertFalse(CodeResourceRevision.objects.filter(pk__in=[x.pk for x in CRRs_listed]))
-
-    def test_pipeline_remove(self):
-        """
-        Removing a Pipeline should remove all Runs created from it.
-        """
-        SDs_listed, ERs_listed, runs_listed, pipelines_listed = self.noop_pl.remove_list()
-        self.noop_pl.remove()
-        self.removal_tester(SDs_listed, ERs_listed, runs_listed, pipelines_listed)
-
-    def test_pipelinefamily_remove(self):
-        """Removing a PipelineFamily should remove all Pipelines in it."""
-        SDs_listed, ERs_listed, runs_listed, pipelines_listed = self.noop_plf.remove_list()
-        self.noop_plf.remove()
-        self.removal_tester(SDs_listed, ERs_listed, runs_listed, pipelines_listed)
-
-    def test_method_remove(self):
-        """Removing a Method should remove the Pipelines containing it."""
-        SDs_listed, ERs_listed, runs_listed, pipelines_listed, methods_listed = self.nuc_seq_noop.remove_list()
-        self.nuc_seq_noop.remove()
-        self.removal_tester(SDs_listed, ERs_listed, runs_listed, pipelines_listed, methods_listed)
-
-    def test_methodfamily_remove(self):
-        """Removing a MethodFamily should remove the Methods in it."""
-        SDs_listed, ERs_listed, runs_listed, pipelines_listed, methods_listed = self.nuc_seq_noop_mf.remove_list()
-        self.nuc_seq_noop_mf.remove()
-        self.removal_tester(SDs_listed, ERs_listed, runs_listed, pipelines_listed, methods_listed)
-
-    def test_crr_remove(self):
-        """Removing a CodeResourceRevision should remove the Methods using it, and its dependencies."""
-        noop_cr = CodeResource.objects.get(name="Noop")
-        noop_crr = noop_cr.revisions.get(revision_name="1")
-        noop_dependency_pks = [x.pk for x in noop_crr.dependencies.all()]
-        noop_method_pks = [x.pk for x in noop_crr.methods.all()]
-
-        noop_crr.remove()
-        self.assertFalse(CodeResourceDependency.objects.filter(pk__in=noop_dependency_pks).exists())
-        self.assertFalse(Method.objects.filter(pk__in=noop_method_pks).exists())
-
-    def test_cr_remove(self):
-        """Removing a CodeResource should remove the CodeResourceRevisions using it."""
-        noop_cr = CodeResource.objects.get(name="Noop")
-        noop_crr_pks = [x.pk for x in noop_cr.revisions.all()]
-
-        noop_cr.remove()
-        self.assertFalse(CodeResourceRevision.objects.filter(pk__in=noop_crr_pks).exists())
-
-    def test_cdt_remove(self):
-        """Removing a CDT should remove the Methods/Pipelines/SymbolicDatasets using it."""
-        nucleotide_seq = Datatype.objects.get(name="Nucleotide sequence")
-        one_col_nuc_seq = nucleotide_seq.CDTMs.get(column_name="sequence", column_idx=1).compounddatatype
-
-        sds_using_pks = [x.symbolicdataset for x in one_col_nuc_seq.conforming_datasets.all()]
-        transfs_using_pks = [x.transf_xput.definite.transformation for x in one_col_nuc_seq.xput_structures.all()]
-
-        one_col_nuc_seq.remove()
-        self.assertFalse(SymbolicDataset.objects.filter(pk__in=sds_using_pks).exists())
-        self.assertFalse(Transformation.objects.filter(pk__in=transfs_using_pks).exists())
-
-    def test_datatype_remove(self):
-        """Removing a Datatype should remove the CDTs that use it."""
-        nucleotide_seq = Datatype.objects.get(name="Nucleotide sequence")
-        cdts_using_pk = [x.compounddatatype.pk for x in nucleotide_seq.CDTMs.all()]
-
-        nucleotide_seq.remove()
-        self.assertFalse(CompoundDatatype.objects.filter(pk__in=cdts_using_pks).exists())
-
-    def test_sd_remove(self):
-        """Removing a SymbolicDataset should remove anything that touches it."""
-        run_input_sd = SymbolicDataset.objects.get(dataset__name="Removal test data")
-
-        ers_fed = run_input_sd.execrecordins.all().values_list("execrecord", flat=True)
-        ers_fed_pks = [x.pk for x in ers_fed]
-
-        runsteps_fed = RunStep.objects.filter(execrecord__in=ers_fed)
-        runs_using = set([x.top_level_run for x in runsteps_fed])
-        runs_using_pks = [x.pk for x in runs_using]
-
-        sds_produced_pks = set()
-        for er in ers_fed:
-            for ero in er.execrecordouts.all():
-                sds_produced_pks.add(ero.symbolicdataset.pk)
-
-        run_input_sd.remove()
-        self.assertFalse(ExecRecord.objects.filter(pk__in=ers_fed_pks).exists())
-        self.assertFalse(Run.objects.filter(pk__in=runs_using_pks).exists())
-        self.assertFalse(SymbolicDataset.objects.filter(pk__in=sds_produced_pks).exists())
-=======
     def removal_plan_tester(self, obj_to_remove, SDs=None, ERs=None, runs=None, pipelines=None,
                             pfs=None, methods=None, mfs=None, CDTs=None, DTs=None, CRRs=None, CRs=None):
         removal_plan = obj_to_remove.build_removal_plan()
@@ -1998,5 +1766,4 @@
     #     run_input_sd.remove()
     #     self.assertFalse(ExecRecord.objects.filter(pk__in=ers_fed_pks).exists())
     #     self.assertFalse(Run.objects.filter(pk__in=runs_using_pks).exists())
-    #     self.assertFalse(SymbolicDataset.objects.filter(pk__in=sds_produced_pks).exists())
->>>>>>> a1f4fbd0
+    #     self.assertFalse(SymbolicDataset.objects.filter(pk__in=sds_produced_pks).exists())