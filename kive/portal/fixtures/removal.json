--- conflicted
+++ resolved
@@ -41,17 +41,10 @@
         "fields": {
             "_redacted": null, 
             "_runcomponentstate": 3, 
-<<<<<<< HEAD
             "end_time": "2000-01-01T00:00:36Z", 
             "execrecord": 2, 
             "reused": false, 
             "start_time": "2000-01-01T00:00:34Z"
-=======
-            "end_time": "2000-01-01T00:00:06Z", 
-            "execrecord": 2, 
-            "reused": false, 
-            "start_time": "2000-01-01T00:00:05Z"
->>>>>>> 4f043554
         }, 
         "model": "archive.runcomponent", 
         "pk": 1
@@ -63,11 +56,7 @@
             "end_time": "2000-01-01T00:00:06Z", 
             "execrecord": 1, 
             "reused": false, 
-<<<<<<< HEAD
             "start_time": "2000-01-01T00:00:34Z"
-=======
-            "start_time": "2000-01-01T00:00:05Z"
->>>>>>> 4f043554
         }, 
         "model": "archive.runcomponent", 
         "pk": 2
@@ -76,17 +65,10 @@
         "fields": {
             "_redacted": null, 
             "_runcomponentstate": 3, 
-<<<<<<< HEAD
             "end_time": "2000-01-01T00:00:38Z", 
             "execrecord": 3, 
             "reused": false, 
             "start_time": "2000-01-01T00:00:37Z"
-=======
-            "end_time": "2000-01-01T00:00:06Z", 
-            "execrecord": 3, 
-            "reused": false, 
-            "start_time": "2000-01-01T00:00:06Z"
->>>>>>> 4f043554
         }, 
         "model": "archive.runcomponent", 
         "pk": 3
@@ -95,17 +77,10 @@
         "fields": {
             "_redacted": null, 
             "_runcomponentstate": 3, 
-<<<<<<< HEAD
             "end_time": "2000-01-01T00:01:09Z", 
             "execrecord": 2, 
             "reused": true, 
             "start_time": "2000-01-01T00:01:09Z"
-=======
-            "end_time": "2000-01-01T00:00:12Z", 
-            "execrecord": 2, 
-            "reused": true, 
-            "start_time": "2000-01-01T00:00:12Z"
->>>>>>> 4f043554
         }, 
         "model": "archive.runcomponent", 
         "pk": 4
@@ -114,17 +89,10 @@
         "fields": {
             "_redacted": null, 
             "_runcomponentstate": 3, 
-<<<<<<< HEAD
             "end_time": "2000-01-01T00:01:09Z", 
             "execrecord": 1, 
             "reused": true, 
             "start_time": "2000-01-01T00:01:09Z"
-=======
-            "end_time": "2000-01-01T00:00:12Z", 
-            "execrecord": 1, 
-            "reused": true, 
-            "start_time": "2000-01-01T00:00:12Z"
->>>>>>> 4f043554
         }, 
         "model": "archive.runcomponent", 
         "pk": 5
@@ -133,17 +101,10 @@
         "fields": {
             "_redacted": null, 
             "_runcomponentstate": 3, 
-<<<<<<< HEAD
             "end_time": "2000-01-01T00:01:09Z", 
             "execrecord": 3, 
             "reused": true, 
             "start_time": "2000-01-01T00:01:09Z"
-=======
-            "end_time": "2000-01-01T00:00:12Z", 
-            "execrecord": 3, 
-            "reused": true, 
-            "start_time": "2000-01-01T00:00:12Z"
->>>>>>> 4f043554
         }, 
         "model": "archive.runcomponent", 
         "pk": 6
@@ -152,17 +113,10 @@
         "fields": {
             "_redacted": null, 
             "_runcomponentstate": 3, 
-<<<<<<< HEAD
             "end_time": "2000-01-01T00:01:42Z", 
             "execrecord": 5, 
             "reused": false, 
             "start_time": "2000-01-01T00:01:41Z"
-=======
-            "end_time": "2000-01-01T00:00:18Z", 
-            "execrecord": 5, 
-            "reused": false, 
-            "start_time": "2000-01-01T00:00:17Z"
->>>>>>> 4f043554
         }, 
         "model": "archive.runcomponent", 
         "pk": 7
@@ -171,17 +125,10 @@
         "fields": {
             "_redacted": null, 
             "_runcomponentstate": 3, 
-<<<<<<< HEAD
             "end_time": "2000-01-01T00:01:45Z", 
             "execrecord": 7, 
             "reused": false, 
             "start_time": "2000-01-01T00:01:43Z"
-=======
-            "end_time": "2000-01-01T00:00:19Z", 
-            "execrecord": 7, 
-            "reused": false, 
-            "start_time": "2000-01-01T00:00:18Z"
->>>>>>> 4f043554
         }, 
         "model": "archive.runcomponent", 
         "pk": 8
@@ -190,17 +137,10 @@
         "fields": {
             "_redacted": null, 
             "_runcomponentstate": 3, 
-<<<<<<< HEAD
             "end_time": "2000-01-01T00:01:41Z", 
             "execrecord": 4, 
             "reused": false, 
             "start_time": "2000-01-01T00:01:41Z"
-=======
-            "end_time": "2000-01-01T00:00:17Z", 
-            "execrecord": 4, 
-            "reused": false, 
-            "start_time": "2000-01-01T00:00:17Z"
->>>>>>> 4f043554
         }, 
         "model": "archive.runcomponent", 
         "pk": 9
@@ -209,17 +149,10 @@
         "fields": {
             "_redacted": null, 
             "_runcomponentstate": 3, 
-<<<<<<< HEAD
             "end_time": "2000-01-01T00:01:43Z", 
             "execrecord": 6, 
             "reused": false, 
             "start_time": "2000-01-01T00:01:43Z"
-=======
-            "end_time": "2000-01-01T00:00:18Z", 
-            "execrecord": 6, 
-            "reused": false, 
-            "start_time": "2000-01-01T00:00:18Z"
->>>>>>> 4f043554
         }, 
         "model": "archive.runcomponent", 
         "pk": 10
@@ -228,17 +161,10 @@
         "fields": {
             "_redacted": null, 
             "_runcomponentstate": 3, 
-<<<<<<< HEAD
             "end_time": "2000-01-01T00:01:45Z", 
             "execrecord": 8, 
             "reused": false, 
             "start_time": "2000-01-01T00:01:45Z"
-=======
-            "end_time": "2000-01-01T00:00:19Z", 
-            "execrecord": 8, 
-            "reused": false, 
-            "start_time": "2000-01-01T00:00:19Z"
->>>>>>> 4f043554
         }, 
         "model": "archive.runcomponent", 
         "pk": 11
@@ -343,119 +269,70 @@
     }, 
     {
         "fields": {
-<<<<<<< HEAD
             "end_time": "2000-01-01T00:00:35Z", 
             "invoking_record": 1, 
             "record": 1, 
             "start_time": "2000-01-01T00:00:35Z"
-=======
-            "end_time": "2000-01-01T00:00:06Z", 
-            "invoking_record": 1, 
-            "record": 1, 
-            "start_time": "2000-01-01T00:00:06Z"
->>>>>>> 4f043554
         }, 
         "model": "archive.execlog", 
         "pk": 2
     }, 
     {
         "fields": {
-<<<<<<< HEAD
             "end_time": "2000-01-01T00:00:37Z", 
             "invoking_record": 3, 
             "record": 3, 
             "start_time": "2000-01-01T00:00:37Z"
-=======
-            "end_time": "2000-01-01T00:00:06Z", 
-            "invoking_record": 3, 
-            "record": 3, 
-            "start_time": "2000-01-01T00:00:06Z"
->>>>>>> 4f043554
         }, 
         "model": "archive.execlog", 
         "pk": 3
     }, 
     {
         "fields": {
-<<<<<<< HEAD
             "end_time": "2000-01-01T00:01:41Z", 
             "invoking_record": 9, 
             "record": 9, 
             "start_time": "2000-01-01T00:01:41Z"
-=======
-            "end_time": "2000-01-01T00:00:17Z", 
-            "invoking_record": 9, 
-            "record": 9, 
-            "start_time": "2000-01-01T00:00:17Z"
->>>>>>> 4f043554
         }, 
         "model": "archive.execlog", 
         "pk": 4
     }, 
     {
         "fields": {
-<<<<<<< HEAD
             "end_time": "2000-01-01T00:01:42Z", 
             "invoking_record": 7, 
             "record": 7, 
             "start_time": "2000-01-01T00:01:41Z"
-=======
-            "end_time": "2000-01-01T00:00:18Z", 
-            "invoking_record": 7, 
-            "record": 7, 
-            "start_time": "2000-01-01T00:00:18Z"
->>>>>>> 4f043554
         }, 
         "model": "archive.execlog", 
         "pk": 5
     }, 
     {
         "fields": {
-<<<<<<< HEAD
             "end_time": "2000-01-01T00:01:43Z", 
             "invoking_record": 10, 
             "record": 10, 
             "start_time": "2000-01-01T00:01:43Z"
-=======
-            "end_time": "2000-01-01T00:00:18Z", 
-            "invoking_record": 10, 
-            "record": 10, 
-            "start_time": "2000-01-01T00:00:18Z"
->>>>>>> 4f043554
         }, 
         "model": "archive.execlog", 
         "pk": 6
     }, 
     {
         "fields": {
-<<<<<<< HEAD
             "end_time": "2000-01-01T00:01:44Z", 
             "invoking_record": 8, 
             "record": 8, 
             "start_time": "2000-01-01T00:01:44Z"
-=======
-            "end_time": "2000-01-01T00:00:19Z", 
-            "invoking_record": 8, 
-            "record": 8, 
-            "start_time": "2000-01-01T00:00:19Z"
->>>>>>> 4f043554
         }, 
         "model": "archive.execlog", 
         "pk": 7
     }, 
     {
         "fields": {
-<<<<<<< HEAD
             "end_time": "2000-01-01T00:01:45Z", 
             "invoking_record": 11, 
             "record": 11, 
             "start_time": "2000-01-01T00:01:45Z"
-=======
-            "end_time": "2000-01-01T00:00:19Z", 
-            "invoking_record": 11, 
-            "record": 11, 
-            "start_time": "2000-01-01T00:00:19Z"
->>>>>>> 4f043554
         }, 
         "model": "archive.execlog", 
         "pk": 8
@@ -478,17 +355,10 @@
         "fields": {
             "are_checksums_OK": true, 
             "code_redacted": false, 
-<<<<<<< HEAD
             "error_log": "Logs/step1_stderr_X0xOnzE.txt", 
             "error_redacted": false, 
             "execlog": 5, 
             "output_log": "Logs/step1_stdout_dLqU0Db.txt", 
-=======
-            "error_log": "Logs/step1_stderr_itLPQga.txt", 
-            "error_redacted": false, 
-            "execlog": 5, 
-            "output_log": "Logs/step1_stdout_oTusGUB.txt", 
->>>>>>> 4f043554
             "output_redacted": false, 
             "return_code": 0
         }, 
@@ -1228,11 +1098,7 @@
             "is_superuser": false, 
             "last_login": null, 
             "last_name": "", 
-<<<<<<< HEAD
             "password": "pbkdf2_sha256$24000$sRdg4pMOoDnF$HUeIIjdYek71JNutFHq6UkyOfiEOz66GIln2eLyWDsU=", 
-=======
-            "password": "pbkdf2_sha256$24000$EMy3O5gkIreo$s3iZBxwWDDfsiLfti/NdnL8Dwc8+WpGIXL94ZdrEYi4=", 
->>>>>>> 4f043554
             "user_permissions": [], 
             "username": "Rem Over"
         }, 
@@ -1269,11 +1135,7 @@
         "fields": {
             "_runstate": 3, 
             "description": "", 
-<<<<<<< HEAD
             "end_time": "2000-01-01T00:00:38Z", 
-=======
-            "end_time": "2000-01-01T00:00:07Z", 
->>>>>>> 4f043554
             "groups_allowed": [], 
             "name": "", 
             "parent_runstep": null, 
@@ -1281,17 +1143,10 @@
             "pipeline": 3, 
             "purged": false, 
             "runbatch": null, 
-<<<<<<< HEAD
             "sandbox_path": "/home/walter/kivemediaroot/Sandboxes/userRem Over_run1_VKY8i8", 
             "start_time": "2000-01-01T00:00:33Z", 
             "stopped_by": null, 
             "time_queued": "2016-10-19T16:18:33.338Z", 
-=======
-            "sandbox_path": "/home/don/data/kive3/Sandboxes/userRem Over_run1_ZA73R6", 
-            "start_time": "2000-01-01T00:00:05Z", 
-            "stopped_by": null, 
-            "time_queued": "2016-10-22T00:33:45.499Z", 
->>>>>>> 4f043554
             "user": 2, 
             "users_allowed": []
         }, 
@@ -1302,11 +1157,7 @@
         "fields": {
             "_runstate": 3, 
             "description": "", 
-<<<<<<< HEAD
             "end_time": "2000-01-01T00:01:09Z", 
-=======
-            "end_time": "2000-01-01T00:00:12Z", 
->>>>>>> 4f043554
             "groups_allowed": [], 
             "name": "", 
             "parent_runstep": null, 
@@ -1314,17 +1165,10 @@
             "pipeline": 3, 
             "purged": false, 
             "runbatch": null, 
-<<<<<<< HEAD
             "sandbox_path": "/home/walter/kivemediaroot/Sandboxes/userRem Over_run2_mq8b5d", 
             "start_time": "2000-01-01T00:01:08Z", 
             "stopped_by": null, 
             "time_queued": "2016-10-19T16:19:08.132Z", 
-=======
-            "sandbox_path": "/home/don/data/kive3/Sandboxes/userRem Over_run2_3BDucJ", 
-            "start_time": "2000-01-01T00:00:12Z", 
-            "stopped_by": null, 
-            "time_queued": "2016-10-22T00:33:51.742Z", 
->>>>>>> 4f043554
             "user": 2, 
             "users_allowed": []
         }, 
@@ -1335,11 +1179,7 @@
         "fields": {
             "_runstate": 3, 
             "description": "", 
-<<<<<<< HEAD
             "end_time": "2000-01-01T00:01:46Z", 
-=======
-            "end_time": "2000-01-01T00:00:19Z", 
->>>>>>> 4f043554
             "groups_allowed": [], 
             "name": "", 
             "parent_runstep": null, 
@@ -1347,17 +1187,10 @@
             "pipeline": 5, 
             "purged": false, 
             "runbatch": null, 
-<<<<<<< HEAD
             "sandbox_path": "/home/walter/kivemediaroot/Sandboxes/userRem Over_run3_XFK6_6", 
             "start_time": "2000-01-01T00:01:41Z", 
             "stopped_by": null, 
             "time_queued": "2016-10-19T16:19:40.587Z", 
-=======
-            "sandbox_path": "/home/don/data/kive3/Sandboxes/userRem Over_run3_xpH4HM", 
-            "start_time": "2000-01-01T00:00:17Z", 
-            "stopped_by": null, 
-            "time_queued": "2016-10-22T00:33:57.410Z", 
->>>>>>> 4f043554
             "user": 2, 
             "users_allowed": []
         }, 
@@ -1368,11 +1201,7 @@
         "fields": {
             "MD5_checksum": "97aac6a9fbc85d01b9b56d54cd2a5a1a", 
             "_redacted": false, 
-<<<<<<< HEAD
             "dataset_file": "Datasets/2016_10/tmppjbYqF", 
-=======
-            "dataset_file": "Datasets/2016_10/tmpZImg51", 
->>>>>>> 4f043554
             "date_created": "2000-01-01T00:00:00Z", 
             "description": "A dataset for use in the removal test case.", 
             "external_path": "", 
@@ -1392,13 +1221,8 @@
             "MD5_checksum": "97aac6a9fbc85d01b9b56d54cd2a5a1a", 
             "_redacted": false, 
             "dataset_file": "Datasets/2016_10/step1_nuc_seq_out.csv", 
-<<<<<<< HEAD
             "date_created": "2000-01-01T00:00:36Z", 
             "description": "Generated data from a run of pipeline \"Nucleotide Sequence Noop:1 (v1)\" started at 2016-10-19 16:19:03.663667+00:00 by Rem Over\nrun: 1\nuser: Rem Over\nstep: 1\noutput: nuc_seq_out", 
-=======
-            "date_created": "2000-01-01T00:00:06Z", 
-            "description": "Generated data from a run of pipeline \"Nucleotide Sequence Noop:1 (v1)\" started at 2016-10-22 00:33:50.543981+00:00 by Rem Over\nrun: 1\nuser: Rem Over\nstep: 1\noutput: nuc_seq_out", 
->>>>>>> 4f043554
             "external_path": "", 
             "externalfiledirectory": null, 
             "file_source": 1, 
@@ -1415,13 +1239,8 @@
         "fields": {
             "MD5_checksum": "acf721d5ab57259504ea42bff552a8ab", 
             "_redacted": false, 
-<<<<<<< HEAD
             "dataset_file": "Datasets/2016_10/tmp1zueK1", 
             "date_created": "2000-01-01T00:01:10Z", 
-=======
-            "dataset_file": "Datasets/2016_10/tmpR2U2Wn", 
-            "date_created": "2000-01-01T00:00:12Z", 
->>>>>>> 4f043554
             "description": "A dataset for use in the removal test case with the two-step Pipeline.", 
             "external_path": "", 
             "externalfiledirectory": null, 
@@ -1439,15 +1258,9 @@
         "fields": {
             "MD5_checksum": "acf721d5ab57259504ea42bff552a8ab", 
             "_redacted": false, 
-<<<<<<< HEAD
             "dataset_file": "Datasets/2016_10/step1_nuc_seq_out_uyGqPgB.csv", 
             "date_created": "2000-01-01T00:01:42Z", 
             "description": "Generated data from a run of pipeline \"Nucleotide Sequence two-step Noop:1 (v1)\" started at 2016-10-19 16:20:10.815318+00:00 by Rem Over\nrun: 3\nuser: Rem Over\nstep: 1\noutput: nuc_seq_out", 
-=======
-            "dataset_file": "Datasets/2016_10/step1_nuc_seq_out_DhFI0Ya.csv", 
-            "date_created": "2000-01-01T00:00:18Z", 
-            "description": "Generated data from a run of pipeline \"Nucleotide Sequence two-step Noop:1 (v1)\" started at 2016-10-22 00:34:02.470862+00:00 by Rem Over\nrun: 3\nuser: Rem Over\nstep: 1\noutput: nuc_seq_out", 
->>>>>>> 4f043554
             "external_path": "", 
             "externalfiledirectory": null, 
             "file_source": 7, 
@@ -1465,13 +1278,8 @@
             "MD5_checksum": "acf721d5ab57259504ea42bff552a8ab", 
             "_redacted": false, 
             "dataset_file": "Datasets/2016_10/step2_nuc_seq_out.csv", 
-<<<<<<< HEAD
             "date_created": "2000-01-01T00:01:44Z", 
             "description": "Generated data from a run of pipeline \"Nucleotide Sequence two-step Noop:1 (v1)\" started at 2016-10-19 16:20:10.815318+00:00 by Rem Over\nrun: 3\nuser: Rem Over\nstep: 2\noutput: nuc_seq_out", 
-=======
-            "date_created": "2000-01-01T00:00:19Z", 
-            "description": "Generated data from a run of pipeline \"Nucleotide Sequence two-step Noop:1 (v1)\" started at 2016-10-22 00:34:02.470862+00:00 by Rem Over\nrun: 3\nuser: Rem Over\nstep: 2\noutput: nuc_seq_out", 
->>>>>>> 4f043554
             "external_path": "", 
             "externalfiledirectory": null, 
             "file_source": 8, 
@@ -1529,11 +1337,7 @@
         "fields": {
             "MD5_checksum": "83626e348ac566a61cab9d94683446c7", 
             "coderesource": 2, 
-<<<<<<< HEAD
             "content_file": "CodeResources/fdopen_ZqNwy4C", 
-=======
-            "content_file": "CodeResources/fdopen_6HpBsyU", 
->>>>>>> 4f043554
             "groups_allowed": [], 
             "revision_DateTime": "2000-01-01T00:00:01Z", 
             "revision_desc": "first version", 
@@ -1706,11 +1510,7 @@
     {
         "fields": {
             "groups_allowed": [], 
-<<<<<<< HEAD
             "revision_DateTime": "2000-01-01T00:00:02Z", 
-=======
-            "revision_DateTime": "2000-01-01T00:00:00Z", 
->>>>>>> 4f043554
             "revision_desc": "first version", 
             "revision_name": "v1", 
             "user": 2, 
@@ -1722,11 +1522,7 @@
     {
         "fields": {
             "groups_allowed": [], 
-<<<<<<< HEAD
             "revision_DateTime": "2000-01-01T00:01:10Z", 
-=======
-            "revision_DateTime": "2000-01-01T00:00:12Z", 
->>>>>>> 4f043554
             "revision_desc": "first version", 
             "revision_name": "v1", 
             "user": 2, 
@@ -1749,15 +1545,9 @@
     {
         "fields": {
             "dataset": 2, 
-<<<<<<< HEAD
             "end_time": "2000-01-01T00:00:36Z", 
             "execlog": 2, 
             "start_time": "2000-01-01T00:00:36Z", 
-=======
-            "end_time": "2000-01-01T00:00:06Z", 
-            "execlog": 2, 
-            "start_time": "2000-01-01T00:00:06Z", 
->>>>>>> 4f043554
             "user": 2
         }, 
         "model": "datachecking.contentchecklog", 
@@ -1766,15 +1556,9 @@
     {
         "fields": {
             "dataset": 3, 
-<<<<<<< HEAD
             "end_time": "2000-01-01T00:01:10Z", 
             "execlog": null, 
             "start_time": "2000-01-01T00:01:10Z", 
-=======
-            "end_time": "2000-01-01T00:00:12Z", 
-            "execlog": null, 
-            "start_time": "2000-01-01T00:00:12Z", 
->>>>>>> 4f043554
             "user": 2
         }, 
         "model": "datachecking.contentchecklog", 
@@ -1783,15 +1567,9 @@
     {
         "fields": {
             "dataset": 4, 
-<<<<<<< HEAD
             "end_time": "2000-01-01T00:01:42Z", 
             "execlog": 5, 
             "start_time": "2000-01-01T00:01:42Z", 
-=======
-            "end_time": "2000-01-01T00:00:18Z", 
-            "execlog": 5, 
-            "start_time": "2000-01-01T00:00:18Z", 
->>>>>>> 4f043554
             "user": 2
         }, 
         "model": "datachecking.contentchecklog", 
@@ -1800,15 +1578,9 @@
     {
         "fields": {
             "dataset": 5, 
-<<<<<<< HEAD
             "end_time": "2000-01-01T00:01:44Z", 
             "execlog": 7, 
             "start_time": "2000-01-01T00:01:44Z", 
-=======
-            "end_time": "2000-01-01T00:00:19Z", 
-            "execlog": 7, 
-            "start_time": "2000-01-01T00:00:19Z", 
->>>>>>> 4f043554
             "user": 2
         }, 
         "model": "datachecking.contentchecklog", 
@@ -1830,19 +1602,11 @@
     {
         "fields": {
             "dataset": 3, 
-<<<<<<< HEAD
             "end_time": "2000-01-01T00:01:41Z", 
             "execlog": null, 
             "read_failed": false, 
             "runcomponent": 9, 
             "start_time": "2000-01-01T00:01:41Z", 
-=======
-            "end_time": "2000-01-01T00:00:17Z", 
-            "execlog": null, 
-            "read_failed": false, 
-            "runcomponent": 9, 
-            "start_time": "2000-01-01T00:00:17Z", 
->>>>>>> 4f043554
             "user": 2
         }, 
         "model": "datachecking.integritychecklog", 
