[
    {
        "fields": {
            "blankable": false, 
            "column_idx": 1, 
            "column_name": "pX_a", 
            "compounddatatype": 5, 
            "datatype": 4
        }, 
        "model": "metadata.compounddatatypemember", 
        "pk": 7
    }, 
    {
        "fields": {
            "blankable": false, 
            "column_idx": 2, 
            "column_name": "pX_b", 
            "compounddatatype": 5, 
            "datatype": 4
        }, 
        "model": "metadata.compounddatatypemember", 
        "pk": 8
    }, 
    {
        "fields": {
            "blankable": false, 
            "column_idx": 3, 
            "column_name": "pX_c", 
            "compounddatatype": 5, 
            "datatype": 1
        }, 
        "model": "metadata.compounddatatypemember", 
        "pk": 9
    }, 
    {
        "fields": {
            "blankable": false, 
            "column_idx": 1, 
            "column_name": "a", 
            "compounddatatype": 6, 
            "datatype": 1
        }, 
        "model": "metadata.compounddatatypemember", 
        "pk": 10
    }, 
    {
        "fields": {
            "blankable": false, 
            "column_idx": 2, 
            "column_name": "b", 
            "compounddatatype": 6, 
            "datatype": 4
        }, 
        "model": "metadata.compounddatatypemember", 
        "pk": 11
    }, 
    {
        "fields": {
            "blankable": false, 
            "column_idx": 1, 
            "column_name": "c", 
            "compounddatatype": 7, 
            "datatype": 4
        }, 
        "model": "metadata.compounddatatypemember", 
        "pk": 12
    }, 
    {
        "fields": {
            "blankable": false, 
            "column_idx": 2, 
            "column_name": "d", 
            "compounddatatype": 7, 
            "datatype": 1
        }, 
        "model": "metadata.compounddatatypemember", 
        "pk": 13
    }, 
    {
        "fields": {
            "compounddatatype": 5, 
            "dataset": 1, 
            "num_rows": 10
        }, 
        "model": "librarian.datasetstructure", 
        "pk": 1
    }, 
    {
        "fields": {
            "fill_colour": "", 
            "name": "", 
            "outputs_to_delete": [], 
            "pipeline": 2, 
            "step_num": 1, 
            "transformation": 1, 
            "x": 0.0, 
            "y": 0.0
        }, 
        "model": "pipeline.pipelinestep", 
        "pk": 1
    }, 
    {
        "fields": {
            "fill_colour": "", 
            "name": "", 
            "outputs_to_delete": [], 
            "pipeline": 3, 
            "step_num": 1, 
            "transformation": 4, 
            "x": 0.0, 
            "y": 0.0
        }, 
        "model": "pipeline.pipelinestep", 
        "pk": 2
    }, 
    {
        "fields": {}, 
        "model": "pipeline.pipelinecable", 
        "pk": 1
    }, 
    {
        "fields": {}, 
        "model": "pipeline.pipelinecable", 
        "pk": 2
    }, 
    {
        "fields": {}, 
        "model": "pipeline.pipelinecable", 
        "pk": 3
    }, 
    {
        "fields": {}, 
        "model": "pipeline.pipelinecable", 
        "pk": 4
    }, 
    {
        "fields": {
            "dest": 1, 
            "keep_output": false, 
            "pipelinestep": 1, 
            "source": 3, 
            "source_step": 0
        }, 
        "model": "pipeline.pipelinestepinputcable", 
        "pk": 1
    }, 
    {
        "fields": {
            "dest": 5, 
            "keep_output": false, 
            "pipelinestep": 2, 
            "source": 7, 
            "source_step": 0
        }, 
        "model": "pipeline.pipelinestepinputcable", 
        "pk": 3
    }, 
    {
        "fields": {
            "cable": 1, 
            "dest_pin": 11, 
            "source_pin": 8
        }, 
        "model": "pipeline.customcablewire", 
        "pk": 1
    }, 
    {
        "fields": {
            "cable": 1, 
            "dest_pin": 10, 
            "source_pin": 9
        }, 
        "model": "pipeline.customcablewire", 
        "pk": 2
    }, 
    {
        "fields": {
            "output_cdt": 7, 
            "output_idx": 1, 
            "output_name": "pX_out", 
            "pipeline": 2, 
            "source": 2, 
            "source_step": 1
        }, 
        "model": "pipeline.pipelineoutputcable", 
        "pk": 2
    }, 
    {
        "fields": {
            "output_cdt": 7, 
            "output_idx": 1, 
            "output_name": "pX_out", 
            "pipeline": 3, 
            "source": 6, 
            "source_step": 1
        }, 
        "model": "pipeline.pipelineoutputcable", 
        "pk": 4
    }, 
    {
        "fields": {
            "x": 0.0, 
            "y": 0.0
        }, 
        "model": "transformation.transformationxput", 
        "pk": 1
    }, 
    {
        "fields": {
            "x": 0.0, 
            "y": 0.0
        }, 
        "model": "transformation.transformationxput", 
        "pk": 2
    }, 
    {
        "fields": {
            "x": 0.0, 
            "y": 0.0
        }, 
        "model": "transformation.transformationxput", 
        "pk": 3
    }, 
    {
        "fields": {
            "x": 0.0, 
            "y": 0.0
        }, 
        "model": "transformation.transformationxput", 
        "pk": 4
    }, 
    {
        "fields": {
            "x": 0.0, 
            "y": 0.0
        }, 
        "model": "transformation.transformationxput", 
        "pk": 5
    }, 
    {
        "fields": {
            "x": 0.0, 
            "y": 0.0
        }, 
        "model": "transformation.transformationxput", 
        "pk": 6
    }, 
    {
        "fields": {
            "x": 0.0, 
            "y": 0.0
        }, 
        "model": "transformation.transformationxput", 
        "pk": 7
    }, 
    {
        "fields": {
            "x": 0.0, 
            "y": 0.0
        }, 
        "model": "transformation.transformationxput", 
        "pk": 8
    }, 
    {
        "fields": {
            "compounddatatype": 6, 
            "max_row": null, 
            "min_row": null, 
            "transf_xput": 1
        }, 
        "model": "transformation.xputstructure", 
        "pk": 1
    }, 
    {
        "fields": {
            "compounddatatype": 7, 
            "max_row": null, 
            "min_row": null, 
            "transf_xput": 2
        }, 
        "model": "transformation.xputstructure", 
        "pk": 2
    }, 
    {
        "fields": {
            "compounddatatype": 5, 
            "max_row": null, 
            "min_row": null, 
            "transf_xput": 3
        }, 
        "model": "transformation.xputstructure", 
        "pk": 3
    }, 
    {
        "fields": {
            "compounddatatype": 7, 
            "max_row": null, 
            "min_row": null, 
            "transf_xput": 4
        }, 
        "model": "transformation.xputstructure", 
        "pk": 4
    }, 
    {
        "fields": {
            "compounddatatype": 7, 
            "max_row": null, 
            "min_row": null, 
            "transf_xput": 6
        }, 
        "model": "transformation.xputstructure", 
        "pk": 5
    }, 
    {
        "fields": {
            "compounddatatype": 7, 
            "max_row": null, 
            "min_row": null, 
            "transf_xput": 8
        }, 
        "model": "transformation.xputstructure", 
        "pk": 6
    }, 
    {
        "fields": {
            "dataset_idx": 1, 
            "dataset_name": "mA_in", 
            "transformation": 1
        }, 
        "model": "transformation.transformationinput", 
        "pk": 1
    }, 
    {
        "fields": {
            "dataset_idx": 1, 
            "dataset_name": "pX_in", 
            "transformation": 2
        }, 
        "model": "transformation.transformationinput", 
        "pk": 3
    }, 
    {
        "fields": {
            "dataset_idx": 1, 
            "dataset_name": "mA_in", 
            "transformation": 4
        }, 
        "model": "transformation.transformationinput", 
        "pk": 5
    }, 
    {
        "fields": {
            "dataset_idx": 1, 
            "dataset_name": "pX_in", 
            "transformation": 3
        }, 
        "model": "transformation.transformationinput", 
        "pk": 7
    }, 
    {
        "fields": {
            "dataset_idx": 1, 
            "dataset_name": "mA_out", 
            "transformation": 1
        }, 
        "model": "transformation.transformationoutput", 
        "pk": 2
    }, 
    {
        "fields": {
            "dataset_idx": 1, 
            "dataset_name": "pX_out", 
            "transformation": 2
        }, 
        "model": "transformation.transformationoutput", 
        "pk": 4
    }, 
    {
        "fields": {
            "dataset_idx": 1, 
            "dataset_name": "mA_out", 
            "transformation": 4
        }, 
        "model": "transformation.transformationoutput", 
        "pk": 6
    }, 
    {
        "fields": {
            "dataset_idx": 1, 
            "dataset_name": "pX_out", 
            "transformation": 3
        }, 
        "model": "transformation.transformationoutput", 
        "pk": 8
    }, 
    {
        "fields": {
            "date_joined": "2000-01-01T00:00:00Z", 
            "email": "lennon@thebeatles.com", 
            "first_name": "", 
            "groups": [
                1
            ], 
            "is_active": true, 
            "is_staff": false, 
            "is_superuser": false, 
            "last_login": null, 
            "last_name": "", 
<<<<<<< HEAD
            "password": "pbkdf2_sha256$24000$6EsRKay3gCcy$5iwKx0kRcnGOKELgSBnkZyL5abQfTCGcByUlVxd4BLA=", 
=======
            "password": "pbkdf2_sha256$24000$sad7pocURcer$tV6jnAlYkCWdhsKCpkpLFpN9iSl3exK5ssKyCZMj43M=", 
>>>>>>> 4f043554
            "user_permissions": [], 
            "username": "john"
        }, 
        "model": "auth.user", 
        "pk": 2
    }, 
    {
        "fields": {
            "groups_allowed": [], 
            "name": "", 
            "user": 2, 
            "users_allowed": []
        }, 
        "model": "metadata.compounddatatype", 
        "pk": 5
    }, 
    {
        "fields": {
            "groups_allowed": [], 
            "name": "", 
            "user": 2, 
            "users_allowed": []
        }, 
        "model": "metadata.compounddatatype", 
        "pk": 6
    }, 
    {
        "fields": {
            "groups_allowed": [], 
            "name": "", 
            "user": 2, 
            "users_allowed": []
        }, 
        "model": "metadata.compounddatatype", 
        "pk": 7
    }, 
    {
        "fields": {
            "MD5_checksum": "4ce50c714420255e82dd3965ccec07ec", 
            "_redacted": false, 
            "dataset_file": "Datasets/2016_10/input_for_test_C_twostep_with_subpipeline.csv", 
            "date_created": "2000-01-01T00:00:00Z", 
            "description": "input to pipeline pX", 
            "external_path": "", 
            "externalfiledirectory": null, 
            "file_source": null, 
            "groups_allowed": [], 
            "last_time_checked": "2016-10-19T16:28:59.623Z", 
            "name": "pX_in_dataset", 
            "user": 2, 
            "users_allowed": []
        }, 
        "model": "librarian.dataset", 
        "pk": 1
    }, 
    {
        "fields": {
            "MD5_checksum": "4ce50c714420255e82dd3965ccec07ec", 
            "_redacted": false, 
<<<<<<< HEAD
            "dataset_file": "Datasets/2016_10/input_for_test_C_twostep_with_subpipeline_hZwrTfZ.csv", 
=======
            "dataset_file": "Datasets/2016_10/input_for_test_C_twostep_with_subpipeline_ekjVf1P.csv", 
>>>>>>> 4f043554
            "date_created": "2000-01-01T00:00:00Z", 
            "description": "input to pipeline pX", 
            "external_path": "", 
            "externalfiledirectory": null, 
            "file_source": null, 
            "groups_allowed": [], 
            "last_time_checked": "2016-10-19T16:28:59.834Z", 
            "name": "pX_in_dataset", 
            "user": 2, 
            "users_allowed": []
        }, 
        "model": "librarian.dataset", 
        "pk": 2
    }, 
    {
        "fields": {
            "description": "self.mA_cr desc", 
            "filename": "mA.py", 
            "groups_allowed": [], 
            "name": "mA_CR", 
            "user": 2, 
            "users_allowed": []
        }, 
        "model": "method.coderesource", 
        "pk": 1
    }, 
    {
        "fields": {
            "MD5_checksum": "e353a62fe8cb6a56d31b8c65d70b217d", 
            "coderesource": 1, 
            "content_file": "CodeResources/generic_script.py", 
            "groups_allowed": [], 
            "revision_DateTime": "2000-01-01T00:00:00Z", 
            "revision_desc": "desc", 
            "revision_name": "v1", 
            "revision_number": 1, 
            "revision_parent": null, 
            "user": 2, 
            "users_allowed": []
        }, 
        "model": "method.coderesourcerevision", 
        "pk": 1
    }, 
    {
        "fields": {
            "driver": 1, 
            "family": 1, 
            "groups_allowed": [], 
            "reusable": 1, 
            "revision_number": 1, 
            "revision_parent": null, 
            "tainted": false, 
            "threads": 1, 
            "users_allowed": []
        }, 
        "model": "method.method", 
        "pk": 1
    }, 
    {
        "fields": {
            "driver": 1, 
            "family": 1, 
            "groups_allowed": [], 
            "reusable": 1, 
            "revision_number": 2, 
            "revision_parent": null, 
            "tainted": false, 
            "threads": 1, 
            "users_allowed": []
        }, 
        "model": "method.method", 
        "pk": 4
    }, 
    {
        "fields": {
            "description": "self.mf desc", 
            "groups_allowed": [], 
            "name": "self.mf", 
            "user": 2, 
            "users_allowed": []
        }, 
        "model": "method.methodfamily", 
        "pk": 1
    }, 
    {
        "fields": {
            "description": "self.pf desc", 
            "groups_allowed": [], 
            "name": "self.pf", 
            "user": 2, 
            "users_allowed": []
        }, 
        "model": "pipeline.pipelinefamily", 
        "pk": 1
    }, 
    {
        "fields": {
            "family": 1, 
            "groups_allowed": [], 
            "published": false, 
            "revision_number": 1, 
            "revision_parent": null, 
            "users_allowed": []
        }, 
        "model": "pipeline.pipeline", 
        "pk": 2
    }, 
    {
        "fields": {
            "family": 1, 
            "groups_allowed": [], 
            "published": false, 
            "revision_number": 2, 
            "revision_parent": null, 
            "users_allowed": []
        }, 
        "model": "pipeline.pipeline", 
        "pk": 3
    }, 
    {
        "fields": {
            "groups_allowed": [], 
            "revision_DateTime": "2000-01-01T00:00:00Z", 
            "revision_desc": "mA_desc", 
            "revision_name": "mA", 
            "user": 2, 
            "users_allowed": []
        }, 
        "model": "transformation.transformation", 
        "pk": 1
    }, 
    {
        "fields": {
            "groups_allowed": [], 
            "revision_DateTime": "2000-01-01T00:00:00Z", 
            "revision_desc": "X", 
            "revision_name": "pX_revision", 
            "user": 2, 
            "users_allowed": []
        }, 
        "model": "transformation.transformation", 
        "pk": 2
    }, 
    {
        "fields": {
            "groups_allowed": [], 
            "revision_DateTime": "2000-01-01T00:00:00Z", 
            "revision_desc": "X", 
            "revision_name": "pX_raw", 
            "user": 2, 
            "users_allowed": []
        }, 
        "model": "transformation.transformation", 
        "pk": 3
    }, 
    {
        "fields": {
            "groups_allowed": [], 
            "revision_DateTime": "2000-01-01T00:00:00Z", 
            "revision_desc": "mA_desc", 
            "revision_name": "mA_raw", 
            "user": 2, 
            "users_allowed": []
        }, 
        "model": "transformation.transformation", 
        "pk": 4
    }, 
    {
        "fields": {
            "dataset": 1, 
            "end_time": "2000-01-01T00:00:00Z", 
            "execlog": null, 
            "start_time": "2000-01-01T00:00:00Z", 
            "user": 2
        }, 
        "model": "datachecking.contentchecklog", 
        "pk": 1
    }
]<|MERGE_RESOLUTION|>--- conflicted
+++ resolved
@@ -406,11 +406,7 @@
             "is_superuser": false, 
             "last_login": null, 
             "last_name": "", 
-<<<<<<< HEAD
             "password": "pbkdf2_sha256$24000$6EsRKay3gCcy$5iwKx0kRcnGOKELgSBnkZyL5abQfTCGcByUlVxd4BLA=", 
-=======
-            "password": "pbkdf2_sha256$24000$sad7pocURcer$tV6jnAlYkCWdhsKCpkpLFpN9iSl3exK5ssKyCZMj43M=", 
->>>>>>> 4f043554
             "user_permissions": [], 
             "username": "john"
         }, 
@@ -470,11 +466,7 @@
         "fields": {
             "MD5_checksum": "4ce50c714420255e82dd3965ccec07ec", 
             "_redacted": false, 
-<<<<<<< HEAD
             "dataset_file": "Datasets/2016_10/input_for_test_C_twostep_with_subpipeline_hZwrTfZ.csv", 
-=======
-            "dataset_file": "Datasets/2016_10/input_for_test_C_twostep_with_subpipeline_ekjVf1P.csv", 
->>>>>>> 4f043554
             "date_created": "2000-01-01T00:00:00Z", 
             "description": "input to pipeline pX", 
             "external_path": "", 
