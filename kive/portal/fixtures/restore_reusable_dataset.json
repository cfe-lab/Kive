[
    {
        "fields": {
            "dataset": 1, 
            "index": 1, 
            "run": 1
        }, 
        "model": "archive.runinput", 
        "pk": 1
    }, 
    {
        "fields": {
            "_redacted": null, 
            "_runcomponentstate": 3, 
<<<<<<< HEAD
            "end_time": "2000-01-01T00:00:34Z", 
            "execrecord": 2, 
            "reused": false, 
            "start_time": "2000-01-01T00:00:32Z"
=======
            "end_time": "2000-01-01T00:00:06Z", 
            "execrecord": 2, 
            "reused": false, 
            "start_time": "2000-01-01T00:00:05Z"
>>>>>>> 4f043554
        }, 
        "model": "archive.runcomponent", 
        "pk": 1
    }, 
    {
        "fields": {
            "_redacted": null, 
            "_runcomponentstate": 3, 
<<<<<<< HEAD
            "end_time": "2000-01-01T00:00:35Z", 
            "execrecord": 4, 
            "reused": false, 
            "start_time": "2000-01-01T00:00:34Z"
=======
            "end_time": "2000-01-01T00:00:07Z", 
            "execrecord": 4, 
            "reused": false, 
            "start_time": "2000-01-01T00:00:06Z"
>>>>>>> 4f043554
        }, 
        "model": "archive.runcomponent", 
        "pk": 2
    }, 
    {
        "fields": {
            "_redacted": null, 
            "_runcomponentstate": 3, 
            "end_time": "2000-01-01T00:00:05Z", 
            "execrecord": 1, 
            "reused": false, 
<<<<<<< HEAD
            "start_time": "2000-01-01T00:00:32Z"
=======
            "start_time": "2000-01-01T00:00:05Z"
>>>>>>> 4f043554
        }, 
        "model": "archive.runcomponent", 
        "pk": 3
    }, 
    {
        "fields": {
            "_redacted": null, 
            "_runcomponentstate": 3, 
<<<<<<< HEAD
            "end_time": "2000-01-01T00:00:34Z", 
            "execrecord": 3, 
            "reused": false, 
            "start_time": "2000-01-01T00:00:34Z"
=======
            "end_time": "2000-01-01T00:00:06Z", 
            "execrecord": 3, 
            "reused": false, 
            "start_time": "2000-01-01T00:00:06Z"
>>>>>>> 4f043554
        }, 
        "model": "archive.runcomponent", 
        "pk": 4
    }, 
    {
        "fields": {
            "_redacted": null, 
            "_runcomponentstate": 3, 
<<<<<<< HEAD
            "end_time": "2000-01-01T00:00:36Z", 
            "execrecord": 5, 
            "reused": false, 
            "start_time": "2000-01-01T00:00:36Z"
=======
            "end_time": "2000-01-01T00:00:07Z", 
            "execrecord": 5, 
            "reused": false, 
            "start_time": "2000-01-01T00:00:07Z"
>>>>>>> 4f043554
        }, 
        "model": "archive.runcomponent", 
        "pk": 5
    }, 
    {
        "fields": {
            "pipelinestep": 1, 
            "run": 1
        }, 
        "model": "archive.runstep", 
        "pk": 1
    }, 
    {
        "fields": {
            "pipelinestep": 2, 
            "run": 1
        }, 
        "model": "archive.runstep", 
        "pk": 2
    }, 
    {
        "fields": {
            "PSIC": 1, 
            "dest_runstep": 1
        }, 
        "model": "archive.runsic", 
        "pk": 3
    }, 
    {
        "fields": {
            "PSIC": 2, 
            "dest_runstep": 2
        }, 
        "model": "archive.runsic", 
        "pk": 4
    }, 
    {
        "fields": {
            "pipelineoutputcable": 3, 
            "run": 1
        }, 
        "model": "archive.runoutputcable", 
        "pk": 5
    }, 
    {
        "fields": {
            "end_time": "2000-01-01T00:00:05Z", 
            "invoking_record": 3, 
            "record": 3, 
<<<<<<< HEAD
            "start_time": "2000-01-01T00:00:32Z"
=======
            "start_time": "2000-01-01T00:00:05Z"
>>>>>>> 4f043554
        }, 
        "model": "archive.execlog", 
        "pk": 1
    }, 
    {
        "fields": {
<<<<<<< HEAD
            "end_time": "2000-01-01T00:00:33Z", 
            "invoking_record": 1, 
            "record": 1, 
            "start_time": "2000-01-01T00:00:33Z"
=======
            "end_time": "2000-01-01T00:00:06Z", 
            "invoking_record": 1, 
            "record": 1, 
            "start_time": "2000-01-01T00:00:05Z"
>>>>>>> 4f043554
        }, 
        "model": "archive.execlog", 
        "pk": 2
    }, 
    {
        "fields": {
<<<<<<< HEAD
            "end_time": "2000-01-01T00:00:34Z", 
            "invoking_record": 4, 
            "record": 4, 
            "start_time": "2000-01-01T00:00:34Z"
=======
            "end_time": "2000-01-01T00:00:06Z", 
            "invoking_record": 4, 
            "record": 4, 
            "start_time": "2000-01-01T00:00:06Z"
>>>>>>> 4f043554
        }, 
        "model": "archive.execlog", 
        "pk": 3
    }, 
    {
        "fields": {
<<<<<<< HEAD
            "end_time": "2000-01-01T00:00:35Z", 
=======
            "end_time": "2000-01-01T00:00:06Z", 
>>>>>>> 4f043554
            "invoking_record": 2, 
            "record": 2, 
            "start_time": "2000-01-01T00:00:06Z"
        }, 
        "model": "archive.execlog", 
        "pk": 4
    }, 
    {
        "fields": {
<<<<<<< HEAD
            "end_time": "2000-01-01T00:00:36Z", 
            "invoking_record": 5, 
            "record": 5, 
            "start_time": "2000-01-01T00:00:36Z"
=======
            "end_time": "2000-01-01T00:00:07Z", 
            "invoking_record": 5, 
            "record": 5, 
            "start_time": "2000-01-01T00:00:07Z"
>>>>>>> 4f043554
        }, 
        "model": "archive.execlog", 
        "pk": 5
    }, 
    {
        "fields": {
            "are_checksums_OK": true, 
            "code_redacted": false, 
            "error_log": "Logs/step1_stderr.txt", 
            "error_redacted": false, 
            "execlog": 2, 
            "output_log": "Logs/step1_stdout.txt", 
            "output_redacted": false, 
            "return_code": 0
        }, 
        "model": "archive.methodoutput", 
        "pk": 1
    }, 
    {
        "fields": {
            "are_checksums_OK": true, 
            "code_redacted": false, 
            "error_log": "Logs/step2_stderr.txt", 
            "error_redacted": false, 
            "execlog": 4, 
            "output_log": "Logs/step2_stdout.txt", 
            "output_redacted": false, 
            "return_code": 0
        }, 
        "model": "archive.methodoutput", 
        "pk": 2
    }, 
    {
        "fields": {
            "generator": 1
        }, 
        "model": "librarian.execrecord", 
        "pk": 1
    }, 
    {
        "fields": {
            "generator": 2
        }, 
        "model": "librarian.execrecord", 
        "pk": 2
    }, 
    {
        "fields": {
            "generator": 3
        }, 
        "model": "librarian.execrecord", 
        "pk": 3
    }, 
    {
        "fields": {
            "generator": 4
        }, 
        "model": "librarian.execrecord", 
        "pk": 4
    }, 
    {
        "fields": {
            "generator": 5
        }, 
        "model": "librarian.execrecord", 
        "pk": 5
    }, 
    {
        "fields": {
            "dataset": 1, 
            "execrecord": 1, 
            "generic_input": 7
        }, 
        "model": "librarian.execrecordin", 
        "pk": 1
    }, 
    {
        "fields": {
            "dataset": 1, 
            "execrecord": 2, 
            "generic_input": 1
        }, 
        "model": "librarian.execrecordin", 
        "pk": 2
    }, 
    {
        "fields": {
            "dataset": 2, 
            "execrecord": 3, 
            "generic_input": 2
        }, 
        "model": "librarian.execrecordin", 
        "pk": 3
    }, 
    {
        "fields": {
            "dataset": 2, 
            "execrecord": 4, 
            "generic_input": 3
        }, 
        "model": "librarian.execrecordin", 
        "pk": 4
    }, 
    {
        "fields": {
            "dataset": 3, 
            "execrecord": 5, 
            "generic_input": 4
        }, 
        "model": "librarian.execrecordin", 
        "pk": 5
    }, 
    {
        "fields": {
            "dataset": 1, 
            "execrecord": 1, 
            "generic_output": 1
        }, 
        "model": "librarian.execrecordout", 
        "pk": 1
    }, 
    {
        "fields": {
            "dataset": 2, 
            "execrecord": 2, 
            "generic_output": 2
        }, 
        "model": "librarian.execrecordout", 
        "pk": 2
    }, 
    {
        "fields": {
            "dataset": 2, 
            "execrecord": 3, 
            "generic_output": 3
        }, 
        "model": "librarian.execrecordout", 
        "pk": 3
    }, 
    {
        "fields": {
            "dataset": 3, 
            "execrecord": 4, 
            "generic_output": 4
        }, 
        "model": "librarian.execrecordout", 
        "pk": 4
    }, 
    {
        "fields": {
            "dataset": 3, 
            "execrecord": 5, 
            "generic_output": 8
        }, 
        "model": "librarian.execrecordout", 
        "pk": 5
    }, 
    {
        "fields": {
            "fill_colour": "", 
            "name": "sums_and_products", 
            "outputs_to_delete": [
                2
            ], 
            "pipeline": 4, 
            "step_num": 1, 
            "transformation": 1, 
            "x": 0.4, 
            "y": 0.4
        }, 
        "model": "pipeline.pipelinestep", 
        "pk": 1
    }, 
    {
        "fields": {
            "fill_colour": "", 
            "name": "total_sums", 
            "outputs_to_delete": [], 
            "pipeline": 4, 
            "step_num": 2, 
            "transformation": 2, 
            "x": 0.6, 
            "y": 0.6
        }, 
        "model": "pipeline.pipelinestep", 
        "pk": 2
    }, 
    {
        "fields": {
            "fill_colour": "", 
            "name": "sums_and_products", 
            "outputs_to_delete": [
                2
            ], 
            "pipeline": 5, 
            "step_num": 1, 
            "transformation": 1, 
            "x": 0.285714285714286, 
            "y": 0.285714285714286
        }, 
        "model": "pipeline.pipelinestep", 
        "pk": 3
    }, 
    {
        "fields": {
            "fill_colour": "", 
            "name": "total_sums", 
            "outputs_to_delete": [], 
            "pipeline": 5, 
            "step_num": 2, 
            "transformation": 2, 
            "x": 0.428571428571429, 
            "y": 0.428571428571429
        }, 
        "model": "pipeline.pipelinestep", 
        "pk": 4
    }, 
    {
        "fields": {
            "fill_colour": "", 
            "name": "total_products", 
            "outputs_to_delete": [], 
            "pipeline": 5, 
            "step_num": 3, 
            "transformation": 3, 
            "x": 0.714285714285714, 
            "y": 0.714285714285714
        }, 
        "model": "pipeline.pipelinestep", 
        "pk": 5
    }, 
    {
        "fields": {}, 
        "model": "pipeline.pipelinecable", 
        "pk": 1
    }, 
    {
        "fields": {}, 
        "model": "pipeline.pipelinecable", 
        "pk": 2
    }, 
    {
        "fields": {}, 
        "model": "pipeline.pipelinecable", 
        "pk": 3
    }, 
    {
        "fields": {}, 
        "model": "pipeline.pipelinecable", 
        "pk": 4
    }, 
    {
        "fields": {}, 
        "model": "pipeline.pipelinecable", 
        "pk": 5
    }, 
    {
        "fields": {}, 
        "model": "pipeline.pipelinecable", 
        "pk": 6
    }, 
    {
        "fields": {}, 
        "model": "pipeline.pipelinecable", 
        "pk": 7
    }, 
    {
        "fields": {}, 
        "model": "pipeline.pipelinecable", 
        "pk": 8
    }, 
    {
        "fields": {
            "dest": 1, 
            "keep_output": false, 
            "pipelinestep": 1, 
            "source": 7, 
            "source_step": 0
        }, 
        "model": "pipeline.pipelinestepinputcable", 
        "pk": 1
    }, 
    {
        "fields": {
            "dest": 3, 
            "keep_output": false, 
            "pipelinestep": 2, 
            "source": 2, 
            "source_step": 1
        }, 
        "model": "pipeline.pipelinestepinputcable", 
        "pk": 2
    }, 
    {
        "fields": {
            "dest": 1, 
            "keep_output": false, 
            "pipelinestep": 3, 
            "source": 9, 
            "source_step": 0
        }, 
        "model": "pipeline.pipelinestepinputcable", 
        "pk": 4
    }, 
    {
        "fields": {
            "dest": 3, 
            "keep_output": false, 
            "pipelinestep": 4, 
            "source": 2, 
            "source_step": 1
        }, 
        "model": "pipeline.pipelinestepinputcable", 
        "pk": 5
    }, 
    {
        "fields": {
            "dest": 5, 
            "keep_output": false, 
            "pipelinestep": 5, 
            "source": 2, 
            "source_step": 1
        }, 
        "model": "pipeline.pipelinestepinputcable", 
        "pk": 6
    }, 
    {
        "fields": {
            "output_cdt": null, 
            "output_idx": 1, 
            "output_name": "total_sums", 
            "pipeline": 4, 
            "source": 4, 
            "source_step": 2
        }, 
        "model": "pipeline.pipelineoutputcable", 
        "pk": 3
    }, 
    {
        "fields": {
            "output_cdt": null, 
            "output_idx": 1, 
            "output_name": "total_sums", 
            "pipeline": 5, 
            "source": 4, 
            "source_step": 2
        }, 
        "model": "pipeline.pipelineoutputcable", 
        "pk": 7
    }, 
    {
        "fields": {
            "output_cdt": null, 
            "output_idx": 2, 
            "output_name": "total_products", 
            "pipeline": 5, 
            "source": 6, 
            "source_step": 3
        }, 
        "model": "pipeline.pipelineoutputcable", 
        "pk": 8
    }, 
    {
        "fields": {
            "x": 0.0, 
            "y": 0.0
        }, 
        "model": "transformation.transformationxput", 
        "pk": 1
    }, 
    {
        "fields": {
            "x": 0.0, 
            "y": 0.0
        }, 
        "model": "transformation.transformationxput", 
        "pk": 2
    }, 
    {
        "fields": {
            "x": 0.0, 
            "y": 0.0
        }, 
        "model": "transformation.transformationxput", 
        "pk": 3
    }, 
    {
        "fields": {
            "x": 0.0, 
            "y": 0.0
        }, 
        "model": "transformation.transformationxput", 
        "pk": 4
    }, 
    {
        "fields": {
            "x": 0.0, 
            "y": 0.0
        }, 
        "model": "transformation.transformationxput", 
        "pk": 5
    }, 
    {
        "fields": {
            "x": 0.0, 
            "y": 0.0
        }, 
        "model": "transformation.transformationxput", 
        "pk": 6
    }, 
    {
        "fields": {
            "x": 0.2, 
            "y": 0.2
        }, 
        "model": "transformation.transformationxput", 
        "pk": 7
    }, 
    {
        "fields": {
            "x": 0.8, 
            "y": 0.8
        }, 
        "model": "transformation.transformationxput", 
        "pk": 8
    }, 
    {
        "fields": {
            "x": 0.142857142857143, 
            "y": 0.142857142857143
        }, 
        "model": "transformation.transformationxput", 
        "pk": 9
    }, 
    {
        "fields": {
            "x": 0.857142857142857, 
            "y": 0.857142857142857
        }, 
        "model": "transformation.transformationxput", 
        "pk": 10
    }, 
    {
        "fields": {
            "x": 0.571428571428571, 
            "y": 0.571428571428571
        }, 
        "model": "transformation.transformationxput", 
        "pk": 11
    }, 
    {
        "fields": {
            "dataset_idx": 1, 
            "dataset_name": "pairs", 
            "transformation": 1
        }, 
        "model": "transformation.transformationinput", 
        "pk": 1
    }, 
    {
        "fields": {
            "dataset_idx": 1, 
            "dataset_name": "sums_and_products", 
            "transformation": 2
        }, 
        "model": "transformation.transformationinput", 
        "pk": 3
    }, 
    {
        "fields": {
            "dataset_idx": 1, 
            "dataset_name": "sums_and_products", 
            "transformation": 3
        }, 
        "model": "transformation.transformationinput", 
        "pk": 5
    }, 
    {
        "fields": {
            "dataset_idx": 1, 
            "dataset_name": "pairs", 
            "transformation": 4
        }, 
        "model": "transformation.transformationinput", 
        "pk": 7
    }, 
    {
        "fields": {
            "dataset_idx": 1, 
            "dataset_name": "pairs", 
            "transformation": 5
        }, 
        "model": "transformation.transformationinput", 
        "pk": 9
    }, 
    {
        "fields": {
            "dataset_idx": 1, 
            "dataset_name": "sums_and_products", 
            "transformation": 1
        }, 
        "model": "transformation.transformationoutput", 
        "pk": 2
    }, 
    {
        "fields": {
            "dataset_idx": 1, 
            "dataset_name": "total_sums", 
            "transformation": 2
        }, 
        "model": "transformation.transformationoutput", 
        "pk": 4
    }, 
    {
        "fields": {
            "dataset_idx": 1, 
            "dataset_name": "total_products", 
            "transformation": 3
        }, 
        "model": "transformation.transformationoutput", 
        "pk": 6
    }, 
    {
        "fields": {
            "dataset_idx": 1, 
            "dataset_name": "total_sums", 
            "transformation": 4
        }, 
        "model": "transformation.transformationoutput", 
        "pk": 8
    }, 
    {
        "fields": {
            "dataset_idx": 2, 
            "dataset_name": "total_products", 
            "transformation": 5
        }, 
        "model": "transformation.transformationoutput", 
        "pk": 10
    }, 
    {
        "fields": {
            "dataset_idx": 1, 
            "dataset_name": "total_sums", 
            "transformation": 5
        }, 
        "model": "transformation.transformationoutput", 
        "pk": 11
    }, 
    {
        "fields": {
            "_runstate": 3, 
            "description": "", 
            "end_time": "2000-01-01T00:00:07Z", 
            "groups_allowed": [], 
            "name": "", 
            "parent_runstep": null, 
            "paused_by": null, 
            "pipeline": 4, 
            "purged": true, 
            "runbatch": null, 
<<<<<<< HEAD
            "sandbox_path": "/home/walter/kivemediaroot/Sandboxes/userkive_run1_3_uvSx", 
            "start_time": "2000-01-01T00:00:32Z", 
            "stopped_by": null, 
            "time_queued": "2016-10-19T16:31:57.766Z", 
=======
            "sandbox_path": "/home/don/data/kive3/Sandboxes/userkive_run1_wl1Szh", 
            "start_time": "2000-01-01T00:00:05Z", 
            "stopped_by": null, 
            "time_queued": "2016-10-22T00:35:42.665Z", 
>>>>>>> 4f043554
            "user": 1, 
            "users_allowed": []
        }, 
        "model": "archive.run", 
        "pk": 1
    }, 
    {
        "fields": {
            "MD5_checksum": "e093c9eac5d0cae832d4e2071ccfdc5f", 
            "_redacted": false, 
            "dataset_file": "Datasets/2016_10/pairs.csv", 
<<<<<<< HEAD
            "date_created": "2000-01-01T00:00:01Z", 
=======
            "date_created": "2000-01-01T00:00:00Z", 
>>>>>>> 4f043554
            "description": "", 
            "external_path": "", 
            "externalfiledirectory": null, 
            "file_source": null, 
            "groups_allowed": [
                1
            ], 
            "last_time_checked": "2016-10-19T16:31:57.577Z", 
            "name": "pairs", 
            "user": 1, 
            "users_allowed": []
        }, 
        "model": "librarian.dataset", 
        "pk": 1
    }, 
    {
        "fields": {
<<<<<<< HEAD
            "MD5_checksum": "b58d1b348e496403d03ce2d635b4589f", 
            "_redacted": false, 
            "dataset_file": "", 
            "date_created": "2000-01-01T00:00:33Z", 
            "description": "Generated data from a run of pipeline \"sums and products:1 (sums only)\" started at 2016-10-19 16:32:28.086600+00:00 by kive\nrun: 1\nuser: kive\nstep: 1\noutput: sums_and_products", 
=======
            "MD5_checksum": "54d87e23e1de26dbc69c78a9a2dde2ef", 
            "_redacted": false, 
            "dataset_file": "", 
            "date_created": "2000-01-01T00:00:06Z", 
            "description": "Generated data from a run of pipeline \"sums and products:1 (sums only)\" started at 2016-10-22 00:35:47.722073+00:00 by kive\nrun: 1\nuser: kive\nstep: 1\noutput: sums_and_products", 
>>>>>>> 4f043554
            "external_path": "", 
            "externalfiledirectory": null, 
            "file_source": 1, 
            "groups_allowed": [], 
            "last_time_checked": "2016-10-19T16:32:29.611Z", 
            "name": "run1_step1_outputsums_and_products", 
            "user": 1, 
            "users_allowed": []
        }, 
        "model": "librarian.dataset", 
        "pk": 2
    }, 
    {
        "fields": {
<<<<<<< HEAD
            "MD5_checksum": "ba9d3a9e10d9f54046b7f0199a284b86", 
            "_redacted": false, 
            "dataset_file": "Datasets/2016_10/step2_total_sums.raw", 
            "date_created": "2000-01-01T00:00:35Z", 
            "description": "Generated data from a run of pipeline \"sums and products:1 (sums only)\" started at 2016-10-19 16:32:28.086600+00:00 by kive\nrun: 1\nuser: kive\nstep: 2\noutput: total_sums", 
=======
            "MD5_checksum": "6dc476f01f77ab2aa13e3e5a6291edf1", 
            "_redacted": false, 
            "dataset_file": "Datasets/2016_10/step2_total_sums.raw", 
            "date_created": "2000-01-01T00:00:06Z", 
            "description": "Generated data from a run of pipeline \"sums and products:1 (sums only)\" started at 2016-10-22 00:35:47.722073+00:00 by kive\nrun: 1\nuser: kive\nstep: 2\noutput: total_sums", 
>>>>>>> 4f043554
            "external_path": "", 
            "externalfiledirectory": null, 
            "file_source": 2, 
            "groups_allowed": [], 
            "last_time_checked": "2016-10-19T16:32:31.428Z", 
            "name": "run1_step2_outputtotal_sums", 
            "user": 1, 
            "users_allowed": []
        }, 
        "model": "librarian.dataset", 
        "pk": 3
    }, 
    {
        "fields": {
            "description": "", 
            "filename": "sums_and_products.py", 
            "groups_allowed": [
                1
            ], 
            "name": "sums_and_products", 
            "user": 1, 
            "users_allowed": []
        }, 
        "model": "method.coderesource", 
        "pk": 1
    }, 
    {
        "fields": {
            "description": "", 
            "filename": "total_sums.py", 
            "groups_allowed": [
                1
            ], 
            "name": "total_sums", 
            "user": 1, 
            "users_allowed": []
        }, 
        "model": "method.coderesource", 
        "pk": 2
    }, 
    {
        "fields": {
            "description": "", 
            "filename": "total_products.py", 
            "groups_allowed": [
                1
            ], 
            "name": "total_products", 
            "user": 1, 
            "users_allowed": []
        }, 
        "model": "method.coderesource", 
        "pk": 3
    }, 
    {
        "fields": {
            "MD5_checksum": "70b0b8bd967b4981a4a395e47fb47b15", 
            "coderesource": 1, 
            "content_file": "CodeResources/sums_and_products.py", 
            "groups_allowed": [
                1
            ], 
            "revision_DateTime": "2000-01-01T00:00:00Z", 
            "revision_desc": "", 
            "revision_name": "", 
            "revision_number": 1, 
            "revision_parent": null, 
            "user": 1, 
            "users_allowed": []
        }, 
        "model": "method.coderesourcerevision", 
        "pk": 1
    }, 
    {
        "fields": {
            "MD5_checksum": "2069c24f06ad2c48833648c475101298", 
            "coderesource": 2, 
            "content_file": "CodeResources/total_sums.py", 
            "groups_allowed": [
                1
            ], 
            "revision_DateTime": "2000-01-01T00:00:00Z", 
            "revision_desc": "", 
            "revision_name": "", 
            "revision_number": 1, 
            "revision_parent": null, 
            "user": 1, 
            "users_allowed": []
        }, 
        "model": "method.coderesourcerevision", 
        "pk": 2
    }, 
    {
        "fields": {
            "MD5_checksum": "d7b66610f9b11a5ad16cddd4bc5fe6f6", 
            "coderesource": 3, 
            "content_file": "CodeResources/total_products.py", 
            "groups_allowed": [
                1
            ], 
            "revision_DateTime": "2000-01-01T00:00:00Z", 
            "revision_desc": "", 
            "revision_name": "", 
            "revision_number": 1, 
            "revision_parent": null, 
            "user": 1, 
            "users_allowed": []
        }, 
        "model": "method.coderesourcerevision", 
        "pk": 3
    }, 
    {
        "fields": {
            "driver": 1, 
            "family": 1, 
            "groups_allowed": [
                1
            ], 
            "reusable": 2, 
            "revision_number": 1, 
            "revision_parent": null, 
            "tainted": false, 
            "threads": 1, 
            "users_allowed": []
        }, 
        "model": "method.method", 
        "pk": 1
    }, 
    {
        "fields": {
            "driver": 2, 
            "family": 2, 
            "groups_allowed": [
                1
            ], 
            "reusable": 1, 
            "revision_number": 1, 
            "revision_parent": null, 
            "tainted": false, 
            "threads": 1, 
            "users_allowed": []
        }, 
        "model": "method.method", 
        "pk": 2
    }, 
    {
        "fields": {
            "driver": 3, 
            "family": 3, 
            "groups_allowed": [
                1
            ], 
            "reusable": 1, 
            "revision_number": 1, 
            "revision_parent": null, 
            "tainted": false, 
            "threads": 1, 
            "users_allowed": []
        }, 
        "model": "method.method", 
        "pk": 3
    }, 
    {
        "fields": {
            "description": "", 
            "groups_allowed": [
                1
            ], 
            "name": "sums_and_products", 
            "user": 1, 
            "users_allowed": []
        }, 
        "model": "method.methodfamily", 
        "pk": 1
    }, 
    {
        "fields": {
            "description": "", 
            "groups_allowed": [
                1
            ], 
            "name": "total_sums", 
            "user": 1, 
            "users_allowed": []
        }, 
        "model": "method.methodfamily", 
        "pk": 2
    }, 
    {
        "fields": {
            "description": "", 
            "groups_allowed": [
                1
            ], 
            "name": "total_products", 
            "user": 1, 
            "users_allowed": []
        }, 
        "model": "method.methodfamily", 
        "pk": 3
    }, 
    {
        "fields": {
            "description": "", 
            "groups_allowed": [
                1
            ], 
            "name": "sums and products", 
            "user": 1, 
            "users_allowed": []
        }, 
        "model": "pipeline.pipelinefamily", 
        "pk": 1
    }, 
    {
        "fields": {
            "family": 1, 
            "groups_allowed": [
                1
            ], 
            "published": false, 
            "revision_number": 1, 
            "revision_parent": null, 
            "users_allowed": []
        }, 
        "model": "pipeline.pipeline", 
        "pk": 4
    }, 
    {
        "fields": {
            "family": 1, 
            "groups_allowed": [
                1
            ], 
            "published": false, 
            "revision_number": 2, 
            "revision_parent": 4, 
            "users_allowed": []
        }, 
        "model": "pipeline.pipeline", 
        "pk": 5
    }, 
    {
        "fields": {
            "groups_allowed": [
                1
            ], 
            "revision_DateTime": "2000-01-01T00:00:00Z", 
            "revision_desc": "", 
            "revision_name": "first", 
            "user": 1, 
            "users_allowed": []
        }, 
        "model": "transformation.transformation", 
        "pk": 1
    }, 
    {
        "fields": {
            "groups_allowed": [
                1
            ], 
            "revision_DateTime": "2000-01-01T00:00:00Z", 
            "revision_desc": "", 
            "revision_name": "first", 
            "user": 1, 
            "users_allowed": []
        }, 
        "model": "transformation.transformation", 
        "pk": 2
    }, 
    {
        "fields": {
            "groups_allowed": [
                1
            ], 
            "revision_DateTime": "2000-01-01T00:00:00Z", 
            "revision_desc": "", 
            "revision_name": "first", 
            "user": 1, 
            "users_allowed": []
        }, 
        "model": "transformation.transformation", 
        "pk": 3
    }, 
    {
        "fields": {
            "groups_allowed": [
                1
            ], 
            "revision_DateTime": "2000-01-01T00:00:00Z", 
            "revision_desc": "", 
            "revision_name": "sums only", 
            "user": 1, 
            "users_allowed": []
        }, 
        "model": "transformation.transformation", 
        "pk": 4
    }, 
    {
        "fields": {
            "groups_allowed": [
                1
            ], 
            "revision_DateTime": "2000-01-01T00:00:00Z", 
            "revision_desc": "", 
            "revision_name": "sums and products", 
            "user": 1, 
            "users_allowed": []
        }, 
        "model": "transformation.transformation", 
        "pk": 5
    }, 
    {
        "fields": {
            "dataset": 2, 
<<<<<<< HEAD
            "end_time": "2000-01-01T00:00:33Z", 
            "execlog": 2, 
            "start_time": "2000-01-01T00:00:33Z", 
=======
            "end_time": "2000-01-01T00:00:06Z", 
            "execlog": 2, 
            "start_time": "2000-01-01T00:00:06Z", 
>>>>>>> 4f043554
            "user": 1
        }, 
        "model": "datachecking.contentchecklog", 
        "pk": 1
    }, 
    {
        "fields": {
            "dataset": 3, 
<<<<<<< HEAD
            "end_time": "2000-01-01T00:00:35Z", 
            "execlog": 4, 
            "start_time": "2000-01-01T00:00:35Z", 
=======
            "end_time": "2000-01-01T00:00:07Z", 
            "execlog": 4, 
            "start_time": "2000-01-01T00:00:07Z", 
>>>>>>> 4f043554
            "user": 1
        }, 
        "model": "datachecking.contentchecklog", 
        "pk": 2
    }, 
    {
        "fields": {
            "dataset": 1, 
<<<<<<< HEAD
            "end_time": "2000-01-01T00:00:32Z", 
            "execlog": null, 
            "read_failed": false, 
            "runcomponent": 3, 
            "start_time": "2000-01-01T00:00:32Z", 
=======
            "end_time": "2000-01-01T00:00:05Z", 
            "execlog": null, 
            "read_failed": false, 
            "runcomponent": 3, 
            "start_time": "2000-01-01T00:00:05Z", 
>>>>>>> 4f043554
            "user": 1
        }, 
        "model": "datachecking.integritychecklog", 
        "pk": 1
    }
]<|MERGE_RESOLUTION|>--- conflicted
+++ resolved
@@ -12,17 +12,10 @@
         "fields": {
             "_redacted": null, 
             "_runcomponentstate": 3, 
-<<<<<<< HEAD
             "end_time": "2000-01-01T00:00:34Z", 
             "execrecord": 2, 
             "reused": false, 
             "start_time": "2000-01-01T00:00:32Z"
-=======
-            "end_time": "2000-01-01T00:00:06Z", 
-            "execrecord": 2, 
-            "reused": false, 
-            "start_time": "2000-01-01T00:00:05Z"
->>>>>>> 4f043554
         }, 
         "model": "archive.runcomponent", 
         "pk": 1
@@ -31,17 +24,10 @@
         "fields": {
             "_redacted": null, 
             "_runcomponentstate": 3, 
-<<<<<<< HEAD
             "end_time": "2000-01-01T00:00:35Z", 
             "execrecord": 4, 
             "reused": false, 
             "start_time": "2000-01-01T00:00:34Z"
-=======
-            "end_time": "2000-01-01T00:00:07Z", 
-            "execrecord": 4, 
-            "reused": false, 
-            "start_time": "2000-01-01T00:00:06Z"
->>>>>>> 4f043554
         }, 
         "model": "archive.runcomponent", 
         "pk": 2
@@ -53,11 +39,7 @@
             "end_time": "2000-01-01T00:00:05Z", 
             "execrecord": 1, 
             "reused": false, 
-<<<<<<< HEAD
             "start_time": "2000-01-01T00:00:32Z"
-=======
-            "start_time": "2000-01-01T00:00:05Z"
->>>>>>> 4f043554
         }, 
         "model": "archive.runcomponent", 
         "pk": 3
@@ -66,17 +48,10 @@
         "fields": {
             "_redacted": null, 
             "_runcomponentstate": 3, 
-<<<<<<< HEAD
             "end_time": "2000-01-01T00:00:34Z", 
             "execrecord": 3, 
             "reused": false, 
             "start_time": "2000-01-01T00:00:34Z"
-=======
-            "end_time": "2000-01-01T00:00:06Z", 
-            "execrecord": 3, 
-            "reused": false, 
-            "start_time": "2000-01-01T00:00:06Z"
->>>>>>> 4f043554
         }, 
         "model": "archive.runcomponent", 
         "pk": 4
@@ -85,17 +60,10 @@
         "fields": {
             "_redacted": null, 
             "_runcomponentstate": 3, 
-<<<<<<< HEAD
             "end_time": "2000-01-01T00:00:36Z", 
             "execrecord": 5, 
             "reused": false, 
             "start_time": "2000-01-01T00:00:36Z"
-=======
-            "end_time": "2000-01-01T00:00:07Z", 
-            "execrecord": 5, 
-            "reused": false, 
-            "start_time": "2000-01-01T00:00:07Z"
->>>>>>> 4f043554
         }, 
         "model": "archive.runcomponent", 
         "pk": 5
@@ -145,56 +113,34 @@
             "end_time": "2000-01-01T00:00:05Z", 
             "invoking_record": 3, 
             "record": 3, 
-<<<<<<< HEAD
             "start_time": "2000-01-01T00:00:32Z"
-=======
-            "start_time": "2000-01-01T00:00:05Z"
->>>>>>> 4f043554
         }, 
         "model": "archive.execlog", 
         "pk": 1
     }, 
     {
         "fields": {
-<<<<<<< HEAD
             "end_time": "2000-01-01T00:00:33Z", 
             "invoking_record": 1, 
             "record": 1, 
             "start_time": "2000-01-01T00:00:33Z"
-=======
-            "end_time": "2000-01-01T00:00:06Z", 
-            "invoking_record": 1, 
-            "record": 1, 
-            "start_time": "2000-01-01T00:00:05Z"
->>>>>>> 4f043554
         }, 
         "model": "archive.execlog", 
         "pk": 2
     }, 
     {
         "fields": {
-<<<<<<< HEAD
             "end_time": "2000-01-01T00:00:34Z", 
             "invoking_record": 4, 
             "record": 4, 
             "start_time": "2000-01-01T00:00:34Z"
-=======
-            "end_time": "2000-01-01T00:00:06Z", 
-            "invoking_record": 4, 
-            "record": 4, 
-            "start_time": "2000-01-01T00:00:06Z"
->>>>>>> 4f043554
         }, 
         "model": "archive.execlog", 
         "pk": 3
     }, 
     {
         "fields": {
-<<<<<<< HEAD
             "end_time": "2000-01-01T00:00:35Z", 
-=======
-            "end_time": "2000-01-01T00:00:06Z", 
->>>>>>> 4f043554
             "invoking_record": 2, 
             "record": 2, 
             "start_time": "2000-01-01T00:00:06Z"
@@ -204,17 +150,10 @@
     }, 
     {
         "fields": {
-<<<<<<< HEAD
             "end_time": "2000-01-01T00:00:36Z", 
             "invoking_record": 5, 
             "record": 5, 
             "start_time": "2000-01-01T00:00:36Z"
-=======
-            "end_time": "2000-01-01T00:00:07Z", 
-            "invoking_record": 5, 
-            "record": 5, 
-            "start_time": "2000-01-01T00:00:07Z"
->>>>>>> 4f043554
         }, 
         "model": "archive.execlog", 
         "pk": 5
@@ -776,17 +715,10 @@
             "pipeline": 4, 
             "purged": true, 
             "runbatch": null, 
-<<<<<<< HEAD
             "sandbox_path": "/home/walter/kivemediaroot/Sandboxes/userkive_run1_3_uvSx", 
             "start_time": "2000-01-01T00:00:32Z", 
             "stopped_by": null, 
             "time_queued": "2016-10-19T16:31:57.766Z", 
-=======
-            "sandbox_path": "/home/don/data/kive3/Sandboxes/userkive_run1_wl1Szh", 
-            "start_time": "2000-01-01T00:00:05Z", 
-            "stopped_by": null, 
-            "time_queued": "2016-10-22T00:35:42.665Z", 
->>>>>>> 4f043554
             "user": 1, 
             "users_allowed": []
         }, 
@@ -798,11 +730,7 @@
             "MD5_checksum": "e093c9eac5d0cae832d4e2071ccfdc5f", 
             "_redacted": false, 
             "dataset_file": "Datasets/2016_10/pairs.csv", 
-<<<<<<< HEAD
             "date_created": "2000-01-01T00:00:01Z", 
-=======
-            "date_created": "2000-01-01T00:00:00Z", 
->>>>>>> 4f043554
             "description": "", 
             "external_path": "", 
             "externalfiledirectory": null, 
@@ -820,19 +748,11 @@
     }, 
     {
         "fields": {
-<<<<<<< HEAD
             "MD5_checksum": "b58d1b348e496403d03ce2d635b4589f", 
             "_redacted": false, 
             "dataset_file": "", 
             "date_created": "2000-01-01T00:00:33Z", 
             "description": "Generated data from a run of pipeline \"sums and products:1 (sums only)\" started at 2016-10-19 16:32:28.086600+00:00 by kive\nrun: 1\nuser: kive\nstep: 1\noutput: sums_and_products", 
-=======
-            "MD5_checksum": "54d87e23e1de26dbc69c78a9a2dde2ef", 
-            "_redacted": false, 
-            "dataset_file": "", 
-            "date_created": "2000-01-01T00:00:06Z", 
-            "description": "Generated data from a run of pipeline \"sums and products:1 (sums only)\" started at 2016-10-22 00:35:47.722073+00:00 by kive\nrun: 1\nuser: kive\nstep: 1\noutput: sums_and_products", 
->>>>>>> 4f043554
             "external_path": "", 
             "externalfiledirectory": null, 
             "file_source": 1, 
@@ -847,19 +767,11 @@
     }, 
     {
         "fields": {
-<<<<<<< HEAD
             "MD5_checksum": "ba9d3a9e10d9f54046b7f0199a284b86", 
             "_redacted": false, 
             "dataset_file": "Datasets/2016_10/step2_total_sums.raw", 
             "date_created": "2000-01-01T00:00:35Z", 
             "description": "Generated data from a run of pipeline \"sums and products:1 (sums only)\" started at 2016-10-19 16:32:28.086600+00:00 by kive\nrun: 1\nuser: kive\nstep: 2\noutput: total_sums", 
-=======
-            "MD5_checksum": "6dc476f01f77ab2aa13e3e5a6291edf1", 
-            "_redacted": false, 
-            "dataset_file": "Datasets/2016_10/step2_total_sums.raw", 
-            "date_created": "2000-01-01T00:00:06Z", 
-            "description": "Generated data from a run of pipeline \"sums and products:1 (sums only)\" started at 2016-10-22 00:35:47.722073+00:00 by kive\nrun: 1\nuser: kive\nstep: 2\noutput: total_sums", 
->>>>>>> 4f043554
             "external_path": "", 
             "externalfiledirectory": null, 
             "file_source": 2, 
@@ -1175,15 +1087,9 @@
     {
         "fields": {
             "dataset": 2, 
-<<<<<<< HEAD
             "end_time": "2000-01-01T00:00:33Z", 
             "execlog": 2, 
             "start_time": "2000-01-01T00:00:33Z", 
-=======
-            "end_time": "2000-01-01T00:00:06Z", 
-            "execlog": 2, 
-            "start_time": "2000-01-01T00:00:06Z", 
->>>>>>> 4f043554
             "user": 1
         }, 
         "model": "datachecking.contentchecklog", 
@@ -1192,15 +1098,9 @@
     {
         "fields": {
             "dataset": 3, 
-<<<<<<< HEAD
             "end_time": "2000-01-01T00:00:35Z", 
             "execlog": 4, 
             "start_time": "2000-01-01T00:00:35Z", 
-=======
-            "end_time": "2000-01-01T00:00:07Z", 
-            "execlog": 4, 
-            "start_time": "2000-01-01T00:00:07Z", 
->>>>>>> 4f043554
             "user": 1
         }, 
         "model": "datachecking.contentchecklog", 
@@ -1209,19 +1109,11 @@
     {
         "fields": {
             "dataset": 1, 
-<<<<<<< HEAD
             "end_time": "2000-01-01T00:00:32Z", 
             "execlog": null, 
             "read_failed": false, 
             "runcomponent": 3, 
             "start_time": "2000-01-01T00:00:32Z", 
-=======
-            "end_time": "2000-01-01T00:00:05Z", 
-            "execlog": null, 
-            "read_failed": false, 
-            "runcomponent": 3, 
-            "start_time": "2000-01-01T00:00:05Z", 
->>>>>>> 4f043554
             "user": 1
         }, 
         "model": "datachecking.integritychecklog", 
