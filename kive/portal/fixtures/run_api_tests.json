[
    {
        "fields": {
            "blankable": false, 
            "column_idx": 1, 
            "column_name": "pX_a", 
            "compounddatatype": 5, 
            "datatype": 4
        }, 
        "model": "metadata.compounddatatypemember", 
        "pk": 7
    }, 
    {
        "fields": {
            "blankable": false, 
            "column_idx": 2, 
            "column_name": "pX_b", 
            "compounddatatype": 5, 
            "datatype": 4
        }, 
        "model": "metadata.compounddatatypemember", 
        "pk": 8
    }, 
    {
        "fields": {
            "blankable": false, 
            "column_idx": 3, 
            "column_name": "pX_c", 
            "compounddatatype": 5, 
            "datatype": 1
        }, 
        "model": "metadata.compounddatatypemember", 
        "pk": 9
    }, 
    {
        "fields": {
            "blankable": false, 
            "column_idx": 1, 
            "column_name": "a", 
            "compounddatatype": 6, 
            "datatype": 1
        }, 
        "model": "metadata.compounddatatypemember", 
        "pk": 10
    }, 
    {
        "fields": {
            "blankable": false, 
            "column_idx": 2, 
            "column_name": "b", 
            "compounddatatype": 6, 
            "datatype": 4
        }, 
        "model": "metadata.compounddatatypemember", 
        "pk": 11
    }, 
    {
        "fields": {
            "blankable": false, 
            "column_idx": 1, 
            "column_name": "c", 
            "compounddatatype": 7, 
            "datatype": 4
        }, 
        "model": "metadata.compounddatatypemember", 
        "pk": 12
    }, 
    {
        "fields": {
            "blankable": false, 
            "column_idx": 2, 
            "column_name": "d", 
            "compounddatatype": 7, 
            "datatype": 1
        }, 
        "model": "metadata.compounddatatypemember", 
        "pk": 13
    }, 
    {
        "fields": {
            "blankable": false, 
            "column_idx": 1, 
            "column_name": "c", 
            "compounddatatype": 8, 
            "datatype": 4
        }, 
        "model": "metadata.compounddatatypemember", 
        "pk": 14
    }, 
    {
        "fields": {
            "blankable": false, 
            "column_idx": 2, 
            "column_name": "d", 
            "compounddatatype": 8, 
            "datatype": 1
        }, 
        "model": "metadata.compounddatatypemember", 
        "pk": 15
    }, 
    {
        "fields": {
            "blankable": false, 
            "column_idx": 3, 
            "column_name": "e", 
            "compounddatatype": 8, 
            "datatype": 1
        }, 
        "model": "metadata.compounddatatypemember", 
        "pk": 16
    }, 
    {
        "fields": {
            "dataset": 1, 
            "index": 1, 
            "run": 1
        }, 
        "model": "archive.runinput", 
        "pk": 1
    }, 
    {
        "fields": {
            "_redacted": null, 
            "_runcomponentstate": 3, 
            "end_time": "2000-01-01T00:00:06Z", 
            "execrecord": 2, 
            "reused": false, 
<<<<<<< HEAD
            "start_time": "2000-01-01T00:00:33Z"
=======
            "start_time": "2000-01-01T00:00:05Z"
>>>>>>> 4f043554
        }, 
        "model": "archive.runcomponent", 
        "pk": 1
    }, 
    {
        "fields": {
            "_redacted": null, 
            "_runcomponentstate": 3, 
            "end_time": "2000-01-01T00:00:07Z", 
            "execrecord": 3, 
            "reused": false, 
<<<<<<< HEAD
            "start_time": "2000-01-01T00:00:33Z"
=======
            "start_time": "2000-01-01T00:00:05Z"
>>>>>>> 4f043554
        }, 
        "model": "archive.runcomponent", 
        "pk": 2
    }, 
    {
        "fields": {
            "_redacted": null, 
            "_runcomponentstate": 3, 
<<<<<<< HEAD
            "end_time": "2000-01-01T00:00:34Z", 
            "execrecord": 1, 
            "reused": false, 
            "start_time": "2000-01-01T00:00:33Z"
=======
            "end_time": "2000-01-01T00:00:05Z", 
            "execrecord": 1, 
            "reused": false, 
            "start_time": "2000-01-01T00:00:05Z"
>>>>>>> 4f043554
        }, 
        "model": "archive.runcomponent", 
        "pk": 3
    }, 
    {
        "fields": {
            "_redacted": null, 
            "_runcomponentstate": 3, 
            "end_time": "2000-01-01T00:00:06Z", 
            "execrecord": 1, 
            "reused": false, 
<<<<<<< HEAD
            "start_time": "2000-01-01T00:00:33Z"
=======
            "start_time": "2000-01-01T00:00:05Z"
>>>>>>> 4f043554
        }, 
        "model": "archive.runcomponent", 
        "pk": 4
    }, 
    {
        "fields": {
            "_redacted": null, 
            "_runcomponentstate": 3, 
            "end_time": "2000-01-01T00:00:08Z", 
            "execrecord": 4, 
            "reused": false, 
            "start_time": "2000-01-01T00:00:06Z"
        }, 
        "model": "archive.runcomponent", 
        "pk": 5
    }, 
    {
        "fields": {
            "_redacted": null, 
            "_runcomponentstate": 3, 
<<<<<<< HEAD
            "end_time": "2000-01-01T00:00:40Z", 
            "execrecord": 5, 
            "reused": false, 
            "start_time": "2000-01-01T00:00:38Z"
=======
            "end_time": "2000-01-01T00:00:08Z", 
            "execrecord": 5, 
            "reused": false, 
            "start_time": "2000-01-01T00:00:07Z"
>>>>>>> 4f043554
        }, 
        "model": "archive.runcomponent", 
        "pk": 6
    }, 
    {
        "fields": {
            "pipelinestep": 3, 
            "run": 1
        }, 
        "model": "archive.runstep", 
        "pk": 1
    }, 
    {
        "fields": {
            "pipelinestep": 4, 
            "run": 1
        }, 
        "model": "archive.runstep", 
        "pk": 2
    }, 
    {
        "fields": {
            "PSIC": 5, 
            "dest_runstep": 1
        }, 
        "model": "archive.runsic", 
        "pk": 3
    }, 
    {
        "fields": {
            "PSIC": 6, 
            "dest_runstep": 2
        }, 
        "model": "archive.runsic", 
        "pk": 4
    }, 
    {
        "fields": {
            "pipelineoutputcable": 7, 
            "run": 1
        }, 
        "model": "archive.runoutputcable", 
        "pk": 5
    }, 
    {
        "fields": {
            "pipelineoutputcable": 8, 
            "run": 1
        }, 
        "model": "archive.runoutputcable", 
        "pk": 6
    }, 
    {
        "fields": {
<<<<<<< HEAD
            "end_time": "2000-01-01T00:00:33Z", 
            "invoking_record": 3, 
            "record": 3, 
            "start_time": "2000-01-01T00:00:33Z"
=======
            "end_time": "2000-01-01T00:00:05Z", 
            "invoking_record": 3, 
            "record": 3, 
            "start_time": "2000-01-01T00:00:05Z"
>>>>>>> 4f043554
        }, 
        "model": "archive.execlog", 
        "pk": 1
    }, 
    {
        "fields": {
<<<<<<< HEAD
            "end_time": "2000-01-01T00:00:34Z", 
            "invoking_record": 1, 
            "record": 1, 
            "start_time": "2000-01-01T00:00:34Z"
=======
            "end_time": "2000-01-01T00:00:05Z", 
            "invoking_record": 1, 
            "record": 1, 
            "start_time": "2000-01-01T00:00:05Z"
>>>>>>> 4f043554
        }, 
        "model": "archive.execlog", 
        "pk": 2
    }, 
    {
        "fields": {
            "end_time": "2000-01-01T00:00:06Z", 
            "invoking_record": 4, 
            "record": 4, 
            "start_time": "2000-01-01T00:00:06Z"
        }, 
        "model": "archive.execlog", 
        "pk": 3
    }, 
    {
        "fields": {
<<<<<<< HEAD
            "end_time": "2000-01-01T00:00:37Z", 
=======
            "end_time": "2000-01-01T00:00:07Z", 
>>>>>>> 4f043554
            "invoking_record": 2, 
            "record": 2, 
            "start_time": "2000-01-01T00:00:06Z"
        }, 
        "model": "archive.execlog", 
        "pk": 4
    }, 
    {
        "fields": {
            "end_time": "2000-01-01T00:00:07Z", 
            "invoking_record": 5, 
            "record": 5, 
            "start_time": "2000-01-01T00:00:07Z"
        }, 
        "model": "archive.execlog", 
        "pk": 5
    }, 
    {
        "fields": {
<<<<<<< HEAD
            "end_time": "2000-01-01T00:00:39Z", 
            "invoking_record": 6, 
            "record": 6, 
            "start_time": "2000-01-01T00:00:39Z"
=======
            "end_time": "2000-01-01T00:00:08Z", 
            "invoking_record": 6, 
            "record": 6, 
            "start_time": "2000-01-01T00:00:08Z"
>>>>>>> 4f043554
        }, 
        "model": "archive.execlog", 
        "pk": 6
    }, 
    {
        "fields": {
            "are_checksums_OK": true, 
            "code_redacted": false, 
            "error_log": "Logs/step1_stderr.txt", 
            "error_redacted": false, 
            "execlog": 2, 
            "output_log": "Logs/step1_stdout.txt", 
            "output_redacted": false, 
            "return_code": 0
        }, 
        "model": "archive.methodoutput", 
        "pk": 1
    }, 
    {
        "fields": {
            "are_checksums_OK": true, 
            "code_redacted": false, 
            "error_log": "Logs/step2_stderr.txt", 
            "error_redacted": false, 
            "execlog": 4, 
            "output_log": "Logs/step2_stdout.txt", 
            "output_redacted": false, 
            "return_code": 0
        }, 
        "model": "archive.methodoutput", 
        "pk": 2
    }, 
    {
        "fields": {
            "compounddatatype": 5, 
            "dataset": 1, 
            "num_rows": 10
        }, 
        "model": "librarian.datasetstructure", 
        "pk": 1
    }, 
    {
        "fields": {
            "compounddatatype": 6, 
            "dataset": 3, 
            "num_rows": 10
        }, 
        "model": "librarian.datasetstructure", 
        "pk": 2
    }, 
    {
        "fields": {
            "compounddatatype": 7, 
            "dataset": 4, 
            "num_rows": 10
        }, 
        "model": "librarian.datasetstructure", 
        "pk": 3
    }, 
    {
        "fields": {
            "compounddatatype": 7, 
            "dataset": 5, 
            "num_rows": 10
        }, 
        "model": "librarian.datasetstructure", 
        "pk": 4
    }, 
    {
        "fields": {
            "compounddatatype": 8, 
            "dataset": 6, 
            "num_rows": 10
        }, 
        "model": "librarian.datasetstructure", 
        "pk": 5
    }, 
    {
        "fields": {
            "generator": 1
        }, 
        "model": "librarian.execrecord", 
        "pk": 1
    }, 
    {
        "fields": {
            "generator": 2
        }, 
        "model": "librarian.execrecord", 
        "pk": 2
    }, 
    {
        "fields": {
            "generator": 4
        }, 
        "model": "librarian.execrecord", 
        "pk": 3
    }, 
    {
        "fields": {
            "generator": 5
        }, 
        "model": "librarian.execrecord", 
        "pk": 4
    }, 
    {
        "fields": {
            "generator": 6
        }, 
        "model": "librarian.execrecord", 
        "pk": 5
    }, 
    {
        "fields": {
            "dataset": 1, 
            "execrecord": 1, 
            "generic_input": 9
        }, 
        "model": "librarian.execrecordin", 
        "pk": 1
    }, 
    {
        "fields": {
            "dataset": 3, 
            "execrecord": 2, 
            "generic_input": 1
        }, 
        "model": "librarian.execrecordin", 
        "pk": 2
    }, 
    {
        "fields": {
            "dataset": 3, 
            "execrecord": 3, 
            "generic_input": 1
        }, 
        "model": "librarian.execrecordin", 
        "pk": 3
    }, 
    {
        "fields": {
            "dataset": 4, 
            "execrecord": 4, 
            "generic_input": 2
        }, 
        "model": "librarian.execrecordin", 
        "pk": 4
    }, 
    {
        "fields": {
            "dataset": 5, 
            "execrecord": 5, 
            "generic_input": 2
        }, 
        "model": "librarian.execrecordin", 
        "pk": 5
    }, 
    {
        "fields": {
            "dataset": 3, 
            "execrecord": 1, 
            "generic_output": 1
        }, 
        "model": "librarian.execrecordout", 
        "pk": 1
    }, 
    {
        "fields": {
            "dataset": 4, 
            "execrecord": 2, 
            "generic_output": 2
        }, 
        "model": "librarian.execrecordout", 
        "pk": 2
    }, 
    {
        "fields": {
            "dataset": 5, 
            "execrecord": 3, 
            "generic_output": 2
        }, 
        "model": "librarian.execrecordout", 
        "pk": 3
    }, 
    {
        "fields": {
            "dataset": 4, 
            "execrecord": 4, 
            "generic_output": 11
        }, 
        "model": "librarian.execrecordout", 
        "pk": 4
    }, 
    {
        "fields": {
            "dataset": 6, 
            "execrecord": 5, 
            "generic_output": 10
        }, 
        "model": "librarian.execrecordout", 
        "pk": 5
    }, 
    {
        "fields": {
            "fill_colour": "", 
            "name": "", 
            "outputs_to_delete": [], 
            "pipeline": 2, 
            "step_num": 1, 
            "transformation": 1, 
            "x": 0.0, 
            "y": 0.0
        }, 
        "model": "pipeline.pipelinestep", 
        "pk": 1
    }, 
    {
        "fields": {
            "fill_colour": "", 
            "name": "", 
            "outputs_to_delete": [], 
            "pipeline": 3, 
            "step_num": 1, 
            "transformation": 4, 
            "x": 0.0, 
            "y": 0.0
        }, 
        "model": "pipeline.pipelinestep", 
        "pk": 2
    }, 
    {
        "fields": {
            "fill_colour": "", 
            "name": "", 
            "outputs_to_delete": [], 
            "pipeline": 5, 
            "step_num": 1, 
            "transformation": 1, 
            "x": 0.0, 
            "y": 0.0
        }, 
        "model": "pipeline.pipelinestep", 
        "pk": 3
    }, 
    {
        "fields": {
            "fill_colour": "", 
            "name": "", 
            "outputs_to_delete": [], 
            "pipeline": 5, 
            "step_num": 2, 
            "transformation": 1, 
            "x": 0.0, 
            "y": 0.0
        }, 
        "model": "pipeline.pipelinestep", 
        "pk": 4
    }, 
    {
        "fields": {}, 
        "model": "pipeline.pipelinecable", 
        "pk": 1
    }, 
    {
        "fields": {}, 
        "model": "pipeline.pipelinecable", 
        "pk": 2
    }, 
    {
        "fields": {}, 
        "model": "pipeline.pipelinecable", 
        "pk": 3
    }, 
    {
        "fields": {}, 
        "model": "pipeline.pipelinecable", 
        "pk": 4
    }, 
    {
        "fields": {}, 
        "model": "pipeline.pipelinecable", 
        "pk": 5
    }, 
    {
        "fields": {}, 
        "model": "pipeline.pipelinecable", 
        "pk": 6
    }, 
    {
        "fields": {}, 
        "model": "pipeline.pipelinecable", 
        "pk": 7
    }, 
    {
        "fields": {}, 
        "model": "pipeline.pipelinecable", 
        "pk": 8
    }, 
    {
        "fields": {
            "dest": 1, 
            "keep_output": false, 
            "pipelinestep": 1, 
            "source": 3, 
            "source_step": 0
        }, 
        "model": "pipeline.pipelinestepinputcable", 
        "pk": 1
    }, 
    {
        "fields": {
            "dest": 5, 
            "keep_output": false, 
            "pipelinestep": 2, 
            "source": 7, 
            "source_step": 0
        }, 
        "model": "pipeline.pipelinestepinputcable", 
        "pk": 3
    }, 
    {
        "fields": {
            "dest": 1, 
            "keep_output": false, 
            "pipelinestep": 3, 
            "source": 9, 
            "source_step": 0
        }, 
        "model": "pipeline.pipelinestepinputcable", 
        "pk": 5
    }, 
    {
        "fields": {
            "dest": 1, 
            "keep_output": false, 
            "pipelinestep": 4, 
            "source": 9, 
            "source_step": 0
        }, 
        "model": "pipeline.pipelinestepinputcable", 
        "pk": 6
    }, 
    {
        "fields": {
            "cable": 1, 
            "dest_pin": 11, 
            "source_pin": 8
        }, 
        "model": "pipeline.customcablewire", 
        "pk": 1
    }, 
    {
        "fields": {
            "cable": 1, 
            "dest_pin": 10, 
            "source_pin": 9
        }, 
        "model": "pipeline.customcablewire", 
        "pk": 2
    }, 
    {
        "fields": {
            "cable": 5, 
            "dest_pin": 11, 
            "source_pin": 8
        }, 
        "model": "pipeline.customcablewire", 
        "pk": 3
    }, 
    {
        "fields": {
            "cable": 5, 
            "dest_pin": 10, 
            "source_pin": 9
        }, 
        "model": "pipeline.customcablewire", 
        "pk": 4
    }, 
    {
        "fields": {
            "cable": 6, 
            "dest_pin": 11, 
            "source_pin": 8
        }, 
        "model": "pipeline.customcablewire", 
        "pk": 5
    }, 
    {
        "fields": {
            "cable": 6, 
            "dest_pin": 10, 
            "source_pin": 9
        }, 
        "model": "pipeline.customcablewire", 
        "pk": 6
    }, 
    {
        "fields": {
            "cable": 8, 
            "dest_pin": 14, 
            "source_pin": 12
        }, 
        "model": "pipeline.customcablewire", 
        "pk": 7
    }, 
    {
        "fields": {
            "cable": 8, 
            "dest_pin": 15, 
            "source_pin": 13
        }, 
        "model": "pipeline.customcablewire", 
        "pk": 8
    }, 
    {
        "fields": {
            "cable": 8, 
            "dest_pin": 16, 
            "source_pin": 13
        }, 
        "model": "pipeline.customcablewire", 
        "pk": 9
    }, 
    {
        "fields": {
            "output_cdt": 7, 
            "output_idx": 1, 
            "output_name": "pX_out", 
            "pipeline": 2, 
            "source": 2, 
            "source_step": 1
        }, 
        "model": "pipeline.pipelineoutputcable", 
        "pk": 2
    }, 
    {
        "fields": {
            "output_cdt": 7, 
            "output_idx": 1, 
            "output_name": "pX_out", 
            "pipeline": 3, 
            "source": 6, 
            "source_step": 1
        }, 
        "model": "pipeline.pipelineoutputcable", 
        "pk": 4
    }, 
    {
        "fields": {
            "output_cdt": 7, 
            "output_idx": 1, 
            "output_name": "pX_out_1", 
            "pipeline": 5, 
            "source": 2, 
            "source_step": 1
        }, 
        "model": "pipeline.pipelineoutputcable", 
        "pk": 7
    }, 
    {
        "fields": {
            "output_cdt": 8, 
            "output_idx": 2, 
            "output_name": "pX_out_2", 
            "pipeline": 5, 
            "source": 2, 
            "source_step": 2
        }, 
        "model": "pipeline.pipelineoutputcable", 
        "pk": 8
    }, 
    {
        "fields": {
            "x": 0.0, 
            "y": 0.0
        }, 
        "model": "transformation.transformationxput", 
        "pk": 1
    }, 
    {
        "fields": {
            "x": 0.0, 
            "y": 0.0
        }, 
        "model": "transformation.transformationxput", 
        "pk": 2
    }, 
    {
        "fields": {
            "x": 0.0, 
            "y": 0.0
        }, 
        "model": "transformation.transformationxput", 
        "pk": 3
    }, 
    {
        "fields": {
            "x": 0.0, 
            "y": 0.0
        }, 
        "model": "transformation.transformationxput", 
        "pk": 4
    }, 
    {
        "fields": {
            "x": 0.0, 
            "y": 0.0
        }, 
        "model": "transformation.transformationxput", 
        "pk": 5
    }, 
    {
        "fields": {
            "x": 0.0, 
            "y": 0.0
        }, 
        "model": "transformation.transformationxput", 
        "pk": 6
    }, 
    {
        "fields": {
            "x": 0.0, 
            "y": 0.0
        }, 
        "model": "transformation.transformationxput", 
        "pk": 7
    }, 
    {
        "fields": {
            "x": 0.0, 
            "y": 0.0
        }, 
        "model": "transformation.transformationxput", 
        "pk": 8
    }, 
    {
        "fields": {
            "x": 0.0, 
            "y": 0.0
        }, 
        "model": "transformation.transformationxput", 
        "pk": 9
    }, 
    {
        "fields": {
            "x": 0.0, 
            "y": 0.0
        }, 
        "model": "transformation.transformationxput", 
        "pk": 10
    }, 
    {
        "fields": {
            "x": 0.0, 
            "y": 0.0
        }, 
        "model": "transformation.transformationxput", 
        "pk": 11
    }, 
    {
        "fields": {
            "compounddatatype": 6, 
            "max_row": null, 
            "min_row": null, 
            "transf_xput": 1
        }, 
        "model": "transformation.xputstructure", 
        "pk": 1
    }, 
    {
        "fields": {
            "compounddatatype": 7, 
            "max_row": null, 
            "min_row": null, 
            "transf_xput": 2
        }, 
        "model": "transformation.xputstructure", 
        "pk": 2
    }, 
    {
        "fields": {
            "compounddatatype": 5, 
            "max_row": null, 
            "min_row": null, 
            "transf_xput": 3
        }, 
        "model": "transformation.xputstructure", 
        "pk": 3
    }, 
    {
        "fields": {
            "compounddatatype": 7, 
            "max_row": null, 
            "min_row": null, 
            "transf_xput": 4
        }, 
        "model": "transformation.xputstructure", 
        "pk": 4
    }, 
    {
        "fields": {
            "compounddatatype": 7, 
            "max_row": null, 
            "min_row": null, 
            "transf_xput": 6
        }, 
        "model": "transformation.xputstructure", 
        "pk": 5
    }, 
    {
        "fields": {
            "compounddatatype": 7, 
            "max_row": null, 
            "min_row": null, 
            "transf_xput": 8
        }, 
        "model": "transformation.xputstructure", 
        "pk": 6
    }, 
    {
        "fields": {
            "compounddatatype": 5, 
            "max_row": null, 
            "min_row": null, 
            "transf_xput": 9
        }, 
        "model": "transformation.xputstructure", 
        "pk": 7
    }, 
    {
        "fields": {
            "compounddatatype": 8, 
            "max_row": null, 
            "min_row": null, 
            "transf_xput": 10
        }, 
        "model": "transformation.xputstructure", 
        "pk": 8
    }, 
    {
        "fields": {
            "compounddatatype": 7, 
            "max_row": null, 
            "min_row": null, 
            "transf_xput": 11
        }, 
        "model": "transformation.xputstructure", 
        "pk": 9
    }, 
    {
        "fields": {
            "dataset_idx": 1, 
            "dataset_name": "mA_in", 
            "transformation": 1
        }, 
        "model": "transformation.transformationinput", 
        "pk": 1
    }, 
    {
        "fields": {
            "dataset_idx": 1, 
            "dataset_name": "pX_in", 
            "transformation": 2
        }, 
        "model": "transformation.transformationinput", 
        "pk": 3
    }, 
    {
        "fields": {
            "dataset_idx": 1, 
            "dataset_name": "mA_in", 
            "transformation": 4
        }, 
        "model": "transformation.transformationinput", 
        "pk": 5
    }, 
    {
        "fields": {
            "dataset_idx": 1, 
            "dataset_name": "pX_in", 
            "transformation": 3
        }, 
        "model": "transformation.transformationinput", 
        "pk": 7
    }, 
    {
        "fields": {
            "dataset_idx": 1, 
            "dataset_name": "pX_in", 
            "transformation": 5
        }, 
        "model": "transformation.transformationinput", 
        "pk": 9
    }, 
    {
        "fields": {
            "dataset_idx": 1, 
            "dataset_name": "mA_out", 
            "transformation": 1
        }, 
        "model": "transformation.transformationoutput", 
        "pk": 2
    }, 
    {
        "fields": {
            "dataset_idx": 1, 
            "dataset_name": "pX_out", 
            "transformation": 2
        }, 
        "model": "transformation.transformationoutput", 
        "pk": 4
    }, 
    {
        "fields": {
            "dataset_idx": 1, 
            "dataset_name": "mA_out", 
            "transformation": 4
        }, 
        "model": "transformation.transformationoutput", 
        "pk": 6
    }, 
    {
        "fields": {
            "dataset_idx": 1, 
            "dataset_name": "pX_out", 
            "transformation": 3
        }, 
        "model": "transformation.transformationoutput", 
        "pk": 8
    }, 
    {
        "fields": {
            "dataset_idx": 2, 
            "dataset_name": "pX_out_2", 
            "transformation": 5
        }, 
        "model": "transformation.transformationoutput", 
        "pk": 10
    }, 
    {
        "fields": {
            "dataset_idx": 1, 
            "dataset_name": "pX_out_1", 
            "transformation": 5
        }, 
        "model": "transformation.transformationoutput", 
        "pk": 11
    }, 
    {
        "fields": {
            "date_joined": "2000-01-01T00:00:00Z", 
            "email": "lennon@thebeatles.com", 
            "first_name": "", 
            "groups": [
                1
            ], 
            "is_active": true, 
            "is_staff": false, 
            "is_superuser": false, 
            "last_login": null, 
            "last_name": "", 
<<<<<<< HEAD
            "password": "pbkdf2_sha256$24000$NV4LiC5lAEon$0m7lF/3wP4heWN8iIHLhp0KtmPGq2UYlbg6i8awACcw=", 
=======
            "password": "pbkdf2_sha256$24000$ANClWfjlgmf5$lpcylLhgQk+UG22mF2m9t4budLq6LOuLiZH9A3sFHGs=", 
>>>>>>> 4f043554
            "user_permissions": [], 
            "username": "john"
        }, 
        "model": "auth.user", 
        "pk": 2
    }, 
    {
        "fields": {
            "groups_allowed": [], 
            "name": "", 
            "user": 2, 
            "users_allowed": []
        }, 
        "model": "metadata.compounddatatype", 
        "pk": 5
    }, 
    {
        "fields": {
            "groups_allowed": [], 
            "name": "", 
            "user": 2, 
            "users_allowed": []
        }, 
        "model": "metadata.compounddatatype", 
        "pk": 6
    }, 
    {
        "fields": {
            "groups_allowed": [], 
            "name": "", 
            "user": 2, 
            "users_allowed": []
        }, 
        "model": "metadata.compounddatatype", 
        "pk": 7
    }, 
    {
        "fields": {
            "groups_allowed": [], 
            "name": "", 
            "user": 2, 
            "users_allowed": []
        }, 
        "model": "metadata.compounddatatype", 
        "pk": 8
    }, 
    {
        "fields": {
            "_runstate": 3, 
            "description": "", 
<<<<<<< HEAD
            "end_time": "2000-01-01T00:00:40Z", 
=======
            "end_time": "2000-01-01T00:00:08Z", 
>>>>>>> 4f043554
            "groups_allowed": [], 
            "name": "", 
            "parent_runstep": null, 
            "paused_by": null, 
            "pipeline": 5, 
            "purged": false, 
            "runbatch": null, 
<<<<<<< HEAD
            "sandbox_path": "/home/walter/kivemediaroot/Sandboxes/userjohn_run1_O8BHi8", 
            "start_time": "2000-01-01T00:00:33Z", 
            "stopped_by": null, 
            "time_queued": "2016-10-19T16:20:33.444Z", 
=======
            "sandbox_path": "/home/don/data/kive3/Sandboxes/userjohn_run1_qJNk9e", 
            "start_time": "2000-01-01T00:00:05Z", 
            "stopped_by": null, 
            "time_queued": "2016-10-22T00:34:06.055Z", 
>>>>>>> 4f043554
            "user": 2, 
            "users_allowed": []
        }, 
        "model": "archive.run", 
        "pk": 1
    }, 
    {
        "fields": {
            "MD5_checksum": "4ce50c714420255e82dd3965ccec07ec", 
            "_redacted": false, 
            "dataset_file": "Datasets/2016_10/input_for_test_C_twostep_with_subpipeline.csv", 
            "date_created": "2000-01-01T00:00:00Z", 
            "description": "input to pipeline pX", 
            "external_path": "", 
            "externalfiledirectory": null, 
            "file_source": null, 
            "groups_allowed": [], 
            "last_time_checked": "2016-10-19T16:20:31.292Z", 
            "name": "pX_in_dataset", 
            "user": 2, 
            "users_allowed": []
        }, 
        "model": "librarian.dataset", 
        "pk": 1
    }, 
    {
        "fields": {
            "MD5_checksum": "4ce50c714420255e82dd3965ccec07ec", 
            "_redacted": false, 
<<<<<<< HEAD
            "dataset_file": "Datasets/2016_10/input_for_test_C_twostep_with_subpipeline_EBhoqMp.csv", 
=======
            "dataset_file": "Datasets/2016_10/input_for_test_C_twostep_with_subpipeline_RD8Y3tO.csv", 
>>>>>>> 4f043554
            "date_created": "2000-01-01T00:00:00Z", 
            "description": "input to pipeline pX", 
            "external_path": "", 
            "externalfiledirectory": null, 
            "file_source": null, 
            "groups_allowed": [], 
            "last_time_checked": "2016-10-19T16:20:31.482Z", 
            "name": "pX_in_dataset", 
            "user": 2, 
            "users_allowed": []
        }, 
        "model": "librarian.dataset", 
        "pk": 2
    }, 
    {
        "fields": {
            "MD5_checksum": "59c1180b30e68d7013f73b9f63a3adca", 
            "_redacted": false, 
            "dataset_file": "", 
<<<<<<< HEAD
            "date_created": "2000-01-01T00:00:33Z", 
            "description": "Generated data from a run of pipeline \"self.pf:3 (pX_revision_2)\" started at 2016-10-19 16:21:03.700173+00:00 by john\nrun: 1\nuser: john\nstep: 1\ninput: mA_in", 
=======
            "date_created": "2000-01-01T00:00:05Z", 
            "description": "Generated data from a run of pipeline \"self.pf:3 (pX_revision_2)\" started at 2016-10-22 00:34:11.112304+00:00 by john\nrun: 1\nuser: john\nstep: 1\ninput: mA_in", 
>>>>>>> 4f043554
            "external_path": "", 
            "externalfiledirectory": null, 
            "file_source": 3, 
            "groups_allowed": [], 
            "last_time_checked": "2016-10-19T16:21:04.498Z", 
            "name": "run1_step1_input1", 
            "user": 2, 
            "users_allowed": []
        }, 
        "model": "librarian.dataset", 
        "pk": 3
    }, 
    {
        "fields": {
            "MD5_checksum": "bc2ee5c7dfc2f2b9c93124581fedb96c", 
            "_redacted": false, 
            "dataset_file": "Datasets/2016_10/step1_mA_out.csv", 
<<<<<<< HEAD
            "date_created": "2000-01-01T00:00:34Z", 
            "description": "Generated data from a run of pipeline \"self.pf:3 (pX_revision_2)\" started at 2016-10-19 16:21:03.700173+00:00 by john\nrun: 1\nuser: john\nstep: 1\noutput: mA_out", 
=======
            "date_created": "2000-01-01T00:00:06Z", 
            "description": "Generated data from a run of pipeline \"self.pf:3 (pX_revision_2)\" started at 2016-10-22 00:34:11.112304+00:00 by john\nrun: 1\nuser: john\nstep: 1\noutput: mA_out", 
>>>>>>> 4f043554
            "external_path": "", 
            "externalfiledirectory": null, 
            "file_source": 1, 
            "groups_allowed": [], 
            "last_time_checked": "2016-10-19T16:21:05.565Z", 
            "name": "run1_step1_outputmA_out", 
            "user": 2, 
            "users_allowed": []
        }, 
        "model": "librarian.dataset", 
        "pk": 4
    }, 
    {
        "fields": {
            "MD5_checksum": "bc2ee5c7dfc2f2b9c93124581fedb96c", 
            "_redacted": false, 
            "dataset_file": "Datasets/2016_10/step2_mA_out.csv", 
<<<<<<< HEAD
            "date_created": "2000-01-01T00:00:37Z", 
            "description": "Generated data from a run of pipeline \"self.pf:3 (pX_revision_2)\" started at 2016-10-19 16:21:03.700173+00:00 by john\nrun: 1\nuser: john\nstep: 2\noutput: mA_out", 
=======
            "date_created": "2000-01-01T00:00:07Z", 
            "description": "Generated data from a run of pipeline \"self.pf:3 (pX_revision_2)\" started at 2016-10-22 00:34:11.112304+00:00 by john\nrun: 1\nuser: john\nstep: 2\noutput: mA_out", 
>>>>>>> 4f043554
            "external_path": "", 
            "externalfiledirectory": null, 
            "file_source": 2, 
            "groups_allowed": [], 
            "last_time_checked": "2016-10-19T16:21:07.718Z", 
            "name": "run1_step2_outputmA_out", 
            "user": 2, 
            "users_allowed": []
        }, 
        "model": "librarian.dataset", 
        "pk": 5
    }, 
    {
        "fields": {
            "MD5_checksum": "6dfd290a5dad5e8ab1de623257bdf1b5", 
            "_redacted": false, 
            "dataset_file": "Datasets/2016_10/run1_pX_out_2.csv", 
<<<<<<< HEAD
            "date_created": "2000-01-01T00:00:39Z", 
            "description": "Generated data from a run of pipeline \"self.pf:3 (pX_revision_2)\" started at 2016-10-19 16:21:03.700173+00:00 by john\nrun: 1\nuser: john\noutput: pX_out_2", 
=======
            "date_created": "2000-01-01T00:00:08Z", 
            "description": "Generated data from a run of pipeline \"self.pf:3 (pX_revision_2)\" started at 2016-10-22 00:34:11.112304+00:00 by john\nrun: 1\nuser: john\noutput: pX_out_2", 
>>>>>>> 4f043554
            "external_path": "", 
            "externalfiledirectory": null, 
            "file_source": 6, 
            "groups_allowed": [], 
            "last_time_checked": "2016-10-19T16:21:10.021Z", 
            "name": "run1_output2", 
            "user": 2, 
            "users_allowed": []
        }, 
        "model": "librarian.dataset", 
        "pk": 6
    }, 
    {
        "fields": {
            "description": "self.mA_cr desc", 
            "filename": "mA.py", 
            "groups_allowed": [], 
            "name": "mA_CR", 
            "user": 2, 
            "users_allowed": []
        }, 
        "model": "method.coderesource", 
        "pk": 1
    }, 
    {
        "fields": {
            "MD5_checksum": "e353a62fe8cb6a56d31b8c65d70b217d", 
            "coderesource": 1, 
            "content_file": "CodeResources/generic_script.py", 
            "groups_allowed": [], 
            "revision_DateTime": "2000-01-01T00:00:00Z", 
            "revision_desc": "desc", 
            "revision_name": "v1", 
            "revision_number": 1, 
            "revision_parent": null, 
            "user": 2, 
            "users_allowed": []
        }, 
        "model": "method.coderesourcerevision", 
        "pk": 1
    }, 
    {
        "fields": {
            "driver": 1, 
            "family": 1, 
            "groups_allowed": [], 
            "reusable": 1, 
            "revision_number": 1, 
            "revision_parent": null, 
            "tainted": false, 
            "threads": 1, 
            "users_allowed": []
        }, 
        "model": "method.method", 
        "pk": 1
    }, 
    {
        "fields": {
            "driver": 1, 
            "family": 1, 
            "groups_allowed": [], 
            "reusable": 1, 
            "revision_number": 2, 
            "revision_parent": null, 
            "tainted": false, 
            "threads": 1, 
            "users_allowed": []
        }, 
        "model": "method.method", 
        "pk": 4
    }, 
    {
        "fields": {
            "description": "self.mf desc", 
            "groups_allowed": [], 
            "name": "self.mf", 
            "user": 2, 
            "users_allowed": []
        }, 
        "model": "method.methodfamily", 
        "pk": 1
    }, 
    {
        "fields": {
            "description": "self.pf desc", 
            "groups_allowed": [], 
            "name": "self.pf", 
            "user": 2, 
            "users_allowed": []
        }, 
        "model": "pipeline.pipelinefamily", 
        "pk": 1
    }, 
    {
        "fields": {
            "family": 1, 
            "groups_allowed": [], 
            "published": false, 
            "revision_number": 1, 
            "revision_parent": null, 
            "users_allowed": []
        }, 
        "model": "pipeline.pipeline", 
        "pk": 2
    }, 
    {
        "fields": {
            "family": 1, 
            "groups_allowed": [], 
            "published": false, 
            "revision_number": 2, 
            "revision_parent": null, 
            "users_allowed": []
        }, 
        "model": "pipeline.pipeline", 
        "pk": 3
    }, 
    {
        "fields": {
            "family": 1, 
            "groups_allowed": [], 
            "published": false, 
            "revision_number": 3, 
            "revision_parent": null, 
            "users_allowed": []
        }, 
        "model": "pipeline.pipeline", 
        "pk": 5
    }, 
    {
        "fields": {
            "groups_allowed": [], 
            "revision_DateTime": "2000-01-01T00:00:00Z", 
            "revision_desc": "mA_desc", 
            "revision_name": "mA", 
            "user": 2, 
            "users_allowed": []
        }, 
        "model": "transformation.transformation", 
        "pk": 1
    }, 
    {
        "fields": {
            "groups_allowed": [], 
            "revision_DateTime": "2000-01-01T00:00:00Z", 
            "revision_desc": "X", 
            "revision_name": "pX_revision", 
            "user": 2, 
            "users_allowed": []
        }, 
        "model": "transformation.transformation", 
        "pk": 2
    }, 
    {
        "fields": {
            "groups_allowed": [], 
<<<<<<< HEAD
            "revision_DateTime": "2000-01-01T00:00:01Z", 
=======
            "revision_DateTime": "2000-01-01T00:00:00Z", 
>>>>>>> 4f043554
            "revision_desc": "X", 
            "revision_name": "pX_raw", 
            "user": 2, 
            "users_allowed": []
        }, 
        "model": "transformation.transformation", 
        "pk": 3
    }, 
    {
        "fields": {
            "groups_allowed": [], 
<<<<<<< HEAD
            "revision_DateTime": "2000-01-01T00:00:01Z", 
=======
            "revision_DateTime": "2000-01-01T00:00:00Z", 
>>>>>>> 4f043554
            "revision_desc": "mA_desc", 
            "revision_name": "mA_raw", 
            "user": 2, 
            "users_allowed": []
        }, 
        "model": "transformation.transformation", 
        "pk": 4
    }, 
    {
        "fields": {
            "groups_allowed": [], 
            "revision_DateTime": "2000-01-01T00:00:00Z", 
            "revision_desc": "X2", 
            "revision_name": "pX_revision_2", 
            "user": 2, 
            "users_allowed": []
        }, 
        "model": "transformation.transformation", 
        "pk": 5
    }, 
    {
        "fields": {
            "dataset": 1, 
            "end_time": "2000-01-01T00:00:00Z", 
            "execlog": null, 
            "start_time": "2000-01-01T00:00:00Z", 
            "user": 2
        }, 
        "model": "datachecking.contentchecklog", 
        "pk": 1
    }, 
    {
        "fields": {
            "dataset": 3, 
<<<<<<< HEAD
            "end_time": "2000-01-01T00:00:34Z", 
=======
            "end_time": "2000-01-01T00:00:05Z", 
>>>>>>> 4f043554
            "execlog": 1, 
            "start_time": "2000-01-01T00:00:05Z", 
            "user": 2
        }, 
        "model": "datachecking.contentchecklog", 
        "pk": 2
    }, 
    {
        "fields": {
            "dataset": 4, 
            "end_time": "2000-01-01T00:00:06Z", 
            "execlog": 2, 
            "start_time": "2000-01-01T00:00:06Z", 
            "user": 2
        }, 
        "model": "datachecking.contentchecklog", 
        "pk": 3
    }, 
    {
        "fields": {
            "dataset": 5, 
            "end_time": "2000-01-01T00:00:07Z", 
            "execlog": 4, 
            "start_time": "2000-01-01T00:00:07Z", 
            "user": 2
        }, 
        "model": "datachecking.contentchecklog", 
        "pk": 4
    }, 
    {
        "fields": {
            "dataset": 6, 
<<<<<<< HEAD
            "end_time": "2000-01-01T00:00:40Z", 
            "execlog": 6, 
            "start_time": "2000-01-01T00:00:39Z", 
=======
            "end_time": "2000-01-01T00:00:08Z", 
            "execlog": 6, 
            "start_time": "2000-01-01T00:00:08Z", 
>>>>>>> 4f043554
            "user": 2
        }, 
        "model": "datachecking.contentchecklog", 
        "pk": 5
    }, 
    {
        "fields": {
            "dataset": 1, 
<<<<<<< HEAD
            "end_time": "2000-01-01T00:00:33Z", 
            "execlog": null, 
            "read_failed": false, 
            "runcomponent": 3, 
            "start_time": "2000-01-01T00:00:33Z", 
=======
            "end_time": "2000-01-01T00:00:05Z", 
            "execlog": null, 
            "read_failed": false, 
            "runcomponent": 3, 
            "start_time": "2000-01-01T00:00:05Z", 
>>>>>>> 4f043554
            "user": 2
        }, 
        "model": "datachecking.integritychecklog", 
        "pk": 1
    }, 
    {
        "fields": {
            "dataset": 3, 
            "end_time": "2000-01-01T00:00:06Z", 
            "execlog": 3, 
            "read_failed": false, 
            "runcomponent": null, 
            "start_time": "2000-01-01T00:00:06Z", 
            "user": 2
        }, 
        "model": "datachecking.integritychecklog", 
        "pk": 2
    }
]<|MERGE_RESOLUTION|>--- conflicted
+++ resolved
@@ -125,11 +125,7 @@
             "end_time": "2000-01-01T00:00:06Z", 
             "execrecord": 2, 
             "reused": false, 
-<<<<<<< HEAD
             "start_time": "2000-01-01T00:00:33Z"
-=======
-            "start_time": "2000-01-01T00:00:05Z"
->>>>>>> 4f043554
         }, 
         "model": "archive.runcomponent", 
         "pk": 1
@@ -141,11 +137,7 @@
             "end_time": "2000-01-01T00:00:07Z", 
             "execrecord": 3, 
             "reused": false, 
-<<<<<<< HEAD
             "start_time": "2000-01-01T00:00:33Z"
-=======
-            "start_time": "2000-01-01T00:00:05Z"
->>>>>>> 4f043554
         }, 
         "model": "archive.runcomponent", 
         "pk": 2
@@ -154,17 +146,10 @@
         "fields": {
             "_redacted": null, 
             "_runcomponentstate": 3, 
-<<<<<<< HEAD
             "end_time": "2000-01-01T00:00:34Z", 
             "execrecord": 1, 
             "reused": false, 
             "start_time": "2000-01-01T00:00:33Z"
-=======
-            "end_time": "2000-01-01T00:00:05Z", 
-            "execrecord": 1, 
-            "reused": false, 
-            "start_time": "2000-01-01T00:00:05Z"
->>>>>>> 4f043554
         }, 
         "model": "archive.runcomponent", 
         "pk": 3
@@ -176,11 +161,7 @@
             "end_time": "2000-01-01T00:00:06Z", 
             "execrecord": 1, 
             "reused": false, 
-<<<<<<< HEAD
             "start_time": "2000-01-01T00:00:33Z"
-=======
-            "start_time": "2000-01-01T00:00:05Z"
->>>>>>> 4f043554
         }, 
         "model": "archive.runcomponent", 
         "pk": 4
@@ -201,17 +182,10 @@
         "fields": {
             "_redacted": null, 
             "_runcomponentstate": 3, 
-<<<<<<< HEAD
             "end_time": "2000-01-01T00:00:40Z", 
             "execrecord": 5, 
             "reused": false, 
             "start_time": "2000-01-01T00:00:38Z"
-=======
-            "end_time": "2000-01-01T00:00:08Z", 
-            "execrecord": 5, 
-            "reused": false, 
-            "start_time": "2000-01-01T00:00:07Z"
->>>>>>> 4f043554
         }, 
         "model": "archive.runcomponent", 
         "pk": 6
@@ -266,34 +240,20 @@
     }, 
     {
         "fields": {
-<<<<<<< HEAD
             "end_time": "2000-01-01T00:00:33Z", 
             "invoking_record": 3, 
             "record": 3, 
             "start_time": "2000-01-01T00:00:33Z"
-=======
-            "end_time": "2000-01-01T00:00:05Z", 
-            "invoking_record": 3, 
-            "record": 3, 
-            "start_time": "2000-01-01T00:00:05Z"
->>>>>>> 4f043554
         }, 
         "model": "archive.execlog", 
         "pk": 1
     }, 
     {
         "fields": {
-<<<<<<< HEAD
             "end_time": "2000-01-01T00:00:34Z", 
             "invoking_record": 1, 
             "record": 1, 
             "start_time": "2000-01-01T00:00:34Z"
-=======
-            "end_time": "2000-01-01T00:00:05Z", 
-            "invoking_record": 1, 
-            "record": 1, 
-            "start_time": "2000-01-01T00:00:05Z"
->>>>>>> 4f043554
         }, 
         "model": "archive.execlog", 
         "pk": 2
@@ -310,11 +270,7 @@
     }, 
     {
         "fields": {
-<<<<<<< HEAD
             "end_time": "2000-01-01T00:00:37Z", 
-=======
-            "end_time": "2000-01-01T00:00:07Z", 
->>>>>>> 4f043554
             "invoking_record": 2, 
             "record": 2, 
             "start_time": "2000-01-01T00:00:06Z"
@@ -334,17 +290,10 @@
     }, 
     {
         "fields": {
-<<<<<<< HEAD
             "end_time": "2000-01-01T00:00:39Z", 
             "invoking_record": 6, 
             "record": 6, 
             "start_time": "2000-01-01T00:00:39Z"
-=======
-            "end_time": "2000-01-01T00:00:08Z", 
-            "invoking_record": 6, 
-            "record": 6, 
-            "start_time": "2000-01-01T00:00:08Z"
->>>>>>> 4f043554
         }, 
         "model": "archive.execlog", 
         "pk": 6
@@ -1106,11 +1055,7 @@
             "is_superuser": false, 
             "last_login": null, 
             "last_name": "", 
-<<<<<<< HEAD
             "password": "pbkdf2_sha256$24000$NV4LiC5lAEon$0m7lF/3wP4heWN8iIHLhp0KtmPGq2UYlbg6i8awACcw=", 
-=======
-            "password": "pbkdf2_sha256$24000$ANClWfjlgmf5$lpcylLhgQk+UG22mF2m9t4budLq6LOuLiZH9A3sFHGs=", 
->>>>>>> 4f043554
             "user_permissions": [], 
             "username": "john"
         }, 
@@ -1161,11 +1106,7 @@
         "fields": {
             "_runstate": 3, 
             "description": "", 
-<<<<<<< HEAD
             "end_time": "2000-01-01T00:00:40Z", 
-=======
-            "end_time": "2000-01-01T00:00:08Z", 
->>>>>>> 4f043554
             "groups_allowed": [], 
             "name": "", 
             "parent_runstep": null, 
@@ -1173,17 +1114,10 @@
             "pipeline": 5, 
             "purged": false, 
             "runbatch": null, 
-<<<<<<< HEAD
             "sandbox_path": "/home/walter/kivemediaroot/Sandboxes/userjohn_run1_O8BHi8", 
             "start_time": "2000-01-01T00:00:33Z", 
             "stopped_by": null, 
             "time_queued": "2016-10-19T16:20:33.444Z", 
-=======
-            "sandbox_path": "/home/don/data/kive3/Sandboxes/userjohn_run1_qJNk9e", 
-            "start_time": "2000-01-01T00:00:05Z", 
-            "stopped_by": null, 
-            "time_queued": "2016-10-22T00:34:06.055Z", 
->>>>>>> 4f043554
             "user": 2, 
             "users_allowed": []
         }, 
@@ -1213,11 +1147,7 @@
         "fields": {
             "MD5_checksum": "4ce50c714420255e82dd3965ccec07ec", 
             "_redacted": false, 
-<<<<<<< HEAD
             "dataset_file": "Datasets/2016_10/input_for_test_C_twostep_with_subpipeline_EBhoqMp.csv", 
-=======
-            "dataset_file": "Datasets/2016_10/input_for_test_C_twostep_with_subpipeline_RD8Y3tO.csv", 
->>>>>>> 4f043554
             "date_created": "2000-01-01T00:00:00Z", 
             "description": "input to pipeline pX", 
             "external_path": "", 
@@ -1237,13 +1167,8 @@
             "MD5_checksum": "59c1180b30e68d7013f73b9f63a3adca", 
             "_redacted": false, 
             "dataset_file": "", 
-<<<<<<< HEAD
             "date_created": "2000-01-01T00:00:33Z", 
             "description": "Generated data from a run of pipeline \"self.pf:3 (pX_revision_2)\" started at 2016-10-19 16:21:03.700173+00:00 by john\nrun: 1\nuser: john\nstep: 1\ninput: mA_in", 
-=======
-            "date_created": "2000-01-01T00:00:05Z", 
-            "description": "Generated data from a run of pipeline \"self.pf:3 (pX_revision_2)\" started at 2016-10-22 00:34:11.112304+00:00 by john\nrun: 1\nuser: john\nstep: 1\ninput: mA_in", 
->>>>>>> 4f043554
             "external_path": "", 
             "externalfiledirectory": null, 
             "file_source": 3, 
@@ -1261,13 +1186,8 @@
             "MD5_checksum": "bc2ee5c7dfc2f2b9c93124581fedb96c", 
             "_redacted": false, 
             "dataset_file": "Datasets/2016_10/step1_mA_out.csv", 
-<<<<<<< HEAD
             "date_created": "2000-01-01T00:00:34Z", 
             "description": "Generated data from a run of pipeline \"self.pf:3 (pX_revision_2)\" started at 2016-10-19 16:21:03.700173+00:00 by john\nrun: 1\nuser: john\nstep: 1\noutput: mA_out", 
-=======
-            "date_created": "2000-01-01T00:00:06Z", 
-            "description": "Generated data from a run of pipeline \"self.pf:3 (pX_revision_2)\" started at 2016-10-22 00:34:11.112304+00:00 by john\nrun: 1\nuser: john\nstep: 1\noutput: mA_out", 
->>>>>>> 4f043554
             "external_path": "", 
             "externalfiledirectory": null, 
             "file_source": 1, 
@@ -1285,13 +1205,8 @@
             "MD5_checksum": "bc2ee5c7dfc2f2b9c93124581fedb96c", 
             "_redacted": false, 
             "dataset_file": "Datasets/2016_10/step2_mA_out.csv", 
-<<<<<<< HEAD
             "date_created": "2000-01-01T00:00:37Z", 
             "description": "Generated data from a run of pipeline \"self.pf:3 (pX_revision_2)\" started at 2016-10-19 16:21:03.700173+00:00 by john\nrun: 1\nuser: john\nstep: 2\noutput: mA_out", 
-=======
-            "date_created": "2000-01-01T00:00:07Z", 
-            "description": "Generated data from a run of pipeline \"self.pf:3 (pX_revision_2)\" started at 2016-10-22 00:34:11.112304+00:00 by john\nrun: 1\nuser: john\nstep: 2\noutput: mA_out", 
->>>>>>> 4f043554
             "external_path": "", 
             "externalfiledirectory": null, 
             "file_source": 2, 
@@ -1309,13 +1224,8 @@
             "MD5_checksum": "6dfd290a5dad5e8ab1de623257bdf1b5", 
             "_redacted": false, 
             "dataset_file": "Datasets/2016_10/run1_pX_out_2.csv", 
-<<<<<<< HEAD
             "date_created": "2000-01-01T00:00:39Z", 
             "description": "Generated data from a run of pipeline \"self.pf:3 (pX_revision_2)\" started at 2016-10-19 16:21:03.700173+00:00 by john\nrun: 1\nuser: john\noutput: pX_out_2", 
-=======
-            "date_created": "2000-01-01T00:00:08Z", 
-            "description": "Generated data from a run of pipeline \"self.pf:3 (pX_revision_2)\" started at 2016-10-22 00:34:11.112304+00:00 by john\nrun: 1\nuser: john\noutput: pX_out_2", 
->>>>>>> 4f043554
             "external_path": "", 
             "externalfiledirectory": null, 
             "file_source": 6, 
@@ -1472,11 +1382,7 @@
     {
         "fields": {
             "groups_allowed": [], 
-<<<<<<< HEAD
             "revision_DateTime": "2000-01-01T00:00:01Z", 
-=======
-            "revision_DateTime": "2000-01-01T00:00:00Z", 
->>>>>>> 4f043554
             "revision_desc": "X", 
             "revision_name": "pX_raw", 
             "user": 2, 
@@ -1488,11 +1394,7 @@
     {
         "fields": {
             "groups_allowed": [], 
-<<<<<<< HEAD
             "revision_DateTime": "2000-01-01T00:00:01Z", 
-=======
-            "revision_DateTime": "2000-01-01T00:00:00Z", 
->>>>>>> 4f043554
             "revision_desc": "mA_desc", 
             "revision_name": "mA_raw", 
             "user": 2, 
@@ -1527,11 +1429,7 @@
     {
         "fields": {
             "dataset": 3, 
-<<<<<<< HEAD
             "end_time": "2000-01-01T00:00:34Z", 
-=======
-            "end_time": "2000-01-01T00:00:05Z", 
->>>>>>> 4f043554
             "execlog": 1, 
             "start_time": "2000-01-01T00:00:05Z", 
             "user": 2
@@ -1564,15 +1462,9 @@
     {
         "fields": {
             "dataset": 6, 
-<<<<<<< HEAD
             "end_time": "2000-01-01T00:00:40Z", 
             "execlog": 6, 
             "start_time": "2000-01-01T00:00:39Z", 
-=======
-            "end_time": "2000-01-01T00:00:08Z", 
-            "execlog": 6, 
-            "start_time": "2000-01-01T00:00:08Z", 
->>>>>>> 4f043554
             "user": 2
         }, 
         "model": "datachecking.contentchecklog", 
@@ -1581,19 +1473,11 @@
     {
         "fields": {
             "dataset": 1, 
-<<<<<<< HEAD
             "end_time": "2000-01-01T00:00:33Z", 
             "execlog": null, 
             "read_failed": false, 
             "runcomponent": 3, 
             "start_time": "2000-01-01T00:00:33Z", 
-=======
-            "end_time": "2000-01-01T00:00:05Z", 
-            "execlog": null, 
-            "read_failed": false, 
-            "runcomponent": 3, 
-            "start_time": "2000-01-01T00:00:05Z", 
->>>>>>> 4f043554
             "user": 2
         }, 
         "model": "datachecking.integritychecklog", 
