--- conflicted
+++ resolved
@@ -2,7 +2,9 @@
 python:
     - "2.7"
 sudo: required
-services: postgresql
+services:
+  - postgresql
+  - docker
 install:
     - pip install -r requirements-dev.txt
     - curl -sL https://deb.nodesource.com/setup_6.x | sudo -E bash -
@@ -10,23 +12,11 @@
     - npm install
 before_script:
     - sed -f travis_settings_modification.sed kive/kive/settings_default.py > kive/kive/settings.py
-<<<<<<< HEAD
-script: "npm run test:travis && cd kive && ./manage.py test --setting kive.settings_mocked && coverage run manage.py test --setting kive.settings_test_pg"
-
-=======
-#    - sudo groupadd kiveprocessing
-#    - sudo useradd kivefleet -G kiveprocessing
-#    - chmod a+rx /home/travis/virtualenv/python2.7/bin/activate
-#    - sudo usermod -a -G kiveprocessing $USER
-#    - sudo usermod -a -G sudo travis
 script:
+  - npm run test:travis
   - cd kive
-#  - sudo -E su kivefleet -c "source ~travis/virtualenv/python2.7/bin/activate; ./manage.py test --setting kive.settings_mocked"
-#  - sudo -E su kivefleet -c "source ~travis/virtualenv/python2.7/bin/activate; coverage run manage.py test --setting kive.settings_test_pg"
-  - ./manage.py test --setting kive.settings_test_pg
-#  - ./manage.py test --setting kive.settings_mocked
+  - ./manage.py test --setting kive.settings_mocked
   - coverage run manage.py test --setting kive.settings_test_pg
->>>>>>> ac687cc4
 after_success:
     - pip install codecov
     - codecov