--- conflicted
+++ resolved
@@ -12,8 +12,11 @@
 from django.core.exceptions import ValidationError
 
 import hashlib
+
 import file_access_utils
-import method.models, transformation.models
+
+import method.models
+import transformation.models
 
 def clean_execlogs(runx):
     """
@@ -598,13 +601,8 @@
         # given that the SymbolicDataset represented in the ERI is the
         # input to both.  (This must be true because our Pipeline was
         # well-defined.)
-<<<<<<< HEAD
-        if (type(self.execrecord.general_transf()).__name__ !=
-                "PipelineStepInputCable"):
-=======
 
         if (type(self.execrecord.general_transf()).__name__ != "PipelineStepInputCable"):
->>>>>>> 146c15be
             raise ValidationError(
                 "ExecRecord of RunSIC \"{}\" does not represent a PSIC".
                 format(self.PSIC))
@@ -616,12 +614,8 @@
                 format(self.PSIC))
 
         # Check whether this has a missing output.
-<<<<<<< HEAD
-        missing_output = (len(self.log.first().missing_outputs()) != 0)
-=======
         logging.debug("{}: Checking RunSIC's log".format(fn))
         missing_output = len(self.log.first().missing_outputs()) != 0
->>>>>>> 146c15be
 
         # If the output of this PSIC is not marked to keep, there should be
         # no data associated.
@@ -630,6 +624,7 @@
                 raise ValidationError(
                     "RunSIC \"{}\" does not keep its output; no data should be produced".
                     format(self))
+
 
         # Similar if the ExecLog shows missing output.
         elif missing_output:
