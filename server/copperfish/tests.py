"""
Unit tests for ShipYard (Copperfish)
"""

from django.test import TestCase;
from copperfish.models import *;
from django.core.files import File;
from django.core.exceptions import ValidationError;
import os;
import glob, os.path;
import hashlib;

samplecode_path = "../samplecode";

# All classes that inherit TestCase are evaluated by the TestUtility

class CopperfishMethodTests_setup(TestCase):
    """
    Set up a database state for unit testing
    Extends all other classes that require this state.
    """

    def setUp(self):
        """Setup default database state from which to perform unit testing."""

        # Create Datatype "string" with validation code stringUT.py
        with open(os.path.join(samplecode_path, "stringUT.py"), "rb") as f:
            string_dt = Datatype(name="string",
                                 description="String (basically anything)",
                                 verification_script=File(f),
                                 Python_type="str");
            string_dt.save()
            self.string_dt = string_dt

        # Create Datatype "DNANucSeq" with validation code DNANucSeqUT.py
        with open(os.path.join(samplecode_path, "DNANucSeqUT.py"), "rb") as f:
            DNA_dt = Datatype(name="DNANucSeq",
                              description="String consisting of ACGTacgt",
                              verification_script=File(f),
                              Python_type="str");
            DNA_dt.save();

            # DNA_dt is a restricted type of string
            DNA_dt.restricts.add(string_dt);
            DNA_dt.save();

        # Create Datatype "RNANucSeq" with validation code RNANucSeqUT.py, restricted by "string"
        with open(os.path.join(samplecode_path, "RNANucSeqUT.py"), "rb") as f:
            RNA_dt = Datatype(name="RNANucSeq",
                              description="String consisting of ACGUacgu",
                              verification_script=File(f),
                              Python_type="str");
            RNA_dt.save();

            # RNA_dt is a restricted type of string
            RNA_dt.restricts.add(string_dt);
            RNA_dt.save();

        # Make accessible outside of this function
        self.string_dt = string_dt;
        self.DNA_dt = DNA_dt;
        self.RNA_dt = RNA_dt;

        # Define test_cdt as containing 3 members:
        # (label, PBMCseq, PLAseq) as (string,DNA,RNA)
        self.test_cdt = CompoundDatatype();
        self.test_cdt.save();

        self.test_cdt.members.create(datatype=self.string_dt,
                                    column_name="label",
                                    column_idx=1);
        self.test_cdt.members.create(datatype=self.DNA_dt,
                                    column_name="PBMCseq",
                                    column_idx=2);
        self.test_cdt.members.create(datatype=self.RNA_dt,
                                    column_name="PLAseq",
                                    column_idx=3);
        self.test_cdt.full_clean();
        self.test_cdt.save();


        # Define DNAinput_cdt (1 member)
        self.DNAinput_cdt = CompoundDatatype();
        self.DNAinput_cdt.save();
        self.DNAinput_cdt.members.create(datatype=self.DNA_dt,
                                        column_name="SeqToComplement",
                                        column_idx=1);
        self.DNAinput_cdt.full_clean();
        self.DNAinput_cdt.save();

        # Define DNAoutput_cdt (1 member)
        self.DNAoutput_cdt = CompoundDatatype();
        self.DNAoutput_cdt.save();
        self.DNAoutput_cdt.members.create(datatype=self.DNA_dt,
                                         column_name="ComplementedSeq",
                                         column_idx=1);
        self.DNAoutput_cdt.full_clean();
        self.DNAoutput_cdt.save();

        # Define RNAinput_cdt (1 column)
        self.RNAinput_cdt = CompoundDatatype();
        self.RNAinput_cdt.save();
        self.RNAinput_cdt.members.create(datatype=self.RNA_dt,
                                         column_name="SeqToComplement",
                                         column_idx=1);
        self.RNAinput_cdt.full_clean();
        self.RNAinput_cdt.save();

        # Define RNAoutput_cdt (1 column)
        self.RNAoutput_cdt = CompoundDatatype();
        self.RNAoutput_cdt.save();
        self.RNAoutput_cdt.members.create(datatype=self.RNA_dt,
                                          column_name="ComplementedSeq",
                                          column_idx=1);
        self.RNAoutput_cdt.full_clean();
        self.RNAoutput_cdt.save();

        # Define comp_cr
        self.comp_cr = CodeResource(
                name="complement.py",
                description="Complement DNA/RNA nucleotide sequences");
        self.comp_cr.save();

        # Define compv1_crRev for comp_cr
        with open(os.path.join(samplecode_path, "complement.py"), "rb") as f:
            self.compv1_crRev = CodeResourceRevision(
                    coderesource=self.comp_cr,
                    revision_name="v1",
                    revision_desc="First version",
                    content_file=File(f));
            self.compv1_crRev.full_clean();
            self.compv1_crRev.save();

        # Define compv2_crRev for comp_cr
        with open(os.path.join(samplecode_path, "complement_v2.py"), "rb") as f:
            self.compv2_crRev = CodeResourceRevision(
                coderesource=self.comp_cr,
                revision_name="v2",
                revision_desc="Second version: better docstring",
                revision_parent=self.compv1_crRev,
                content_file=File(f));
            self.compv2_crRev.full_clean();
            self.compv2_crRev.save();

        # Define DNAcomp_mf
        self.DNAcomp_mf = MethodFamily(
                name="DNAcomplement",
                description="Complement DNA nucleotide sequences.");
        self.DNAcomp_mf.full_clean();
        self.DNAcomp_mf.save();

        # Define DNAcompv1_m (method revision) for DNAcomp_mf with driver compv1_crRev
        self.DNAcompv1_m = self.DNAcomp_mf.members.create(
                revision_name="v1",
                revision_desc="First version",
                driver=self.compv1_crRev);

        # Add input DNAinput_cdt to DNAcompv1_m
        self.DNAinput_ti = self.DNAcompv1_m.inputs.create(
                compounddatatype = self.DNAinput_cdt,
                dataset_name = "input",
                dataset_idx = 1);
        self.DNAinput_ti.full_clean();
        self.DNAinput_ti.save();

        # Add output DNAoutput_cdt to DNAcompv1_m
        self.DNAoutput_to = self.DNAcompv1_m.outputs.create(
                compounddatatype = self.DNAoutput_cdt,
                dataset_name = "output",
                dataset_idx = 1);
        self.DNAoutput_to.full_clean();
        self.DNAoutput_to.save();

        # Define DNAcompv2_m for DNAcomp_mf with driver compv2_crRev
        # Input/output should be copied from DNAcompv1_m
        self.DNAcompv2_m = self.DNAcomp_mf.members.create(
                revision_name="v2",
                revision_desc="Second version",
                revision_parent=self.DNAcompv1_m,
                driver=self.compv2_crRev);
        self.DNAcompv2_m.full_clean();
        self.DNAcompv2_m.save();

        # Define second family, RNAcomp_mf
        self.RNAcomp_mf = MethodFamily(
                name="RNAcomplement",
                description="Complement RNA nucleotide sequences.");
        self.RNAcomp_mf.full_clean();
        self.RNAcomp_mf.save();

        # Define RNAcompv1_m for RNAcomp_mf with driver compv1_crRev
        self.RNAcompv1_m = self.RNAcomp_mf.members.create(
                revision_name="v1",
                revision_desc="First version",
                driver=self.compv1_crRev);
        
        # Add input RNAinput_cdt to RNAcompv1_m
        self.RNAinput_ti = self.RNAcompv1_m.inputs.create(
                compounddatatype = self.RNAinput_cdt,
                dataset_name = "input",
                dataset_idx = 1);
        self.RNAinput_ti.full_clean();
        self.RNAinput_ti.save();

        # Add output RNAoutput_cdt to RNAcompv1_m
        self.RNAoutput_to = self.RNAcompv1_m.outputs.create(
                compounddatatype = self.RNAoutput_cdt,
                dataset_name = "output",
                dataset_idx = 1);
        self.RNAoutput_to.full_clean();
        self.RNAoutput_to.save();

        # Define RNAcompv2_m for RNAcompv1_mf with driver compv2_crRev
        # Input/outputs should be copied from RNAcompv1_m
        self.RNAcompv2_m = self.RNAcomp_mf.members.create(
                revision_name="v2",
                revision_desc="Second version",
                revision_parent=self.RNAcompv1_m,
                driver=self.compv2_crRev);
        self.RNAcompv2_m.full_clean();
        self.RNAcompv2_m.save();

        # Create method family for script_1_method / script_2_method / script_3_method
        self.test_mf = MethodFamily(name="Test method family",
                                    description="Holds scripts 1/2/3");
        self.test_mf.full_clean();
        self.test_mf.save();

        # script_1_sum_and_outputs.py
        # INPUT: 1 csv containing (x,y)
        # OUTPUT: 1 csv containing (x+y,xy)
        self.script_1_cr = CodeResource(name="Sum and product of x and y",
                                        filename="script_1_sum_and_products.py",
                                        description="Addition and multiplication")
        self.script_1_cr.save()

        # Add code resource revision for code resource (script_1_sum_and_products ) 
        with open(os.path.join(samplecode_path, "script_1_sum_and_products.py"), "rb") as f:
            self.script_1_crRev = CodeResourceRevision(
                coderesource=self.script_1_cr,
                revision_name="v1",
                revision_desc="First version",
                content_file=File(f))
            self.script_1_crRev.save()

        # Establish code resource revision as a method
        self.script_1_method = Method(family = self.test_mf,driver = self.script_1_crRev)
        self.script_1_method.save()

        # Define "tuple" CDT containing (x,y): members x and y exist at index 1 and 2
        self.tuple_cdt = CompoundDatatype()
        self.tuple_cdt.save()
        self.tuple_cdt.members.create(datatype=self.string_dt,column_name="x",column_idx=1)
        self.tuple_cdt.members.create(datatype=self.string_dt,column_name="y",column_idx=2)

        # Assign tuple as both an input and an output to script_1_method
        self.script_1_method.inputs.create(compounddatatype = self.tuple_cdt,
                                           dataset_name = "input_tuple",
                                           dataset_idx = 1)
        self.script_1_method.outputs.create(compounddatatype = self.tuple_cdt,
                                           dataset_name = "input_tuple",
                                           dataset_idx = 1)
        self.script_1_method.save()

        # script_2_square_and_means
        # INPUT: 1 csv containing (a,b,c)
        # OUTPUT-1: 1 csv containing triplet (a^2,b^2,c^2)
        # OUTPUT-2: 1 csv containing singlet mean(a,b,c)
        self.script_2_cr = CodeResource(name="Square and mean of (a,b,c)",
                                        filename="script_2_square_and_means.py",
                                        description="Square and mean - 2 CSVs")
        self.script_2_cr.save()

        # Add code resource revision for code resource (script_2_square_and_means)
        with open(os.path.join(samplecode_path, "script_2_square_and_means.py"), "rb") as f:
            self.script_2_crRev = CodeResourceRevision(
                coderesource=self.script_2_cr,
                revision_name="v1",
                revision_desc="First version",
                content_file=File(f))
            self.script_2_crRev.save()

        # Establish code resource revision as a method
        self.script_2_method = Method(family = self.test_mf, driver = self.script_2_crRev)
        self.script_2_method.save()

        # Define "singlet" CDT containing CDT member (a) and "triplet" CDT with members (a,b,c)
        self.singlet_cdt = CompoundDatatype()
        self.singlet_cdt.save()
        self.singlet_cdt.members.create(datatype=self.string_dt,column_name="a",column_idx=1)

        self.triplet_cdt = CompoundDatatype()
        self.triplet_cdt.save()
        self.triplet_cdt.members.create(datatype=self.string_dt,column_name="a",column_idx=1)
        self.triplet_cdt.members.create(datatype=self.string_dt,column_name="b",column_idx=2)
        self.triplet_cdt.members.create(datatype=self.string_dt,column_name="c",column_idx=3)

        # Assign triplet as input and output,
        self.script_2_method.inputs.create(compounddatatype = self.triplet_cdt,
                                           dataset_name = "a_b_c",
                                           dataset_idx = 1)
        self.script_2_method.outputs.create(compounddatatype = self.triplet_cdt,
                                           dataset_name = "a_b_c_squared",
                                           dataset_idx = 1)
        self.script_2_method.outputs.create(compounddatatype = self.singlet_cdt,
                                           dataset_name = "a_b_c_mean",
                                           dataset_idx = 2)
        self.script_2_method.save()


        # script_3_product
        # INPUT-1: Single column (k)
        # INPUT-2: Single-row, single column (r)
        # OUTPUT-1: Single column r*(k)
        self.script_3_cr = CodeResource(name="Scalar multiple of k",
                                        filename="script_3_product.py",
                                        description="Product of input")
        self.script_3_cr.save()

        # Add code resource revision for code resource (script_3_product)
        with open(os.path.join(samplecode_path, "script_3_product.py"), "rb") as f:
            self.script_3_crRev = CodeResourceRevision(
                coderesource=self.script_3_cr,
                revision_name="v1",
                revision_desc="First version",
                content_file=File(f))
            self.script_3_crRev.save()

        # Establish code resource revision as a method
        self.script_3_method = Method(family = self.test_mf,
                                      driver = self.script_3_crRev)
        self.script_3_method.save()

        # Assign singlet as input and output
        self.script_3_method.inputs.create(compounddatatype = self.singlet_cdt,
                                           dataset_name = "k",
                                           dataset_idx = 1)

        self.script_3_method.inputs.create(compounddatatype = self.singlet_cdt,
                                           dataset_name = "r",
                                           dataset_idx = 2,
                                           max_row = 1,
                                           min_row = 1)

        self.script_3_method.outputs.create(compounddatatype = self.singlet_cdt,
                                           dataset_name = "kr",
                                           dataset_idx = 1)
        self.script_3_method.save()
        
        #################### END OF METHOD DEFINITIONS #########################

        # Define DNAcomp_pf
        self.DNAcomp_pf = PipelineFamily(
                name="DNAcomplement",
                description="DNA complement pipeline.");
        self.DNAcomp_pf.save();

        # Define DNAcompv1_p (pipeline revision)
        self.DNAcompv1_p = self.DNAcomp_pf.members.create(
                revision_name="v1",
                revision_desc="First version");

        # Add Pipeline input CDT DNAinput_cdt to pipeline revision DNAcompv1_p
        self.DNAcompv1_p.inputs.create(
                compounddatatype=self.DNAinput_cdt,
                dataset_name="seqs_to_complement",
                dataset_idx=1);

        # Add a step to Pipeline revision DNAcompv1_p involving
        # a transformation DNAcompv2_m at step 1
        step1 = self.DNAcompv1_p.steps.create(
                transformation=self.DNAcompv2_m,
                step_num=1);

        # Add wiring (PipelineStepInputs) to (step1, DNAcompv1_p)
        # From step 0, output hole "seqs_to_comeplement" to
        # input hole "input" (of this step)
        step1.inputs.create(transf_input_name="input",
                            step_providing_input=0,
                            provider_output_name="seqs_to_complement");

        # Add output wiring (PipelineOutputMapping) to DNAcompv1_p
        # From step 1, output hole "output", send output to
        # Pipeline output hole "complemented_seqs" at index 1
        mapping = self.DNAcompv1_p.outmap.create(
                step_providing_output=1,
                provider_output_name="output",
                output_name="complemented_seqs",
                output_idx=1);

        # Why do we resave DNAcompv1_p??
        self.DNAcompv1_p.save();

        # DNArecomp_mf is a MethodFamily called DNArecomplement
        self.DNArecomp_mf = MethodFamily(
                name="DNArecomplement",
                description="Re-complement DNA nucleotide sequences.");
        self.DNArecomp_mf.full_clean();
        self.DNArecomp_mf.save();

        # Add to MethodFamily DNArecomp_mf a method revision DNArecomp_m
        self.DNArecomp_m = self.DNArecomp_mf.members.create(
                revision_name="v1",
                revision_desc="First version",
                driver=self.compv2_crRev);

        # To this method revision, add inputs with CDT DNAoutput_cdt
        self.DNArecomp_m.inputs.create(
                compounddatatype = self.DNAoutput_cdt,
                dataset_name = "complemented_seqs",
                dataset_idx = 1);

        # To this method revision, add outputs with CDT DNAinput_cdt
        self.DNArecomp_m.outputs.create(
                compounddatatype = self.DNAinput_cdt,
                dataset_name = "recomplemented_seqs",
                dataset_idx = 1);

        f = open(os.path.join(samplecode_path, "stringUT.py"), "rb")
        dt_1 = Datatype(name="dt_1",
                        description="A string validated by stringUT.py",
                        verification_script=File(f),
                        Python_type="str");
        dt_1.save()
        self.dt_1 = dt_1

        dt_2 = Datatype(name="dt_2",
                        description="A string validated by stringUT.py",
                        verification_script=File(f),
                        Python_type="str");
        dt_2.save()
        self.dt_2 = dt_2

        dt_3 = Datatype(name="dt_3",
                        description="A string validated by stringUT.py",
                        verification_script=File(f),
                        Python_type="str");
        dt_3.save()
        self.dt_3 = dt_3

        dt_4 = Datatype(name="dt_4",
                        description="A string validated by stringUT.py",
                        verification_script=File(f),
                        Python_type="str");
        dt_4.save()
        self.dt_4 = dt_4

        dt_5 = Datatype(name="dt_5",
                        description="A string validated by stringUT.py",
                        verification_script=File(f),
                        Python_type="str");
        dt_5.save()
        self.dt_5 = dt_5

        # The following is for testing code resource dependencies
        test_cr_1 = CodeResource(name="test_cr_1",
                                 filename="test_cr_1.py",
                                 description="CR1")
        test_cr_1.save()
        test_cr_1_rev1 = CodeResourceRevision(coderesource=test_cr_1,
                                              revision_name="v1",
                                              revision_desc="CR1-rev1",
                                              content_file=File(f))
        test_cr_1_rev1.save()
        self.test_cr_1 = test_cr_1
        self.test_cr_1_rev1 = test_cr_1_rev1
        
        test_cr_2 = CodeResource(name="test_cr_2",
                                 filename="test_cr_2.py",
                                 description="CR2")
        test_cr_2.save()
        test_cr_2_rev1 = CodeResourceRevision(coderesource=test_cr_2,
                                              revision_name="v2",
                                              revision_desc="CR2-rev1",
                                              content_file=File(f))
        test_cr_2_rev1.save()
        self.test_cr_2 = test_cr_2
        self.test_cr_2_rev1 = test_cr_2_rev1

        test_cr_3 = CodeResource(name="test_cr_3",
                                 filename="test_cr_3.py",
                                 description="CR3")
        test_cr_3.save()
        test_cr_3_rev1 = CodeResourceRevision(coderesource=test_cr_3,
                                              revision_name="v3",
                                              revision_desc="CR3-rev1",
                                              content_file=File(f))
        test_cr_3_rev1.save()
        self.test_cr_3 = test_cr_3
        self.test_cr_3_rev1 = test_cr_3_rev1

        test_cr_4 = CodeResource(name="test_cr_4",
                                 filename="test_cr_4.py",
                                 description="CR4")
        test_cr_4.save()
        test_cr_4_rev1 = CodeResourceRevision(coderesource=test_cr_4,
                                              revision_name="v4",
                                              revision_desc="CR4-rev1",
                                              content_file=File(f))
        test_cr_4_rev1.save()
        self.test_cr_4 = test_cr_4
        self.test_cr_4_rev1 = test_cr_4_rev1

    def tearDown(self):
        filesToDelete = ["stringUT.py", "stringUT_1.py", "stringUT_2.py",
			 "stringUT_3.py", "stringUT_4.py", "stringUT_5.py",
			 "DNANucSeqUT.py", "RNANucSeqUT.py"];
        for f in filesToDelete:
            os.remove(os.path.join("VerificationScripts",f));

        filesToDelete = ["stringUT.py", "stringUT_1.py", "stringUT_2.py",
                         "stringUT_3.py", "complement.py", "complement_v2.py",
                         "script_1_sum_and_products.py", "script_2_square_and_means.py",
                         "script_3_product.py"];

        for f in filesToDelete:
            os.remove(os.path.join("CodeResources",f));


class Datatype_tests(CopperfishMethodTests_setup):
    
    def test_datatype_unicode(self):
        """
        Unicode representation must be the instance's name.

        """
        my_datatype = Datatype(name="fhqwhgads");
        self.assertEqual(unicode(my_datatype), "fhqwhgads");

    ### Unit tests for datatype.clean (Circular restrictions) ###
        
    # Direct circular cases: start, middle, end
    # Start   dt1 restricts dt1, dt3, dt4
    # Middle  dt1 restricts dt3, dt1, dt4
    # End     dt1 restricts dt3, dt4, dt1
    # Good    dt1 restricts dt2, dt3, dt4

    def test_datatype_circular_direct_start_clean_bad(self):
        """
        Circular, direct, start
        dt1 restricts dt1, dt3, dt4
        """
        self.dt_1.restricts.add(self.dt_1);
        self.dt_1.restricts.add(self.dt_3);
        self.dt_1.restricts.add(self.dt_4);
        self.dt_1.save();

        self.assertRaisesRegexp(ValidationError,
                                "Circular Datatype restriction detected",
                                self.dt_1.clean);

    def test_datatype_circular_direct_middle_clean_bad(self):
        """
        Circular, direct, middle
        dt1 restricts dt3, dt1, dt4
        """
        self.dt_1.restricts.add(self.dt_3);
        self.dt_1.restricts.add(self.dt_1);
        self.dt_1.restricts.add(self.dt_4);
        self.dt_1.save();

        self.assertRaisesRegexp(ValidationError,
                                "Circular Datatype restriction detected",
                                self.dt_1.clean);

    def test_datatype_circular_direct_end_clean_bad(self):
        """
        Circular, direct, middle
        dt1 restricts dt3, dt4, dt1
        """
        self.dt_1.restricts.add(self.dt_3);
        self.dt_1.restricts.add(self.dt_4);
        self.dt_1.restricts.add(self.dt_1);
        self.dt_1.save();

        self.assertRaisesRegexp(ValidationError,
                                "Circular Datatype restriction detected",
                                self.dt_1.clean);

    def test_datatype_circular_direct_clean_good(self):
        """
        dt1 restricts dt2, dt3, dt4
        """
        self.dt_1.restricts.add(self.dt_2);
        self.dt_1.restricts.add(self.dt_3);
        self.dt_1.restricts.add(self.dt_4);
        self.dt_1.save();
        self.assertEqual(self.dt_1.clean(), None);

    def test_datatype_circular_recursive_begin_clean_bad(self):
        """
        dt1 restricts dt2, dt3, dt4
        dt2 restricts dt1
        """
        self.dt_1.restricts.add(self.dt_2);
        self.dt_1.restricts.add(self.dt_3);
        self.dt_1.restricts.add(self.dt_4);        
        self.dt_1.save();

        self.dt_2.restricts.add(self.dt_1);
        self.dt_2.save();

        self.assertRaisesRegexp(ValidationError,
                                "Circular Datatype restriction detected",
                                self.dt_1.clean);

    def test_datatype_circular_recursive_middle_clean_bad(self):
        """
        dt1 restricts dt2, dt3, dt4
        dt3 restricts dt1
        """
        self.dt_1.restricts.add(self.dt_2);
        self.dt_1.restricts.add(self.dt_3);
        self.dt_1.restricts.add(self.dt_4);        
        self.dt_1.save();

        self.dt_3.restricts.add(self.dt_1);
        self.dt_3.save();

        self.assertRaisesRegexp(ValidationError,
                                "Circular Datatype restriction detected",
                                self.dt_1.clean);

    def test_datatype_circular_recursive_end_clean_bad(self):
        """
        dt1 restricts dt2, dt3, dt4
        dt4 restricts dt1
        """
        self.dt_1.restricts.add(self.dt_2);
        self.dt_1.restricts.add(self.dt_3);
        self.dt_1.restricts.add(self.dt_4);        
        self.dt_1.save();
        self.dt_4.restricts.add(self.dt_1);
        self.dt_4.save();

        self.assertRaisesRegexp(ValidationError,
                                "Circular Datatype restriction detected",
                                self.dt_1.clean);


    def test_datatype_circular_recursive_clean_good1(self):
        """
        dt1 restricts dt2, dt3, dt4
        dt2 restricts dt5
        """
        self.dt_1.restricts.add(self.dt_2);
        self.dt_1.restricts.add(self.dt_3);
        self.dt_1.restricts.add(self.dt_4);        
        self.dt_1.save();
        self.dt_2.restricts.add(self.dt_5);
        self.dt_2.save();
        self.assertEqual(self.dt_1.clean(), None);

    def test_datatype_circular_recursive_clean_good2(self):
        """
        dt1 restricts dt2, dt3, dt4
        dt3 restricts dt5
        """
        self.dt_1.restricts.add(self.dt_2);
        self.dt_1.restricts.add(self.dt_3);
        self.dt_1.restricts.add(self.dt_4);        
        self.dt_1.save();
        self.dt_3.restricts.add(self.dt_5);
        self.dt_3.save();
        self.assertEqual(self.dt_1.clean(), None);

    def test_datatype_circular_recursive_clean_good3(self):
        """
        dt1 restricts dt2, dt3, dt4
        dt4 restricts dt5
        """
        self.dt_1.restricts.add(self.dt_2);
        self.dt_1.restricts.add(self.dt_3);
        self.dt_1.restricts.add(self.dt_4);        
        self.dt_1.save();
        self.dt_4.restricts.add(self.dt_5);
        self.dt_4.save();
        self.assertEqual(self.dt_1.clean(), None);

    def test_datatype_circular_recursive_clean_good4(self):
        """
        dt1 restricts dt2, dt3, dt4
        dt2 restricts dt4
        """
        self.dt_1.restricts.add(self.dt_2);
        self.dt_1.restricts.add(self.dt_3);
        self.dt_1.restricts.add(self.dt_4);        
        self.dt_1.save();
        self.dt_2.restricts.add(self.dt_4);
        self.dt_2.save();
        self.assertEqual(self.dt_1.clean(), None);

    def test_datatype_circular_recursive_clean_good5(self):
        """
        dt1 restricts dt2, dt3, dt4
        dt3 restricts dt4
        """
        self.dt_1.restricts.add(self.dt_2);
        self.dt_1.restricts.add(self.dt_3);
        self.dt_1.restricts.add(self.dt_4);        
        self.dt_1.save();
        self.dt_3.restricts.add(self.dt_4);
        self.dt_3.save();
        self.assertEqual(self.dt_1.clean(), None);

    def test_datatype_circular_recursive_clean_good6(self):
        """
        dt1 restricts dt2, dt3, dt4
        dt4 restricts dt2
        """
        self.dt_1.restricts.add(self.dt_2);
        self.dt_1.restricts.add(self.dt_3);
        self.dt_1.restricts.add(self.dt_4);        
        self.dt_1.save();
        self.dt_4.restricts.add(self.dt_2);
        self.dt_4.save();
        self.assertEqual(self.dt_1.clean(), None);

    def test_datatype_direct_is_restricted_by_1(self):
        """
        dt1 restricts dt2
        dt1.is_restricted_by(dt2) - FALSE
        dt2.is_restricted_by(dt1) - TRUE
        """
        self.dt_1.restricts.add(self.dt_2);
        self.dt_1.save();

        self.assertEqual(self.dt_1.is_restricted_by(self.dt_2), False);
        self.assertEqual(self.dt_2.is_restricted_by(self.dt_1), True);

    def test_datatype_direct_is_restricted_by_2(self):
        """
        dt1 and dt2 exist but do not restrict each other
        dt1.is_restricted_by(dt2) - FALSE
        dt2.is_restricted_by(dt1) - FALSE
        """
        self.assertEqual(self.dt_1.is_restricted_by(self.dt_2), False);
        self.assertEqual(self.dt_2.is_restricted_by(self.dt_1), False);

    def test_datatype_recursive_is_restricted_by_1(self):
        """
        dt1 restricts dt2, dt2 restricts dt3

        dt1.is_restricted_by(dt3) - FALSE
        dt3.is_restricted_by(dt1) - TRUE
        dt1.is_restricted_by(dt2) - FALSE
        dt2.is_restricted_by(dt1) - TRUE
        """

        self.dt_1.restricts.add(self.dt_2);
        self.dt_1.save();
        self.dt_2.restricts.add(self.dt_3);
        self.dt_2.save();
        
        self.assertEqual(self.dt_1.is_restricted_by(self.dt_3), False);
        self.assertEqual(self.dt_3.is_restricted_by(self.dt_1), True);
        self.assertEqual(self.dt_1.is_restricted_by(self.dt_2), False);
        self.assertEqual(self.dt_2.is_restricted_by(self.dt_1), True);

    # dt1 restricts dt[2,3,4]
    # dt[2,3,4].is_restricted_by(dt1)


    # Recursive checks
    # dt1 restricts dt[2,3,4], 1 of dt[2,3,4] restrict dt5 (3 cases)
    # dt1.is_restricted_by(dt[2,3,4]) - FALSE
    # dt1.is_restricted_by(dt5) - FALSE

    def test_datatype_recursive_is_restricted_by_2(self):
        """
        dt1 restricts dt[2,3,4]
        dt2 restricts dt5
        """

        self.dt_1.restricts.add(self.dt_2);
        self.dt_1.restricts.add(self.dt_3);
        self.dt_1.restricts.add(self.dt_4);
        self.dt_1.save();
        self.dt_2.restricts.add(self.dt_5);
        self.dt_2.save();
        self.assertEqual(self.dt_1.is_restricted_by(self.dt_2), False);
        self.assertEqual(self.dt_1.is_restricted_by(self.dt_3), False);
        self.assertEqual(self.dt_1.is_restricted_by(self.dt_4), False);
        self.assertEqual(self.dt_1.is_restricted_by(self.dt_5), False);
        self.assertEqual(self.dt_5.is_restricted_by(self.dt_1), True);

    def test_datatype_recursive_is_restricted_by_3(self):
        """
        dt1 restricts dt[2,3,4]
        dt3 restricts dt5
        """

        self.dt_1.restricts.add(self.dt_2);
        self.dt_1.restricts.add(self.dt_3);
        self.dt_1.restricts.add(self.dt_4);
        self.dt_1.save();
        self.dt_3.restricts.add(self.dt_5);
        self.dt_3.save();
        self.assertEqual(self.dt_1.is_restricted_by(self.dt_2), False);
        self.assertEqual(self.dt_1.is_restricted_by(self.dt_3), False);
        self.assertEqual(self.dt_1.is_restricted_by(self.dt_4), False);
        self.assertEqual(self.dt_1.is_restricted_by(self.dt_5), False);
        self.assertEqual(self.dt_5.is_restricted_by(self.dt_1), True);

    def test_datatype_recursive_is_restricted_by_4(self):
        """
        dt1 restricts dt[2,3,4]
        dt4 restricts dt5
        """

        self.dt_1.restricts.add(self.dt_2);
        self.dt_1.restricts.add(self.dt_3);
        self.dt_1.restricts.add(self.dt_4);
        self.dt_1.save();
        self.dt_4.restricts.add(self.dt_5);
        self.dt_4.save();
        self.assertEqual(self.dt_1.is_restricted_by(self.dt_2), False);
        self.assertEqual(self.dt_1.is_restricted_by(self.dt_3), False);
        self.assertEqual(self.dt_1.is_restricted_by(self.dt_4), False);
        self.assertEqual(self.dt_1.is_restricted_by(self.dt_5), False);
        self.assertEqual(self.dt_5.is_restricted_by(self.dt_1), True);

    def test_datatype_no_restriction_clean_good (self):
        """
        Datatype without any restrictions.
        """
        self.assertEqual(self.dt_1.clean(), None);

    def test_datatype_nested_valid_restrictions_clean_good(self):
        """
        Datatypes such that A restricts B, and B restricts C
        """
        self.dt_1.restricts.add(self.dt_2);
        self.dt_1.save();
        self.dt_2.restricts.add(self.dt_3);
        self.dt_2.save();
        self.assertEqual(self.dt_1.clean(), None);
        self.assertEqual(self.dt_2.clean(), None);
        self.assertEqual(self.dt_3.clean(), None);

    def test_datatype_nested_invalid_restrictions_scrambled_clean_bad(self):
        """
        Datatypes are restricted to constrain execution order such that:
        A restricts C
        A restricts B
        B restricts C
        C restricts A
        """
         
        self.dt_1.restricts.add(self.dt_3);
        self.dt_1.save();
        self.dt_1.restricts.add(self.dt_2);
        self.dt_1.save();
        self.dt_2.restricts.add(self.dt_3);
        self.dt_2.save();
        self.dt_3.restricts.add(self.dt_1);
        self.dt_3.save();

        self.assertRaisesRegexp(ValidationError,
                                "Circular Datatype restriction detected",
                                self.dt_1.clean);


    def test_datatype_direct_circular_restriction_clean_bad(self):
        """
        Datatype directly restricts itself: A restricts A
        """

        self.dt_1.restricts.add(self.dt_1);
        self.dt_1.save();

        self.assertRaisesRegexp(ValidationError,
                                "Circular Datatype restriction detected",
                                self.dt_1.clean);

    def test_datatype_circular_restriction_indirect_clean(self):
        """
        Datatype restricts itself through intermediary:
        A restricts B
        B restricts A
        """

        self.dt_1.restricts.add(self.dt_2);
        self.dt_1.save();
        self.dt_2.restricts.add(self.dt_1);
        self.dt_2.save();

        self.assertRaisesRegexp(ValidationError,
                                "Circular Datatype restriction detected",
                                self.dt_1.clean);

class CompoundDatatypeMember_tests(CopperfishMethodTests_setup):
    def test_cdtMember_unicode(self):
        """
        Unicode of compoundDatatypeMember should return
        (column index, datatype name, column name)
        """
        self.assertEqual(unicode(self.test_cdt.members.all()[0]),
                         "1: <string> [label]");
        self.assertEqual(unicode(self.test_cdt.members.all()[1]),
                         "2: <DNANucSeq> [PBMCseq]");
        self.assertEqual(unicode(self.test_cdt.members.all()[2]),
                         "3: <RNANucSeq> [PLAseq]");

class CompoundDatatype_tests(CopperfishMethodTests_setup):

    def test_cdt_zero_member_unicode(self):
        """
        Unicode of empty CompoundDatatype should be empty
        """
        empty_cdt = CompoundDatatype();
        empty_cdt.save();
        self.assertEqual(unicode(empty_cdt), "[empty CompoundDatatype]");

    def test_cdt_single_member_unicode(self):
        """
        Unicode on single-member cdt returns it's member.
        """
        self.assertEqual(unicode(self.DNAinput_cdt),
                         "(1: <DNANucSeq> [SeqToComplement])");

    def test_cdt_multiple_members_unicode(self):
        """
        Unicode returns a list of it's Datatype members.

        Each member is in the form of unicode(CompoundDatatypeMember)        
        """
        self.assertEqual(unicode(self.test_cdt),
                         "(1: <string> [label], 2: <DNANucSeq> [PBMCseq], " +
                         "3: <RNANucSeq> [PLAseq])");

    def test_clean_single_index_good (self):
        """
        CompoundDatatype with single index equalling 1
        """
        sad_cdt = CompoundDatatype();
        sad_cdt.save();
        sad_cdt.members.create(	datatype=self.RNA_dt,
                                column_name="ColumnTwp",
                                column_idx=1);
        self.assertEqual(sad_cdt.clean(), None);

    def test_clean_single_index_bad (self):
        """
        CompoundDatatype with single index not equalling 1.
        """
        sad_cdt = CompoundDatatype();
        sad_cdt.save();
        sad_cdt.members.create(	datatype=self.RNA_dt,
                                column_name="ColumnTwp",
                                column_idx=3);

        self.assertRaisesRegexp(
            ValidationError,
            "Column indices are not consecutive starting from 1",
            sad_cdt.clean);

    def test_clean_catches_consecutive_member_indices (self):
        """
        CompoundDatatype must have consecutive indices from 1 to n.
        
        Otherwise, throw a ValidationError.
        """
        self.assertEqual(self.test_cdt.clean(), None);

        good_cdt = CompoundDatatype();
        good_cdt.save();
        good_cdt.members.create(datatype=self.RNA_dt,
                               column_name="ColumnTwp",
                               column_idx=2);
        good_cdt.members.create(datatype=self.DNA_dt,
                               column_name="ColumnOne",
                               column_idx=1);
        self.assertEqual(good_cdt.clean(), None);

        bad_cdt = CompoundDatatype();
        bad_cdt.save();
        bad_cdt.members.create(datatype=self.RNA_dt,
                              column_name="ColumnOne",
                              column_idx=3);
        
        bad_cdt.members.create(datatype=self.DNA_dt,
                              column_name="ColumnTwo",
                              column_idx=1);

        self.assertRaisesRegexp(
            ValidationError,
            "Column indices are not consecutive starting from 1",
            bad_cdt.clean);

class CodeResource_tests(CopperfishMethodTests_setup):
     
    def test_codeResource_unicode(self):
        """
        unicode should return the codeResource name.
        """
        self.assertEquals(unicode(self.comp_cr), "complement.py");

    def test_codeResource_valid_name_clean_good(self):
        """
        Clean passes when codeResource name is file-system valid
        """
        valid_cr = CodeResource(name="name",
                                filename="validName",
                                description="desc")
        valid_cr.save()
        self.assertEqual(valid_cr.clean(), None);

    def test_codeResource_valid_name_with_special_symbols_clean_good(self):
        """
        Clean passes when codeResource name is file-system valid
        """
        valid_cr = CodeResource(name="anotherName",
                                filename="valid.Name with-spaces_and_underscores().py",
                                description="desc")
        valid_cr.save()
        self.assertEqual(valid_cr.clean(), None);

    def test_codeResource_invalid_name_doubledot_clean_bad(self):
        """
        Clean fails when CodeResource name isn't file-system valid
        """

        invalid_cr = CodeResource(name="test",
                                  filename="../test.py",
                                  description="desc")
        invalid_cr.save()
        self.assertRaisesRegexp(ValidationError,"Invalid code resource filename",invalid_cr.clean)

    def test_codeResource_invalid_name_starting_space_clean_bad(self):
        """  
        Clean fails when CodeResource name isn't file-system valid
        """
        invalid_cr = CodeResource(name="test",
                                  filename=" test.py",
                                  description="desc")
        invalid_cr.save()
        self.assertRaisesRegexp(ValidationError,"Invalid code resource filename",invalid_cr.clean)

    def test_codeResource_invalid_name_invalid_symbol_clean_bad(self):
        """  
        Clean fails when CodeResource name isn't file-system valid
        """
        invalid_cr = CodeResource(name="name",
                                  filename="test$.py",
                                  description="desc")
        invalid_cr.save()
        self.assertRaisesRegexp(ValidationError,"Invalid code resource filename",invalid_cr.clean)

    def test_codeResource_invalid_name_trailing_space_clean_bad(self):
        """  
        Clean fails when CodeResource name isn't file-system valid
        """
        invalid_cr = CodeResource(name="name",
                                  filename="test.py ",
                                  description="desc")
        invalid_cr.save()
        self.assertRaisesRegexp(ValidationError,"Invalid code resource filename",invalid_cr.clean)


class CodeResourceRevision_tests(CopperfishMethodTests_setup):

    def test_codeResourceRevision_unicode(self):
        """
        CodeResourceRevision.unicode() should return it's code resource
        name and it's code resource revision name.

        Or, if no CodeResource has been linked, should display an error.
        """

        # Valid crRev should return it's cr.name and crRev.revision_name
        self.assertEquals(unicode(self.compv1_crRev), "complement.py v1");

        # Define a crRev without a linking cr, or a revision_name
        no_cr_set = CodeResourceRevision();
        self.assertEquals(unicode(no_cr_set), "[no code resource set] [no revision name]");

        # Define a crRev without a linking cr, with a revision_name of foo
        no_cr_set.revision_name = "foo";
        self.assertEquals(unicode(no_cr_set), "[no code resource set] foo");

    def test_clean_blank_MD5_on_codeResourceRevision_without_file(self):
        """
        If no file is specified, MD5 should be empty string.
        """
        # Create crRev with a codeResource but no file contents
        no_file_crRev = CodeResourceRevision(
                coderesource=self.comp_cr,
                revision_name="foo",
                revision_desc="foo");
  
        no_file_crRev.clean();

        # After clean(), MD5 checksum should be the empty string
        self.assertEquals(no_file_crRev.MD5_checksum, "");

    def test_clean_valid_MD5_on_codeResourceRevision_with_file(self):
        """
        If file contents are associated with a crRev, an MD5 should exist.
        """

        # Compute the reference MD5
        md5gen = hashlib.md5();
        with open(os.path.join(samplecode_path, "complement.py"), "rb") as f:
            md5gen.update(f.read());

        # Revision should have the correct MD5 checksum
        self.assertEquals(
                md5gen.hexdigest(),
                self.comp_cr.revisions.get(revision_name="v1").MD5_checksum);

    def test_dependency_depends_on_nothing_clean_good (self):
        """
        CodeResourceDependencies can have no dependencies.
        """
        self.assertEqual(self.test_cr_1_rev1.clean(), None)

    def test_dependency_current_folder_same_name_clean_bad(self):
        """
        A depends on B - current folder, same name
        """

        # test_cr_1_rev1 is needed by test_cr_2_rev1
        # It will have the same file name as test_cr_1
        self.test_cr_1_rev1.dependencies.create(
            requirement=self.test_cr_2_rev1,
            depPath="",
            depFileName=self.test_cr_1.filename)

        self.assertRaisesRegexp(ValidationError,
                                "Conflicting dependencies",
                                self.test_cr_1_rev1.clean)

    def test_dependency_current_folder_different_name_clean_good(self):
        """
        1 depends on 2 - current folder, different name
        """
        self.test_cr_1_rev1.dependencies.create(
            requirement=self.test_cr_2_rev1,
            depPath="",
            depFileName="differentName.py")

        self.assertEqual(self.test_cr_1_rev1.clean(), None)

    def test_dependency_inner_folder_same_name_clean_good(self):
        """
        1 depends on 2 - current folder, different name
        """
        self.test_cr_1_rev1.dependencies.create(
            requirement=self.test_cr_2_rev1,
            depPath="innerFolder/",
            depFileName=self.test_cr_1.filename)

        self.assertEqual(self.test_cr_1_rev1.clean(), None)

    def test_dependency_inner_folder_different_name_clean_good(self):
        """
        1 depends on 2 - current folder, different name
        """
        self.test_cr_1_rev1.dependencies.create(
            requirement=self.test_cr_2_rev1,
            depPath="innerFolder/",
            depFileName="differentName.py")

        self.assertEqual(self.test_cr_1_rev1.clean(), None)

    def test_dependency_A_depends_BC_same_folder_no_conflicts_clean_good(self):
        """
        A depends on B, A depends on C
        BC in same folder as A
        Nothing conflicts
        """
        self.test_cr_1_rev1.dependencies.create(
            requirement=self.test_cr_2_rev1,
            depPath="",
            depFileName="name1.py")

        self.test_cr_1_rev1.dependencies.create(
            requirement=self.test_cr_3_rev1,
            depPath="",
            depFileName="name2.py")

        self.assertEqual(self.test_cr_1_rev1.clean(), None)

    def test_dependency_A_depends_BC_same_folder_B_conflicts_with_A_clean_bad(self):
        """
        A depends on B, A depends on C
        BC in same folder as A, B conflicts with A
        """
        self.test_cr_1_rev1.dependencies.create(
            requirement=self.test_cr_2_rev1,
            depPath="",
            depFileName="name1.py")

        self.test_cr_1_rev1.dependencies.create(
            requirement=self.test_cr_3_rev1,
            depPath="",
            depFileName=self.test_cr_1.filename)

        self.assertRaisesRegexp(
            ValidationError,
            "Conflicting dependencies",
            self.test_cr_1_rev1.clean)

    def test_dependency_A_depends_BC_same_folder_C_conflicts_with_A_clean_bad(self):
        """
        A depends on B, A depends on C
        BC in same folder as A, C conflicts with A
        """
        self.test_cr_1_rev1.dependencies.create(
            requirement=self.test_cr_2_rev1,
            depPath="",
            depFileName=self.test_cr_1.filename)

        self.test_cr_1_rev1.dependencies.create(
            requirement=self.test_cr_3_rev1,
            depPath="",
            depFileName="notConflicting.py")

        self.assertRaisesRegexp(
            ValidationError,
            "Conflicting dependencies",
            self.test_cr_1_rev1.clean)

    def test_dependency_A_depends_BC_same_folder_B_conflicts_with_C_clean_bad(self):
        """
        A depends on B, A depends on C
        BC in same folder as A, BC conflict
        """
        self.test_cr_1_rev1.dependencies.create(
            requirement=self.test_cr_2_rev1,
            depPath="",
            depFileName="colliding_name.py")

        self.test_cr_1_rev1.dependencies.create(
            requirement=self.test_cr_3_rev1,
            depPath="",
            depFileName="colliding_name.py")

        self.assertRaisesRegexp(
            ValidationError,
            "Conflicting dependencies",
            self.test_cr_1_rev1.clean)

    def test_dependency_A_depends_BC_B_in_same_folder_no_conflicts_clean_good(self):
        """
        BC in same folder as A, B conflicts with A
        B in same folder, C in different folder, nothing conflicts
        """
        self.test_cr_1_rev1.dependencies.create(
            requirement=self.test_cr_2_rev1,
            depPath="",
            depFileName="no_collision.py")

        self.test_cr_1_rev1.dependencies.create(
            requirement=self.test_cr_3_rev1,
            depPath="diffFolder",
            depFileName="differentName.py")

        self.assertEqual(self.test_cr_1_rev1.clean(), None)

    def test_dependency_A_depends_BC_B_in_same_folder_B_conflicts_A_clean_bad(self):
        """
        A depends on B, A depends on C
        B in same folder, C in different folder, B conflicts with A
        """
        self.test_cr_1_rev1.dependencies.create(
            requirement=self.test_cr_2_rev1,
            depPath="",
            depFileName=self.test_cr_1.filename)

        self.test_cr_1_rev1.dependencies.create(
            requirement=self.test_cr_3_rev1,
            depPath="diffFolder",
            depFileName="differentName.py")

        self.assertRaisesRegexp(
            ValidationError,
            "Conflicting dependencies",
            self.test_cr_1_rev1.clean)

    def test_dependency_A_depends_BC_C_in_same_folder_no_conflict_clean_good(self):
        """
        A depends on B, A depends on C
        B in different folder, C in same folder, nothing conflicts
        """
        self.test_cr_1_rev1.dependencies.create(
            requirement=self.test_cr_2_rev1,
            depPath="diffFolder",
            depFileName=self.test_cr_1.filename)

        self.test_cr_1_rev1.dependencies.create(
            requirement=self.test_cr_3_rev1,
            depPath="",
            depFileName="differentName.py")

        self.assertEqual(self.test_cr_1_rev1.clean(), None)

    def test_dependency_A_depends_BC_C_in_same_folder_C_conflicts_with_A_clean_bad(self):
        """
        A depends on B, A depends on C
        B in different folder, C in same folder, C conflicts with A
        """
        self.test_cr_1_rev1.dependencies.create(
            requirement=self.test_cr_2_rev1,
            depPath="diffFolder",
            depFileName=self.test_cr_1.filename)

        self.test_cr_1_rev1.dependencies.create(
            requirement=self.test_cr_3_rev1,
            depPath="",
            depFileName=self.test_cr_1.filename)

        self.assertRaisesRegexp(
            ValidationError,
            "Conflicting dependencies",
            self.test_cr_1_rev1.clean)

    def test_dependency_A_depends_B_B_depends_C_all_same_folder_no_conflict_clean_good(self):
        """
        A depends on B, B depends on C
        ABC in same folder - no conflicts
        """
        self.test_cr_1_rev1.dependencies.create(
            requirement=self.test_cr_2_rev1,
            depPath="",
            depFileName="differentName.py")

        self.test_cr_2_rev1.dependencies.create(
            requirement=self.test_cr_3_rev1,
            depPath="",
            depFileName="differetName2.py")

        self.assertEqual(self.test_cr_1_rev1.clean(), None)

    def test_dependency_A_depends_B_B_depends_C_all_same_folder_A_conflicts_C_clean_bad(self):
        """
        A depends on B, B depends on C
        ABC in same folder - A conflicts with C
        """
        self.test_cr_1_rev1.dependencies.create(
            requirement=self.test_cr_2_rev1,
            depPath="",
            depFileName="differentName.py")

        self.test_cr_2_rev1.dependencies.create(
            requirement=self.test_cr_3_rev1,
            depPath="",
            depFileName=self.test_cr_1.filename)

        self.assertRaisesRegexp(
            ValidationError,
            "Conflicting dependencies",
            self.test_cr_1_rev1.clean)

    def test_dependency_A_depends_B_B_depends_C_all_same_folder_B_conflicts_C_clean_bad(self):
        """
        A depends on B, B depends on C
        ABC in same folder - B conflicts with C
        """
        self.test_cr_1_rev1.dependencies.create(
            requirement=self.test_cr_2_rev1,
            depPath="",
            depFileName=self.test_cr_1.filename)

        self.test_cr_2_rev1.dependencies.create(
            requirement=self.test_cr_3_rev1,
            depPath="",
            depFileName="differentName.py")

        self.assertRaisesRegexp(
            ValidationError,
            "Conflicting dependencies",
            self.test_cr_1_rev1.clean)

    def test_dependency_A_depends_B_B_depends_C_BC_is_nested_no_conflicts_clean_good(self):
        """
        A depends on B, B depends on C
        BC in nested folder - no conflicts
        """
        self.test_cr_1_rev1.dependencies.create(
            requirement=self.test_cr_2_rev1,
            depPath="nestedFolder",
            depFileName=self.test_cr_1.name)

        self.test_cr_2_rev1.dependencies.create(
            requirement=self.test_cr_3_rev1,
            depPath="",
            depFileName="differentName.py")

        self.assertEqual(self.test_cr_1_rev1.clean(), None)

    def test_dependency_A_depends_B_B_depends_C_BC_is_nested_B_conflicts_C_clean_bad(self):
        """
        A depends on B, B depends on C
        BC in nested folder - B conflicts with C
        """
        self.test_cr_1_rev1.dependencies.create(
            requirement=self.test_cr_2_rev1,
            depPath="nestedFolder",
            depFileName="conflicting.py")

        self.test_cr_2_rev1.dependencies.create(
            requirement=self.test_cr_3_rev1,
            depPath="",
            depFileName="conflicting.py")

        self.assertRaisesRegexp(
            ValidationError,
            "Conflicting dependencies",
            self.test_cr_1_rev1.clean)

    def test_dependency_A_depends_B_B_depends_C_double_nested_clean_good(self):
        """
        A depends on B, B depends on C
        B in nested folder, C in double nested folder - no conflicts
        """
        self.test_cr_1_rev1.dependencies.create(
            requirement=self.test_cr_2_rev1,
            depPath="nestedFolder",
            depFileName="conflicting.py")

        self.test_cr_2_rev1.dependencies.create(
            requirement=self.test_cr_3_rev1,
            depPath="nestedFolder",
            depFileName="conflicting.py")

        self.assertEqual(self.test_cr_1_rev1.clean(), None)

    def test_dependency_A_depends_B1B2B3_B1_depends_C_all_same_folder_no_conflicts_clean_good(self):
        """
        A depends on B1/B2/B3, B1 depends on C
        A/B1B2B3/C in same folder - no conflicts
        """
        self.test_cr_1_rev1.dependencies.create(
            requirement=self.test_cr_2_rev1,
            depPath="",
            depFileName="1.py")

        self.test_cr_1_rev1.dependencies.create(
            requirement=self.test_cr_3_rev1,
            depPath="",
            depFileName="2.py")

        self.test_cr_1_rev1.dependencies.create(
            requirement=self.test_cr_3_rev1,
            depPath="",
            depFileName="3.py")

        self.test_cr_2_rev1.dependencies.create(
            requirement=self.test_cr_4_rev1,
            depPath="",
            depFileName="4.py")

        self.assertEqual(self.test_cr_1_rev1.clean(), None)

    def test_dependency_A_depends_B1B2B3_B2_depends_C_B1B2B3C_in_nested_B3_conflicts_C_clean_bad(self):
        """
        A depends on B1/B2/B3, B2 depends on C
        B1B2B3C in nested folder - B3 conflicts with C
        """

        # A depends on B1
        self.test_cr_1_rev1.dependencies.create(
            requirement=self.test_cr_2_rev1,
            depPath="nested",
            depFileName="1.py")

        # A depends on B2
        self.test_cr_1_rev1.dependencies.create(
            requirement=self.test_cr_2_rev1,
            depPath="nested",
            depFileName="2.py")

        # A depends on B3***
        self.test_cr_1_rev1.dependencies.create(
            requirement=self.test_cr_3_rev1,
            depPath="nested",
            depFileName="conflict.py")

        # B2 depends on C
        self.test_cr_3_rev1.dependencies.create(
            requirement=self.test_cr_4_rev1,
            depPath="",
            depFileName="conflict.py")

        self.assertRaisesRegexp(
            ValidationError,
            "Conflicting dependencies",
            self.test_cr_1_rev1.clean)

    def test_dependency_A_depends_B1B2B3_B3_depends_C_B2B3C_in_nested_B2_conflicts_B3_clean_bad(self):
        """
        A depends on B1/B2/B3, B3 depends on C
        B2B3 in nested folder - B2 conflicts with B3
        """

        # A depends on B1
        self.test_cr_1_rev1.dependencies.create(
            requirement=self.test_cr_2_rev1,
            depPath="",
            depFileName="1.py")

        # A depends on B2
        self.test_cr_1_rev1.dependencies.create(
            requirement=self.test_cr_2_rev1,
            depPath="nested",
            depFileName="conflict.py")

        # A depends on B3
        self.test_cr_1_rev1.dependencies.create(
            requirement=self.test_cr_3_rev1,
            depPath="nested",
            depFileName="conflict.py")

        # B3 depends on C
        self.test_cr_3_rev1.dependencies.create(
            requirement=self.test_cr_4_rev1,
            depPath="",
            depFileName="4.py")

        self.assertRaisesRegexp(
            ValidationError,
            "Conflicting dependencies",
            self.test_cr_1_rev1.clean)

    def test_dependency_list_all_filepaths_recursive_case_1 (self):
        """
        Ensure list_all_filepaths generates the correct list
        A depends on B1/B2, B1 depends on C
        B1 is nested, B2 is not nested, C is nested wrt B1
        """

        # A depends on B1 (Which is nested)
        self.test_cr_1_rev1.dependencies.create(
            requirement=self.test_cr_2_rev1,
            depPath="B1_nested",
            depFileName="B1.py")

        # A depends on B2 (Which is not nested)
        self.test_cr_1_rev1.dependencies.create(
            requirement=self.test_cr_3_rev1,
            depPath="",
            depFileName="B2.py")

        # B1 depends on C (Nested wrt B1)
        self.test_cr_2_rev1.dependencies.create(
            requirement=self.test_cr_4_rev1,
            depPath="C_nested",
            depFileName="C.py")

        # Set is used as order doesn't matter (Change set to SORTED)
        self.assertEqual(set(self.test_cr_1_rev1.list_all_filepaths()),
                         set([u'test_cr_1.py',
                          u'B1_nested/B1.py',
                          u'B1_nested/C_nested/C.py',
                          u'B2.py']));

    def test_dependency_list_all_filepaths_recursive_case_2 (self):
        """
        Ensure list_all_filepaths generates the correct list
        A depends on B1/B2, B2 depends on C
        B1 is nested, B2 is not nested, C is nested wrt B2
        """
        # A depends on B1 (Which is nested)
        self.test_cr_1_rev1.dependencies.create(
            requirement=self.test_cr_2_rev1,
            depPath="B1_nested",
            depFileName="B1.py")

        # A depends on B2 (Which is not nested)
        self.test_cr_1_rev1.dependencies.create(
            requirement=self.test_cr_3_rev1,
            depPath="",
            depFileName="B2.py")

        # B2 depends on C (Nested wrt B2)
        self.test_cr_3_rev1.dependencies.create(
            requirement=self.test_cr_4_rev1,
            depPath="C_nested",
            depFileName="C.py")

        # Set is needed as order doesn't matter (Change set to SORTED)
        # But just specify the exact order...
        self.assertEqual(set(self.test_cr_1_rev1.list_all_filepaths()),
                         set([u'test_cr_1.py',
                          u'B1_nested/B1.py',
                          u'C_nested/C.py',
                          u'B2.py']));


# TEST META-PACKAGE FUNCTIONALITY HERE (GOOD CASE, BAD CASE)

class CodeResourceDependency_tests(CopperfishMethodTests_setup):

    def test_codeResourceDependency_unicode(self):
        """
        Unicode of CodeResourceDependency should return:
        <self.crRev> requires <referenced crRev> as <filePath>
        """

        # v1 is a revision of comp_cr such that revision_name = v1
        v1 = self.comp_cr.revisions.get(revision_name="v1");
        v2 = self.comp_cr.revisions.get(revision_name="v2");

        # Define a fake dependency where v1 requires v2 in subdir/foo.py
        test_crd = CodeResourceDependency(coderesourcerevision=v1,
                                          requirement=v2,
                                          depPath="subdir",
                                          depFileName="foo.py");

        # Display unicode for this dependency under valid conditions
        self.assertEquals(
                unicode(test_crd),
                "complement.py v1 requires complement.py v2 as subdir/foo.py");

    def test_codeResourceDependency_invalid_dotdot_path_clean(self):
        """
        Check
        """
        v1 = self.comp_cr.revisions.get(revision_name="v1");
        v2 = self.comp_cr.revisions.get(revision_name="v2");

        bad_crd = CodeResourceDependency(coderesourcerevision=v1,
                                          requirement=v2,
                                          depPath="../test",
                                          depFileName="foo.py");

        self.assertRaisesRegexp(
            ValidationError,
            "depPath cannot reference ../",
            bad_crd.clean)
        
    def test_codeResourceDependency_cr_with_filename_dependency_with_good_path_and_filename_clean(self):
        """
        Check
        """
        # cr_no_filename has name="complement" and filename="complement.py"
        cr = CodeResource(
                name="complement",
                filename="complement.py",
                description="Complement DNA/RNA nucleotide sequences");
        cr.save();

        # Define cr_rev_v1 for cr
        with open(os.path.join(samplecode_path, "complement.py"), "rb") as f:
            cr_rev_v1 = CodeResourceRevision(
                    coderesource=cr,
                    revision_name="v1",
                    revision_desc="First version",
                    content_file=File(f));
            cr_rev_v1.full_clean();
            cr_rev_v1.save();

        # Define cr_rev_v2 for cr
        with open(os.path.join(samplecode_path, "complement.py"), "rb") as f:
            cr_rev_v2 = CodeResourceRevision(
                    coderesource=cr,
                    revision_name="v1",
                    revision_desc="First version",
                    content_file=File(f));
            cr_rev_v2.full_clean();
            cr_rev_v2.save();

        # Define a code resource dependency for cr_rev_v1 with good paths and filenames
        good_crd = CodeResourceDependency(coderesourcerevision=cr_rev_v1,
                                          requirement=cr_rev_v2,
                                          depPath="testFolder/anotherFolder",
                                          depFileName="foo.py");

        self.assertEqual(good_crd.clean(), None)

    def test_codeResourceDependency_cr_without_filename_dependency_with_filename_bad_clean(self):
        """
        Check
        """
        cr = CodeResource(
                name="complement",
                filename="",
                description="Complement DNA/RNA nucleotide sequences");
        cr.save();

        # Define cr_rev_v1 for cr
        with open(os.path.join(samplecode_path, "complement.py"), "rb") as f:
            cr_rev_v1 = CodeResourceRevision(
                    coderesource=cr,
                    revision_name="v1",
                    revision_desc="First version",
                    content_file=File(f));
            cr_rev_v1.full_clean();
            cr_rev_v1.save();

        # Define cr_rev_v2 for cr
        with open(os.path.join(samplecode_path, "complement.py"), "rb") as f:
            cr_rev_v2 = CodeResourceRevision(
                    coderesource=cr,
                    revision_name="v1",
                    revision_desc="First version",
                    content_file=File(f));
            cr_rev_v2.full_clean();
            cr_rev_v2.save();

        # Define a code resource dependency for cr_rev_v1 without a file name
        bad_crd = CodeResourceDependency(coderesourcerevision=cr_rev_v1,
                                          requirement=cr_rev_v2,
                                          depPath="testFolder/anotherFolder",
                                          depFileName="invalidFileName.py");

        self.assertRaisesRegexp(
            ValidationError,
            "[u'Empty code resources (packages) cannot have file names']",
            bad_crd.clean)


class transformationFamily_tests(CopperfishMethodTests_setup):

    def test_methodFamily_unicode(self):
        """
        unicode() for methodFamily should display it's name
        """
        
        self.assertEqual(unicode(self.DNAcomp_mf),
                         "DNAcomplement");

    def test_pipelineFamily_unicode(self):
        """
        unicode() for pipelineFamily should display it's name
        """
        
        self.assertEqual(unicode(self.DNAcomp_pf),
                         "DNAcomplement");


class method_tests(CopperfishMethodTests_setup):

    def test_method_with_family_unicode(self):
        """
        unicode() for method should return "Method revisionName and family name"
        """

        # DNAcompv1_m has method family DNAcomplement
        self.assertEqual(unicode(self.DNAcompv1_m),
                         "Method DNAcomplement v1");

    def test_method_without_family_unicode(self):
        """
        unicode() for Test unicode representation when family is unset.
        """
        nofamily = Method(revision_name="foo");

        self.assertEqual(unicode(nofamily),
                         "Method [family unset] foo");

    def test_method_no_inputs_checkInputIndices_good(self):
        """
        check_input_indices() should return no exception if
        it's transformation only has valid input indices defined.
        """

        # Create Method with valid family, revision_name, description, driver
        foo = Method(family=self.DNAcomp_mf, revision_name="foo",
                     revision_desc="Foo version", driver=self.compv1_crRev);
        foo.save();

        # check_input_indices() should not raise a ValidationError
        self.assertEquals(foo.check_input_indices(), None);
        self.assertEquals(foo.clean(), None);

    def test_method_single_valid_input_checkInputIndices_good(self):
        """
        check_input_indices() should return no exception if
        it's transformation only has valid input indices defined.
        """

        # Create Method with valid family, revision_name, description, driver
        foo = Method(family=self.DNAcomp_mf, revision_name="foo",
                     revision_desc="Foo version", driver=self.compv1_crRev);
        foo.save();

        # Add one valid input cdt at index 1 named "oneinput" to transformation
        foo.inputs.create(compounddatatype=self.DNAinput_cdt,
                          dataset_name="oneinput", dataset_idx=1);

        # check_input_indices() should not raise a ValidationError
        self.assertEquals(foo.check_input_indices(), None);
        self.assertEquals(foo.clean(), None);

    def test_method_many_ordered_valid_inputs_checkInputIndices_good (self):
        """
        check_input_indices should return no exception if
        it's transformation only has valid input indices defined
        """

        # Create Method with valid family, revision_name, description, driver
        foo = Method(family=self.DNAcomp_mf, revision_name="foo",
                     revision_desc="Foo version", driver=self.compv1_crRev);
        foo.save();

        # Add several input cdts that together are valid
        foo.inputs.create(compounddatatype=self.DNAinput_cdt,
                          dataset_name="oneinput", dataset_idx=1);
        foo.inputs.create(compounddatatype=self.DNAinput_cdt,
                          dataset_name="twoinput", dataset_idx=2);
        foo.inputs.create(compounddatatype=self.DNAinput_cdt,
                          dataset_name="threeinput", dataset_idx=3);

        # No ValidationErrors should be raised
        self.assertEquals(foo.check_input_indices(), None);
        self.assertEquals(foo.clean(), None);

    def test_method_many_valid_inputs_scrambled_checkInputIndices_good (self):
        """
        check_input_indices should return no exception if
        it's transformation only has valid input indices defined
        """

        # Create Method with valid family, revision_name, description, driver
        foo = Method(family=self.DNAcomp_mf, revision_name="foo",
                     revision_desc="Foo version", driver=self.compv1_crRev);
        foo.save();

        # Add several input cdts that together are valid
        foo.inputs.create(compounddatatype=self.DNAinput_cdt,
                          dataset_name="oneinput", dataset_idx=3);
        foo.inputs.create(compounddatatype=self.DNAinput_cdt,
                          dataset_name="twoinput", dataset_idx=1);
        foo.inputs.create(compounddatatype=self.DNAinput_cdt,
                          dataset_name="threeinput", dataset_idx=2);

        # No ValidationErrors should be raised
        self.assertEquals(foo.check_input_indices(), None);
        self.assertEquals(foo.clean(), None);

    def test_method_one_invalid_input_checkInputIndices_bad(self):
        """
        Test input index check, one badly-indexed input case.
        """

        # Create Method with valid family, revision_name, description, driver
        foo = Method(family=self.DNAcomp_mf, revision_name="foo",
                     revision_desc="Foo version", driver=self.compv1_crRev);
        foo.save();

        # Add one invalid input cdt at index 4 named "oneinput"
        foo.inputs.create(compounddatatype=self.DNAinput_cdt,
                          dataset_name="oneinput", dataset_idx=4);

        # check_input_indices() should raise a ValidationError
        self.assertRaisesRegexp(
                ValidationError,
                "Inputs are not consecutively numbered starting from 1",
                foo.check_input_indices);

        self.assertRaisesRegexp(
                ValidationError,
                "Inputs are not consecutively numbered starting from 1",
                foo.clean);

    def test_method_many_nonconsective_inputs_scrambled_checkInputIndices_bad(self):
        """Test input index check, badly-indexed multi-input case."""
        foo = Method(family=self.DNAcomp_mf, revision_name="foo",
                     revision_desc="Foo version", driver=self.compv1_crRev);
        foo.save();
        foo.inputs.create(compounddatatype=self.DNAinput_cdt,
                          dataset_name="oneinput", dataset_idx=2);
        foo.inputs.create(compounddatatype=self.DNAinput_cdt,
                          dataset_name="twoinput", dataset_idx=6);
        foo.inputs.create(compounddatatype=self.DNAinput_cdt,
                          dataset_name="threeinput", dataset_idx=1);
        self.assertRaisesRegexp(
                ValidationError,
                "Inputs are not consecutively numbered starting from 1",
                foo.check_input_indices);

        self.assertRaisesRegexp(
                ValidationError,
                "Inputs are not consecutively numbered starting from 1",
                foo.clean);

    def test_method_no_outputs_checkOutputIndices_good(self):
        """Test output index check, one well-indexed output case."""
        foo = Method(family=self.DNAcomp_mf, revision_name="foo",
                     revision_desc="Foo version", driver=self.compv1_crRev);
        foo.save();

        self.assertEquals(foo.check_output_indices(), None);
        self.assertEquals(foo.clean(), None);

    def test_method_one_valid_output_checkOutputIndices_good(self):
        """Test output index check, one well-indexed output case."""
        foo = Method(family=self.DNAcomp_mf, revision_name="foo",
                     revision_desc="Foo version", driver=self.compv1_crRev);
        foo.save();
        foo.outputs.create(compounddatatype=self.DNAoutput_cdt,
                           dataset_name="oneoutput", dataset_idx=1);
        self.assertEquals(foo.check_output_indices(), None);
        self.assertEquals(foo.clean(), None);

    def test_method_many_valid_outputs_scrambled_checkOutputIndices_good (self):
        """Test output index check, well-indexed multi-output (scrambled order) case."""
        foo = Method(family=self.DNAcomp_mf, revision_name="foo",
                     revision_desc="Foo version", driver=self.compv1_crRev);
        foo.save();
        foo.outputs.create(compounddatatype=self.DNAoutput_cdt,
                           dataset_name="oneoutput", dataset_idx=3);
        foo.outputs.create(compounddatatype=self.DNAoutput_cdt,
                           dataset_name="twooutput", dataset_idx=1);
        foo.outputs.create(compounddatatype=self.DNAoutput_cdt,
                           dataset_name="threeoutput", dataset_idx=2);
        self.assertEquals(foo.check_output_indices(), None);
        self.assertEquals(foo.clean(), None);

    def test_method_one_invalid_output_checkOutputIndices_bad (self):
        """Test output index check, one badly-indexed output case."""
        foo = Method(family=self.DNAcomp_mf, revision_name="foo",
                     revision_desc="Foo version", driver=self.compv1_crRev);
        foo.save();
        foo.outputs.create(compounddatatype=self.DNAoutput_cdt,
                           dataset_name="oneoutput", dataset_idx=4);
        self.assertRaisesRegexp(
                ValidationError,
                "Outputs are not consecutively numbered starting from 1",
                foo.check_output_indices);

        self.assertRaisesRegexp(
                ValidationError,
                "Outputs are not consecutively numbered starting from 1",
                foo.clean);

    def test_method_many_invalid_outputs_scrambled_checkOutputIndices_bad(self):
        """Test output index check, badly-indexed multi-output case."""
        foo = Method(family=self.DNAcomp_mf, revision_name="foo",
                     revision_desc="Foo version", driver=self.compv1_crRev);
        foo.save();
        
        foo.outputs.create(compounddatatype=self.DNAoutput_cdt,
                           dataset_name="oneoutput", dataset_idx=2);
        foo.outputs.create(compounddatatype=self.DNAoutput_cdt,
                           dataset_name="twooutput", dataset_idx=6);
        foo.outputs.create(compounddatatype=self.DNAoutput_cdt,
                           dataset_name="threeoutput", dataset_idx=1);
        self.assertRaisesRegexp(
                ValidationError,
                "Outputs are not consecutively numbered starting from 1",
                foo.check_output_indices);

        self.assertRaisesRegexp(
            ValidationError,
            "Outputs are not consecutively numbered starting from 1",
            foo.clean);

    def test_method_no_copied_parent_parameters_save(self):
        """Test save when no method revision parent is specified."""

        # Define new Method with no parent
        foo = Method(family=self.DNAcomp_mf, revision_name="foo",
                     revision_desc="Foo version", driver=self.compv1_crRev);
        foo.save();

        # There should be no inputs
        self.assertEqual(foo.inputs.count(), 0);
        self.assertEqual(foo.outputs.count(), 0);

        # DNAcompv1_m also has no parents as it is the first revision
        self.DNAcompv1_m.save();

        # DNAcompv1_m was defined to have 1 input and 1 output
        self.assertEqual(self.DNAcompv1_m.inputs.count(), 1);
        self.assertEqual(self.DNAcompv1_m.inputs.all()[0],
                         self.DNAinput_ti);

        self.assertEqual(self.DNAcompv1_m.outputs.count(), 1);
        self.assertEqual(self.DNAcompv1_m.outputs.all()[0],
                         self.DNAoutput_to);

    def test_method_with_copied_parent_parameters_save(self):
        """Test save when revision parent is specified."""

        # DNAcompv2_m should have 1 input, copied from DNAcompv1
        self.assertEqual(self.DNAcompv2_m.inputs.count(), 1);
        curr_in = self.DNAcompv2_m.inputs.all()[0];
        self.assertEqual(curr_in.compounddatatype,
                         self.DNAinput_ti.compounddatatype);
        self.assertEqual(curr_in.dataset_name,
                         self.DNAinput_ti.dataset_name);
        self.assertEqual(curr_in.dataset_idx,
                         self.DNAinput_ti.dataset_idx);
         
        self.assertEqual(self.DNAcompv2_m.outputs.count(), 1);
        curr_out = self.DNAcompv2_m.outputs.all()[0];
        self.assertEqual(curr_out.compounddatatype,
                         self.DNAoutput_to.compounddatatype);
        self.assertEqual(curr_out.dataset_name,
                         self.DNAoutput_to.dataset_name);
        self.assertEqual(curr_out.dataset_idx,
                         self.DNAoutput_to.dataset_idx);
        
        # If there are already inputs and outputs specified, then
        # they should not be overwritten.

        old_cdt = self.DNAinput_ti.compounddatatype;
        old_name = self.DNAinput_ti.dataset_name;
        old_idx = self.DNAinput_ti.dataset_idx;
        
        self.DNAcompv1_m.revision_parent = self.RNAcompv2_m;
        self.DNAcompv1_m.save();
        self.assertEqual(self.DNAcompv1_m.inputs.count(), 1);
        curr_in = self.DNAcompv1_m.inputs.all()[0];
        self.assertEqual(curr_in.compounddatatype, old_cdt);
        self.assertEqual(curr_in.dataset_name, old_name);
        self.assertEqual(curr_in.dataset_idx, old_idx);
         
        old_cdt = self.DNAoutput_to.compounddatatype;
        old_name = self.DNAoutput_to.dataset_name;
        old_idx = self.DNAoutput_to.dataset_idx;
        
        self.assertEqual(self.DNAcompv2_m.outputs.count(), 1);
        curr_out = self.DNAcompv2_m.outputs.all()[0];
        self.assertEqual(curr_out.compounddatatype, old_cdt);
        self.assertEqual(curr_out.dataset_name, old_name);
        self.assertEqual(curr_out.dataset_idx, old_idx);
    
class pipeline_tests(CopperfishMethodTests_setup):
    
    def test_pipeline_one_valid_input_clean(self):
        """Test input index check, one well-indexed input case."""
        foo = Pipeline(family=self.DNAcomp_pf, revision_name="foo",
                       revision_desc="Foo version");
        foo.save();
        foo.inputs.create(compounddatatype=self.DNAinput_cdt,
                          dataset_name="oneinput", dataset_idx=1);
        self.assertEquals(foo.clean(), None);


    def test_pipeline_one_invalid_input_clean(self):
        """Test input index check, one badly-indexed input case."""
        foo = Pipeline(family=self.DNAcomp_pf, revision_name="foo",
                       revision_desc="Foo version");
        foo.save();
        foo.inputs.create(compounddatatype=self.DNAinput_cdt,
                          dataset_name="oneinput", dataset_idx=4);
        self.assertRaisesRegexp(
                ValidationError,
                "Inputs are not consecutively numbered starting from 1",
                foo.clean);

    def test_pipeline_many_valid_inputs_clean(self):
        """Test input index check, well-indexed multi-input case."""
        foo = Pipeline(family=self.DNAcomp_pf, revision_name="foo",
                       revision_desc="Foo version");
        foo.save();
        foo.inputs.create(compounddatatype=self.DNAinput_cdt,
                          dataset_name="oneinput", dataset_idx=1);
        foo.inputs.create(compounddatatype=self.DNAinput_cdt,
                          dataset_name="twoinput", dataset_idx=2);
        foo.inputs.create(compounddatatype=self.DNAinput_cdt,
                          dataset_name="threeinput", dataset_idx=3);
        self.assertEquals(foo.clean(), None);

    def test_pipeline_many_valid_inputs_scrambled_clean(self):
        """Test input index check, well-indexed multi-input (scrambled order) case."""
        foo = Pipeline(family=self.DNAcomp_pf, revision_name="foo",
                       revision_desc="Foo version");
        foo.save();
        foo.inputs.create(compounddatatype=self.DNAinput_cdt,
                          dataset_name="oneinput", dataset_idx=2);
        foo.inputs.create(compounddatatype=self.DNAinput_cdt,
                          dataset_name="twoinput", dataset_idx=3);
        foo.inputs.create(compounddatatype=self.DNAinput_cdt,
                          dataset_name="threeinput", dataset_idx=1);
        self.assertEquals(foo.clean(), None);


    def test_pipeline_many_invalid_inputs_clean(self):
        """Test input index check, badly-indexed multi-input case."""
        foo = Pipeline(family=self.DNAcomp_pf, revision_name="foo",
                       revision_desc="Foo version");
        foo.save();
        foo.inputs.create(compounddatatype=self.DNAinput_cdt,
                          dataset_name="oneinput", dataset_idx=2);
        foo.inputs.create(compounddatatype=self.DNAinput_cdt,
                          dataset_name="twoinput", dataset_idx=3);
        foo.inputs.create(compounddatatype=self.DNAinput_cdt,
                          dataset_name="threeinput", dataset_idx=4);
        self.assertRaisesRegexp(
                ValidationError,
                "Inputs are not consecutively numbered starting from 1",
                foo.clean);

    def test_pipeline_one_valid_input_clean(self):
        """Test step index check, one well-indexed step case."""
        foo = Pipeline(family=self.DNAcomp_pf, revision_name="foo",
                       revision_desc="Foo version");
        foo.save();
        foo.inputs.create(compounddatatype=self.DNAinput_cdt,
                          dataset_name="oneinput", dataset_idx=1);

        step1 = foo.steps.create(transformation=self.DNAcompv2_m, step_num=1);
        
        self.assertEquals(foo.clean(), None);

    def test_pipeline_one_bad_input_clean(self):
        """Test step index check, one badly-indexed step case."""
        foo = Pipeline(family=self.DNAcomp_pf, revision_name="foo",
                       revision_desc="Foo version");
        foo.save();
        foo.inputs.create(compounddatatype=self.DNAinput_cdt,
                          dataset_name="oneinput", dataset_idx=1);
        step1 = foo.steps.create(transformation=self.DNAcompv2_m, step_num=10);
        self.assertRaisesRegexp(
                ValidationError,
                "Steps are not consecutively numbered starting from 1",
                foo.clean);

    def test_pipeline_many_valid_steps_clean(self):
        """Test step index check, well-indexed multi-step case."""
        foo = Pipeline(family=self.DNAcomp_pf, revision_name="foo",
                       revision_desc="Foo version");
        foo.save();
        foo.inputs.create(compounddatatype=self.DNAinput_cdt,
                          dataset_name="oneinput", dataset_idx=1);

        step1 = foo.steps.create(transformation=self.DNAcompv2_m, step_num=1);
        step2 = foo.steps.create(transformation=self.DNArecomp_m, step_num=2);
        step3 = foo.steps.create(transformation=self.DNAcompv2_m, step_num=3);
        
        self.assertEquals(foo.clean(), None);

    def test_pipeline_many_valid_steps_scrambled_clean(self):
        """Test step index check, well-indexed multi-step (scrambled order) case."""
        foo = Pipeline(family=self.DNAcomp_pf, revision_name="foo",
                       revision_desc="Foo version");
        foo.save();
        foo.inputs.create(compounddatatype=self.DNAinput_cdt,
                          dataset_name="oneinput", dataset_idx=1);

        step1 = foo.steps.create(transformation=self.DNAcompv2_m, step_num=3);
        step2 = foo.steps.create(transformation=self.DNArecomp_m, step_num=2);
        step3 = foo.steps.create(transformation=self.DNAcompv2_m, step_num=1);
        
        self.assertEquals(foo.clean(), None);

    def test_pipeline_many_invalid_steps_clean(self):
        """Test step index check, badly-indexed multi-step case."""
        foo = Pipeline(family=self.DNAcomp_pf, revision_name="foo",
                       revision_desc="Foo version");
        foo.save();
        foo.inputs.create(compounddatatype=self.DNAinput_cdt,
                          dataset_name="oneinput", dataset_idx=1);

        step1 = foo.steps.create(transformation=self.DNAcompv2_m, step_num=1);
        step2 = foo.steps.create(transformation=self.DNArecomp_m, step_num=4);
        step3 = foo.steps.create(transformation=self.DNAcompv2_m, step_num=5);
        
        self.assertRaisesRegexp(
                ValidationError,
                "Steps are not consecutively numbered starting from 1",
                foo.clean);

    def test_pipeline_oneStep_valid_wiring_clean(self):
        """Test good step wiring, one-step pipeline."""

        # Define pipeline 'foo' in family 'DNAcomp_pf'
        foo = Pipeline(family=self.DNAcomp_pf,
                       revision_name="foo",
                       revision_desc="Foo version");
        foo.save();

        # Add single, validly indexed pipeline input
        foo.inputs.create(compounddatatype=self.DNAinput_cdt,
                          dataset_name="oneinput",
                          dataset_idx=1);

        # Add single validly indexed step, composed of the method DNAcompv2
        step1 = foo.steps.create(transformation=self.DNAcompv2_m, step_num=1);

        # Add wiring from step 0 with input name "oneinput"
        step1.inputs.create(transf_input_name="input",
                            step_providing_input=0,
                            provider_output_name="oneinput");
        self.assertEquals(foo.clean(), None);
        self.assertEquals(step1.clean(), None);
        
    def test_pipeline_oneStep_invalid_step_numbers_clean(self):
        """Bad wiring: step not indexed 1."""

        # Define a pipeline foo
        foo = Pipeline(family=self.DNAcomp_pf,
                       revision_name="foo",
                       revision_desc="Foo version");
        foo.save();
        
        # Define a validly indexed pipeline input
        foo.inputs.create(compounddatatype=self.DNAinput_cdt,
                          dataset_name="oneinput",
                          dataset_idx=1);

        # Define step 2 without a step 1
        step1 = foo.steps.create(transformation=self.DNAcompv2_m,
                                 step_num=2);

        # Give this step properly mapped wiring from the Pipeline input
        step1.inputs.create(transf_input_name="input",
                            step_providing_input=0,
                            provider_output_name="oneinput");
        
        self.assertRaisesRegexp(
                ValidationError,
                "Steps are not consecutively numbered starting from 1",
                foo.clean);
        
    def test_pipeline_oneStep_invalid_wiring_nonexistent_referenced_output_clean (self):
        """Bad wiring: step looks for nonexistent input."""

        # Define pipeline 'foo'
        foo = Pipeline(family=self.DNAcomp_pf,
                       revision_name="foo",
                       revision_desc="Foo version");
        foo.save();

        # Define pipeline input for 'foo'
        foo.inputs.create(compounddatatype=self.DNAinput_cdt,
                          dataset_name="oneinput",
                          dataset_idx=1);

        # Define step 1 of this pipeline by transformation DNAcompv2_m
        step1 = foo.steps.create(transformation=self.DNAcompv2_m,
                                 step_num=1);

        # Map a non-existent source input for the wiring to step 1
        step1.inputs.create(transf_input_name="input",
                            step_providing_input=0,
                            provider_output_name="nonexistent");
        
        self.assertRaisesRegexp(
                ValidationError,
                "Pipeline does not have input \"nonexistent\"",
                foo.clean);
        
    def test_pipeline_oneStep_invalid_wiring_incorrect_cdt_clean(self):
        """Bad wiring: input is of wrong CompoundDatatype."""

        # Define pipeline 'foo'
        foo = Pipeline(family=self.DNAcomp_pf,
                       revision_name="foo",
                       revision_desc="Foo version");
        foo.save();

        # Define pipeline input "oneinput" for foo with CDT type test_cdt
        foo.inputs.create(compounddatatype=self.test_cdt,
                          dataset_name="oneinput",
                          dataset_idx=1);

        # Define step 1 by transformation DNAcompv2_m
        step1 = foo.steps.create(transformation=self.DNAcompv2_m,
                                 step_num=1);

        # Reference correct name "oneinput" and wire to step "input"
        # of DNAcompv2_m - but of the wrong cdt
        step1.inputs.create(transf_input_name="input",
                            step_providing_input=0,
                            provider_output_name="oneinput");
        self.assertRaisesRegexp(
                ValidationError,
                "Data fed to input \"input\" of step 1 does not have the expected CompoundDatatype",
                foo.clean);
        
    def test_pipeline_oneStep_wiring_minrow_constraint_may_be_breached_clean (self):
        """Unverifiable wiring: step requests input with possibly too few rows"""

        # Define method 'curr_method' with driver compv2_crRev
        curr_method = Method(family=self.DNAcomp_mf,
                             revision_name="foo",
                             revision_desc="foo",
                             driver=self.compv2_crRev);
        curr_method.save();

        # Give curr_method properly indexed input with min_row = 10
        curr_method.inputs.create(compounddatatype=self.DNAinput_cdt,
                                  dataset_name="input",
                                  dataset_idx=1,
                                  min_row=10);

        # Give curr_method an output named 'output'
        curr_method.outputs.create(compounddatatype=self.DNAoutput_cdt,
                                   dataset_name="output",
                                   dataset_idx=1);

        # Define pipeline 'foo'
        foo = Pipeline(family=self.DNAcomp_pf,
                       revision_name="foo",
                       revision_desc="Foo version");
        foo.save();

        # Define properly indexed pipeline input for 'foo'
        foo.inputs.create(compounddatatype=self.DNAinput_cdt,
                          dataset_name="oneinput",
                          dataset_idx=1);

        # Define step 1 of 'foo' to be curr_method
        step1 = foo.steps.create(transformation=curr_method,
                                 step_num=1);

        # From row-unconstrained pipeline input, assign to curr_method
        step1.inputs.create(transf_input_name="input",
                            step_providing_input=0,
                            provider_output_name="oneinput");

        # It's possible this step may have too few rows
        self.assertRaisesRegexp(
                ValidationError,
                "Data fed to input \"input\" of step 1 may have too few rows",
                foo.clean);
        
    def test_pipeline_oneStep_wiring_minrow_constraints_may_breach_each_other_clean (self):
        """Unverifiable wiring: step requests input with possibly too few rows"""
        
        # Define method curr_method
        curr_method = Method(family=self.DNAcomp_mf,
                             revision_name="foo",
                             revision_desc="foo",
                             driver=self.compv2_crRev);
        curr_method.save();

        # Give curr_method an input with min_row = 10
        curr_method.inputs.create(compounddatatype=self.DNAinput_cdt,
                                  dataset_name="input",
                                  dataset_idx=1, min_row=10);

        # Give curr_method an unconstrained output
        curr_method.outputs.create(compounddatatype=self.DNAoutput_cdt,
                                   dataset_name="output",
                                   dataset_idx=1);

        # Define pipeline foo
        foo = Pipeline(family=self.DNAcomp_pf,
                       revision_name="foo",
                       revision_desc="Foo version");
        foo.save();

        # Define pipeline input of foo to have min_row of 5
        foo.inputs.create(compounddatatype=self.DNAinput_cdt,
                          dataset_name="oneinput",
                          dataset_idx=1,
                          min_row=5);

        # Assign curr_method to step1 of foo
        step1 = foo.steps.create(transformation=curr_method,
                                 step_num=1);
        
        # Map min_row = 5 pipeline input to this step's input
        # which contains curr_method with min_row = 10
        step1.inputs.create(transf_input_name="input",
                            step_providing_input=0,
                            provider_output_name="oneinput");
        
        self.assertRaisesRegexp(
                ValidationError,
                "Data fed to input \"input\" of step 1 may have too few rows",
                foo.clean);


    def test_pipeline_oneStep_wiring_maxRow_constraints_may_be_breached_clean(self):
        """Unverifiable wiring: step requests input with possibly too many rows"""

        # Define curr_method with input of max_row = 10
        curr_method = Method(family=self.DNAcomp_mf,
                             revision_name="foo",
                             revision_desc="foo",
                             driver=self.compv2_crRev);
        curr_method.save();
        curr_method.inputs.create(compounddatatype=self.DNAinput_cdt,
                                  dataset_name="input",
                                  dataset_idx=1, max_row=10);
       
        curr_method.outputs.create(compounddatatype=self.DNAoutput_cdt,
                                   dataset_name="output",
                                   dataset_idx=1);

        # Define pipeline with unrestricted Pipeline input
        foo = Pipeline(family=self.DNAcomp_pf,
                       revision_name="foo",
                       revision_desc="Foo version");
        foo.save();
        foo.inputs.create(compounddatatype=self.DNAinput_cdt,
                          dataset_name="oneinput",
                          dataset_idx=1);

        # Assign curr_method to step 1 of foo, and wire the pipeline input to it
        step1 = foo.steps.create(transformation=curr_method, step_num=1);
        step1.inputs.create(transf_input_name="input",
                            step_providing_input=0,
                            provider_output_name="oneinput");

        # The pipeline input is unrestricted, but step 1 has max_row = 10
        self.assertRaisesRegexp(
                ValidationError,
                "Data fed to input \"input\" of step 1 may have too many rows",
                foo.clean);


    def test_pipeline_oneStep_wiring_maxRow_constraints_may_breach_each_other_clean (self):
        """Unverifiable wiring: step requests input with possibly too many rows (max_row set for pipeline input)."""
        
        # Define curr_method as having an input with max_row = 10
        curr_method = Method(family=self.DNAcomp_mf,
                             revision_name="foo",
                             revision_desc="foo",
                             driver=self.compv2_crRev);
        curr_method.save();
        curr_method.inputs.create(compounddatatype=self.DNAinput_cdt,
                                  dataset_name="input",
                                  dataset_idx=1,
                                  max_row=10);
        curr_method.outputs.create(compounddatatype=self.DNAoutput_cdt,
                                   dataset_name="output",
                                   dataset_idx=1);

        # Define pipeline foo with Pipeline input having max_row = 20
        foo = Pipeline(family=self.DNAcomp_pf,
                       revision_name="foo",
                       revision_desc="Foo version");
        foo.save();
        foo.inputs.create(compounddatatype=self.DNAinput_cdt,
                          dataset_name="oneinput", dataset_idx=1,
                          max_row=20);

        # Assign curr_method to foo step 1
        step1 = foo.steps.create(transformation=curr_method,
                                 step_num=1);
        step1.inputs.create(transf_input_name="input",
                            step_providing_input=0,
                            provider_output_name="oneinput");

        # The pipeline max_row is not good enough to guarentee correctness
        self.assertRaisesRegexp(
                ValidationError,
                "Data fed to input \"input\" of step 1 may have too many rows",
                foo.clean);
        
    def test_pipeline_oneStep_with_valid_outmap_clean(self):
        """Good output mapping, one-step pipeline."""

        # Define pipeline foo with unconstrained input
        foo = Pipeline(family=self.DNAcomp_pf,
                       revision_name="foo",
                       revision_desc="Foo version");
        foo.save();
        foo.inputs.create(compounddatatype=self.DNAinput_cdt,
                          dataset_name="oneinput",
                          dataset_idx=1);

        # Add DNAcompv2_m (Expecting 1 input) to step 1 of foo
        step1 = foo.steps.create(transformation=self.DNAcompv2_m,
                                 step_num=1);

        # Map the pipeline input to step 1
        step1.inputs.create(transf_input_name="input",
                            step_providing_input=0,
                            provider_output_name="oneinput");

        # Connect the output of step 1 to the output of foo
        foo.outmap.create(output_name="oneoutput",
                          output_idx=1,
                          step_providing_output=1,
                          provider_output_name="output");
        self.assertEquals(foo.clean(), None);

    def test_pipeline_oneStep_outmap_references_nonexistent_step_clean(self):
        """Bad output mapping, one-step pipeline: request from nonexistent step"""

        # Define pipeline foo with validly indexed input and step 1 wiring
        foo = Pipeline(family=self.DNAcomp_pf,
                       revision_name="foo",
                       revision_desc="Foo version");
        foo.save();
        foo.inputs.create(compounddatatype=self.DNAinput_cdt,
                          dataset_name="oneinput",
                          dataset_idx=1);

        step1 = foo.steps.create(transformation=self.DNAcompv2_m, step_num=1);
        step1.inputs.create(transf_input_name="input",
                            step_providing_input=0,
                            provider_output_name="oneinput");

        # Index a non-existent step to outmap
        foo.outmap.create(output_name="oneoutput", output_idx=1,
                          step_providing_output=5,
                          provider_output_name="output");
        
        self.assertRaisesRegexp(
                ValidationError,
                "Output requested from a non-existent step",
                foo.clean);
        
    def test_pipeline_oneStep_outmap_references_nonexistent_outputName_clean (self):
        """Bad output mapping, one-step pipeline: request nonexistent step output"""

        # Define pipeline foo with validly indexed inputs, steps, and wiring
        foo = Pipeline(family=self.DNAcomp_pf,
                       revision_name="foo",
                       revision_desc="Foo version");
        foo.save();
        foo.inputs.create(compounddatatype=self.DNAinput_cdt,
                          dataset_name="oneinput",
                          dataset_idx=1);
        step1 = foo.steps.create(transformation=self.DNAcompv2_m,
                                 step_num=1);
        step1.inputs.create(transf_input_name="input",
                            step_providing_input=0,
                            provider_output_name="oneinput");

        # Reference a correct step but non-existent output name
        foo.outmap.create(output_name="oneoutput", output_idx=1,
                          step_providing_output=1,
                          provider_output_name="nonexistent");
        self.assertRaisesRegexp(
                ValidationError,
                "Transformation at step 1 does not produce output \"nonexistent\"",
                foo.clean);
        
    def test_pipeline_oneStep_outmap_references_deleted_output_clean (self):
        """Bad output mapping, one-step pipeline: request deleted step output"""

        # Define pipeline foo with validly indexed inputs, steps, and wiring
        foo = Pipeline(family=self.DNAcomp_pf,
                       revision_name="foo",
                       revision_desc="Foo version");
        foo.save();
        foo.inputs.create(compounddatatype=self.DNAinput_cdt,
                          dataset_name="oneinput",
                          dataset_idx=1);
        step1 = foo.steps.create(transformation=self.DNAcompv2_m,
                                 step_num=1);
        step1.inputs.create(transf_input_name="input",
                            step_providing_input=0,
                            provider_output_name="oneinput");

        # Mark DNAcompv2_m output as deletable
        step1.outputs_to_delete.create(dataset_to_delete="output");

        # Now try to map it to the pipeline output
        foo.outmap.create(output_name="oneoutput",
                          output_idx=1,
                          step_providing_output=1,
                          provider_output_name="output");
        self.assertRaisesRegexp(
                ValidationError,
                "Output \"output\" from step 1 is deleted prior to request",
                foo.clean);
        
    def test_pipeline_oneStep_bad_pipeline_output_indexing_clean(self):
        """Bad output mapping, one-step pipeline: output not indexed 1"""

        # Define pipeline with validly indexed inputs, steps, and wiring
        foo = Pipeline(family=self.DNAcomp_pf,
                       revision_name="foo",
                       revision_desc="Foo version");
        foo.save();
        foo.inputs.create(compounddatatype=self.DNAinput_cdt,
                          dataset_name="oneinput",
                          dataset_idx=1);
        step1 = foo.steps.create(transformation=self.DNAcompv2_m,
                                 step_num=1);
        step1.inputs.create(transf_input_name="input",
                            step_providing_input=0,
                            provider_output_name="oneinput");

        # Outmap references a valid step and output, but is itself badly indexed
        foo.outmap.create(output_name="oneoutput",
                          output_idx=9,
                          step_providing_output=1,
                          provider_output_name="output");
        self.assertRaisesRegexp(
                ValidationError,
                "Outputs are not consecutively numbered starting from 1",
                foo.clean);

    def test_pipeline_manySteps_valid_internal_wiring_clean(self):
        """Test good step wiring, chained-step pipeline."""

        # Define pipeline 'foo' with validly indexed input and steps
        foo = Pipeline(family=self.DNAcomp_pf,
                       revision_name="foo",
                       revision_desc="Foo version");
        foo.save();
        foo.inputs.create(compounddatatype=self.DNAinput_cdt,
                          dataset_name="oneinput",
                          dataset_idx=1);

        # Map pipeline input to step1
        step1 = foo.steps.create(transformation=self.DNAcompv2_m,
                                 step_num=1);
        step1.inputs.create(transf_input_name="input",
                            step_providing_input=0,
                            provider_output_name="oneinput");

        # Map step 1 to step 2
        step2 = foo.steps.create(transformation=self.DNArecomp_m,
                                 step_num=2);
        step2.inputs.create(transf_input_name="complemented_seqs",
                            step_providing_input=1,
                            provider_output_name="output");

        # Map step 2 to step 3
        step3 = foo.steps.create(transformation=self.DNAcompv2_m,
                                 step_num=3);
        step3.inputs.create(transf_input_name="input",
                            step_providing_input=2,
                            provider_output_name="recomplemented_seqs");
        self.assertEquals(foo.clean(), None);
        
    def test_pipeline_manySteps_wiring_references_nonexistent_output_clean(self):
        """Bad wiring: later step requests nonexistent input from previous."""

        # Define pipeline foo with validly indexed inputs and steps
        foo = Pipeline(family=self.DNAcomp_pf,
                       revision_name="foo",
                       revision_desc="Foo version");
        foo.save();
        foo.inputs.create(compounddatatype=self.DNAinput_cdt,
                          dataset_name="oneinput",
                          dataset_idx=1);

        # step1 recieves input from Pipeline input
        step1 = foo.steps.create(transformation=self.DNAcompv2_m,
                                 step_num=1);
        step1.inputs.create(transf_input_name="input",
                            step_providing_input=0,
                            provider_output_name="oneinput");

        # step2 recieves nonexistent output from step1
        step2 = foo.steps.create(transformation=self.DNArecomp_m,
                                 step_num=2);
        step2.inputs.create(transf_input_name="complemented_seqs",
                            step_providing_input=1,
                            provider_output_name="nonexistent");
        
        step3 = foo.steps.create(transformation=self.DNAcompv2_m,
                                 step_num=3);
        step3.inputs.create(transf_input_name="input",
                            step_providing_input=2,
                            provider_output_name="recomplemented_seqs");
        self.assertRaisesRegexp(
                ValidationError,
                "Transformation at step 1 does not produce output \"nonexistent\"",
                foo.clean);
        
    def test_pipeline_manySteps_wiring_references_deleted_input_clean(self):
        """Bad wiring: later step requests input deleted by producing step."""

        # Define pipeline foo with validly indexed inputs and steps
        foo = Pipeline(family=self.DNAcomp_pf,
                       revision_name="foo",
                       revision_desc="Foo version");
        foo.save();
        foo.inputs.create(compounddatatype=self.DNAinput_cdt,
                          dataset_name="oneinput",
                          dataset_idx=1);

        # Connect step 1 with pipeline input
        step1 = foo.steps.create(transformation=self.DNAcompv2_m,
                                 step_num=1);
        step1.inputs.create(transf_input_name="input",
                            step_providing_input=0,
                            provider_output_name="oneinput");

        # Connect step2 with output of step1
        step2 = foo.steps.create(transformation=self.DNArecomp_m,
                                 step_num=2);
        step2.inputs.create(transf_input_name="complemented_seqs",
                            step_providing_input=1,
                            provider_output_name="output");

        # Mark the output of step2 as deleted
        step2.outputs_to_delete.create(dataset_to_delete="recomplemented_seqs");

        # Connect step3 with the deleted output at step 2
        step3 = foo.steps.create(transformation=self.RNAcompv2_m,
                                 step_num=3);
        step3.inputs.create(transf_input_name="input",
                            step_providing_input=2,
                            provider_output_name="recomplemented_seqs");
        self.assertRaisesRegexp(
                ValidationError,
                "Input \"recomplemented_seqs\" from step 2 to step 3 is deleted prior to request",
                foo.clean);

    def test_pipeline_manySteps_wiring_references_incorrect_cdt_clean (self):
        """Bad wiring: later step requests input of wrong CompoundDatatype."""
        foo = Pipeline(family=self.DNAcomp_pf,
                       revision_name="foo",
                       revision_desc="Foo version");
        foo.save();
        foo.inputs.create(compounddatatype=self.DNAinput_cdt,
                          dataset_name="oneinput",
                          dataset_idx=1);
        step1 = foo.steps.create(transformation=self.DNAcompv2_m,
                                 step_num=1);
        step1.inputs.create(transf_input_name="input",
                            step_providing_input=0,
                            provider_output_name="oneinput");
        step2 = foo.steps.create(transformation=self.DNArecomp_m,
                                 step_num=2);
        step2.inputs.create(transf_input_name="complemented_seqs",
                            step_providing_input=1,
                            provider_output_name="output");
        step3 = foo.steps.create(transformation=self.RNAcompv2_m,
                                 step_num=3);
        step3.inputs.create(transf_input_name="input",
                            step_providing_input=2,
                            provider_output_name="recomplemented_seqs");
        self.assertRaisesRegexp(
                ValidationError,
                "Data fed to input \"input\" of step 3 does not have the expected CompoundDatatype",
                foo.clean);

    def test_pipeline_manySteps_minRow_constraint_may_be_breached_clean (self):
        """Unverifiable wiring: later step requests input with possibly too few rows (min_row unset for providing step)."""

        # Define a method with validly indexed inputs and outputs
        step2method = Method(family=self.DNAcomp_mf,
                             revision_name="foo",
                             revision_desc="foo",
                             driver=self.compv2_crRev);
        step2method.save();
        step2method.inputs.create(compounddatatype=self.DNAoutput_cdt,
                                  dataset_name="complemented_seqs",
                                  dataset_idx=1);
        step2method.outputs.create(compounddatatype=self.DNAinput_cdt,
                                   dataset_name="recomplemented_seqs",
                                   dataset_idx=1);

        # Define another method with validly indexed inputs and outputs
        # But with the inputs requiring min_row = 5
        step3method = Method(family=self.DNAcomp_mf,
                             revision_name="foo",
                             revision_desc="foo",
                             driver=self.compv2_crRev);
        step3method.save();

        step3method.inputs.create(compounddatatype=self.DNAinput_cdt,
                                  dataset_name="input",
                                  dataset_idx=1,
                                  min_row=5);
        step3method.outputs.create(compounddatatype=self.DNAoutput_cdt,
                                   dataset_name="output",
                                   dataset_idx=1);
        
        # Define pipeline foo with validly indexed inputs and steps
        foo = Pipeline(family=self.DNAcomp_pf,
                       revision_name="foo",
                       revision_desc="Foo version");
        foo.save();
        
        foo.inputs.create(compounddatatype=self.DNAinput_cdt,
                          dataset_name="oneinput",
                          dataset_idx=1);
        step1 = foo.steps.create(transformation=self.DNAcompv2_m,
                                 step_num=1);
        
        step1.inputs.create(transf_input_name="input",
                            step_providing_input=0,
                            provider_output_name="oneinput");
        step2 = foo.steps.create(transformation=step2method,
                                 step_num=2);
        step2.inputs.create(transf_input_name="complemented_seqs",
                            step_providing_input=1,
                            provider_output_name="output");

        # Step 3 requires min_row = 5 but step2 does not guarentee this
        step3 = foo.steps.create(transformation=step3method,
                                 step_num=3);
        
        step3.inputs.create(transf_input_name="input",
                            step_providing_input=2,
                            provider_output_name="recomplemented_seqs");
        
        self.assertRaisesRegexp(
                ValidationError,
                "Data fed to input \"input\" of step 3 may have too few rows",
                foo.clean);



    def test_pipeline_manySteps_minrow_constraints_may_breach_each_other_clean(self):
        """Bad wiring: later step requests input with possibly too few rows (providing step min_row is set)."""
        
        # Define method with outputs having a min row of 5
        step2method = Method(family=self.DNAcomp_mf,
                             revision_name="foo",
                             revision_desc="foo",
                             driver=self.compv2_crRev);
        step2method.save();
        step2method.inputs.create(compounddatatype=self.DNAoutput_cdt,
                                  dataset_name="complemented_seqs",
                                  dataset_idx=1);
        
        step2method.outputs.create(compounddatatype=self.DNAinput_cdt,
                                   dataset_name="recomplemented_seqs",
                                   dataset_idx=1,
                                   min_row=5);

        # Define another method with input min row of 10
        step3method = Method(family=self.DNAcomp_mf,
                             revision_name="foo",
                             revision_desc="foo",
                             driver=self.compv2_crRev);
        step3method.save();
        step3method.inputs.create(compounddatatype=self.DNAinput_cdt,
                                  dataset_name="input",
                                  dataset_idx=1,
                                  min_row=10);
        step3method.outputs.create(compounddatatype=self.DNAoutput_cdt,
                                   dataset_name="output",
                                   dataset_idx=1);

        # Define pipeline foo with validly indexed inputs and steps
        foo = Pipeline(family=self.DNAcomp_pf,
                       revision_name="foo",
                       revision_desc="Foo version");
        foo.save();

        foo.inputs.create(compounddatatype=self.DNAinput_cdt,
                          dataset_name="oneinput",
                          dataset_idx=1);
        step1 = foo.steps.create(transformation=self.DNAcompv2_m,
                                 step_num=1);
        step1.inputs.create(transf_input_name="input",
                            step_providing_input=0,
                            provider_output_name="oneinput");

        # Recall the output of step2 has min_row = 5
        step2 = foo.steps.create(transformation=step2method,
                                 step_num=2);
        step2.inputs.create(transf_input_name="complemented_seqs",
                            step_providing_input=1,
                            provider_output_name="output");

        # Recall the input of step3 has min_row = 10
        step3 = foo.steps.create(transformation=step3method,
                                 step_num=3);
        
        step3.inputs.create(transf_input_name="input",
                            step_providing_input=2,
                            provider_output_name="recomplemented_seqs");
        self.assertRaisesRegexp(
                ValidationError,
                "Data fed to input \"input\" of step 3 may have too few rows",
                foo.clean);


    def test_pipeline_manySteps_maxRow_constraint_may_be_breached_clean(self):
        """Bad wiring: later step requests input with possibly too many rows (max_row unset for providing step)."""

        # step2 has no constraints on it's output
        step2method = Method(family=self.DNAcomp_mf,
                             revision_name="foo",
                             revision_desc="foo",
                             driver=self.compv2_crRev);
        step2method.save();
        step2method.inputs.create(compounddatatype=self.DNAoutput_cdt,
                                  dataset_name="complemented_seqs",
                                  dataset_idx=1);
        step2method.outputs.create(compounddatatype=self.DNAinput_cdt,
                                   dataset_name="recomplemented_seqs",
                                   dataset_idx=1);

        # step3 has an input with max_row = 100
        step3method = Method(family=self.DNAcomp_mf,
                             revision_name="foo",
                             revision_desc="foo",
                             driver=self.compv2_crRev);
        step3method.save();

        step3method.inputs.create(compounddatatype=self.DNAinput_cdt,
                                  dataset_name="input",
                                  dataset_idx=1,
                                  max_row=100);
        step3method.outputs.create(compounddatatype=self.DNAoutput_cdt,
                                   dataset_name="output",
                                   dataset_idx=1);
        
        foo = Pipeline(family=self.DNAcomp_pf,
                       revision_name="foo",
                       revision_desc="Foo version");
        foo.save();
        foo.inputs.create(compounddatatype=self.DNAinput_cdt,
                          dataset_name="oneinput",
                          dataset_idx=1);
        step1 = foo.steps.create(transformation=self.DNAcompv2_m,
                                 step_num=1);
        step1.inputs.create(transf_input_name="input",
                            step_providing_input=0,
                            provider_output_name="oneinput");
        step2 = foo.steps.create(transformation=step2method,
                                 step_num=2);
        step2.inputs.create(transf_input_name="complemented_seqs",
                            step_providing_input=1,
                            provider_output_name="output");
        step3 = foo.steps.create(transformation=step3method,
                                 step_num=3);
        step3.inputs.create(transf_input_name="input",
                            step_providing_input=2,
                            provider_output_name="recomplemented_seqs");
        self.assertRaisesRegexp(
                ValidationError,
                "Data fed to input \"input\" of step 3 may have too many rows",
                foo.clean);



    def test_pipeline_manySteps_wiring_maxRow_constraints_may_breach_each_other_clean (self):
        """Bad wiring: later step requests input with possibly too many rows (max_row for providing step is set)."""

        # step 2 has max_row = 100 on it's output
        step2method = Method(family=self.DNAcomp_mf,
                             revision_name="foo",
                             revision_desc="foo",
                             driver=self.compv2_crRev);
        step2method.save();
        step2method.inputs.create(compounddatatype=self.DNAoutput_cdt,
                                  dataset_name="complemented_seqs",
                                  dataset_idx=1);
        step2method.outputs.create(compounddatatype=self.DNAinput_cdt,
                                   dataset_name="recomplemented_seqs",
                                   dataset_idx=1,
                                   max_row=100);

        # step3 has a max_row = 50 on it's input
        step3method = Method(family=self.DNAcomp_mf,
                             revision_name="foo",
                             revision_desc="foo",
                             driver=self.compv2_crRev);
        step3method.save();
        step3method.inputs.create(compounddatatype=self.DNAinput_cdt,
                                  dataset_name="input",
                                  dataset_idx=1,
                                  max_row=50);
        step3method.outputs.create(compounddatatype=self.DNAoutput_cdt,
                                   dataset_name="output",
                                   dataset_idx=1);
        
        foo = Pipeline(family=self.DNAcomp_pf,
                       revision_name="foo",
                       revision_desc="Foo version");
        foo.save();
        foo.inputs.create(compounddatatype=self.DNAinput_cdt,
                          dataset_name="oneinput",
                          dataset_idx=1);
        step1 = foo.steps.create(transformation=self.DNAcompv2_m,
                                 step_num=1);
        step1.inputs.create(transf_input_name="input",
                            step_providing_input=0,
                            provider_output_name="oneinput");
        step2 = foo.steps.create(transformation=step2method,
                                 step_num=2);
        step2.inputs.create(transf_input_name="complemented_seqs",
                            step_providing_input=1,
                            provider_output_name="output");
        step3 = foo.steps.create(transformation=step3method,
                                 step_num=3);
        step3.inputs.create(transf_input_name="input",
                            step_providing_input=2,
                            provider_output_name="recomplemented_seqs");
        self.assertRaisesRegexp(
                ValidationError,
                "Data fed to input \"input\" of step 3 may have too many rows",
                foo.clean);

        
    def test_pipeline_manySteps_valid_outmap_clean(self):
        """Good output mapping, chained-step pipeline."""
        foo = Pipeline(family=self.DNAcomp_pf, revision_name="foo",
                       revision_desc="Foo version");
        foo.save();
        foo.inputs.create(compounddatatype=self.DNAinput_cdt,
                          dataset_name="oneinput", dataset_idx=1);
        step1 = foo.steps.create(transformation=self.DNAcompv2_m, step_num=1);
        step1.inputs.create(transf_input_name="input",
                            step_providing_input=0,
                            provider_output_name="oneinput");
        step2 = foo.steps.create(transformation=self.DNArecomp_m, step_num=2);
        step2.inputs.create(transf_input_name="complemented_seqs",
                            step_providing_input=1,
                            provider_output_name="output");
        step3 = foo.steps.create(transformation=self.DNAcompv2_m, step_num=3);
        step3.inputs.create(transf_input_name="input",
                            step_providing_input=2,
                            provider_output_name="recomplemented_seqs");

        foo.outmap.create(output_name="outputone", output_idx=1,
                          step_providing_output=3,
                          provider_output_name="output");
        foo.outmap.create(output_name="outputtwo", output_idx=2,
                          step_providing_output=2,
                          provider_output_name="recomplemented_seqs");
        self.assertEquals(foo.clean(), None);


    def test_pipeline_manySteps_outmap_references_nonexistent_step_clean(self):
        """Bad output mapping, chained-step pipeline: request from nonexistent step"""
        foo = Pipeline(family=self.DNAcomp_pf, revision_name="foo",
                       revision_desc="Foo version");
        foo.save();
        foo.inputs.create(compounddatatype=self.DNAinput_cdt,
                          dataset_name="oneinput", dataset_idx=1);
        step1 = foo.steps.create(transformation=self.DNAcompv2_m, step_num=1);
        step1.inputs.create(transf_input_name="input",
                            step_providing_input=0,
                            provider_output_name="oneinput");
        step2 = foo.steps.create(transformation=self.DNArecomp_m, step_num=2);
        step2.inputs.create(transf_input_name="complemented_seqs",
                            step_providing_input=1,
                            provider_output_name="output");
        step3 = foo.steps.create(transformation=self.DNAcompv2_m, step_num=3);
        step3.inputs.create(transf_input_name="input",
                            step_providing_input=2,
                            provider_output_name="recomplemented_seqs");

        # step 5 doesn't exist
        foo.outmap.create(output_name="outputone", output_idx=1,
                          step_providing_output=5,
                          provider_output_name="nonexistent");
        foo.outmap.create(output_name="outputtwo", output_idx=2,
                          step_providing_output=2,
                          provider_output_name="recomplemented_seqs");
        
        self.assertRaisesRegexp(
                ValidationError,
                "Output requested from a non-existent step",
                foo.clean);

    def test_pipeline_manySteps_outmap_references_nonexistent_output_clean(self):
        """Bad output mapping, chained-step pipeline: request nonexistent step output"""
        foo = Pipeline(family=self.DNAcomp_pf, revision_name="foo",
                       revision_desc="Foo version");
        foo.save();
        foo.inputs.create(compounddatatype=self.DNAinput_cdt,
                          dataset_name="oneinput", dataset_idx=1);
        step1 = foo.steps.create(transformation=self.DNAcompv2_m, step_num=1);
        step1.inputs.create(transf_input_name="input",
                            step_providing_input=0,
                            provider_output_name="oneinput");
        step2 = foo.steps.create(transformation=self.DNArecomp_m, step_num=2);
        step2.inputs.create(transf_input_name="complemented_seqs",
                            step_providing_input=1,
                            provider_output_name="output");
        step3 = foo.steps.create(transformation=self.DNAcompv2_m, step_num=3);
        step3.inputs.create(transf_input_name="input",
                            step_providing_input=2,
                            provider_output_name="recomplemented_seqs");

        foo.outmap.create(output_name="outputone", output_idx=1,
                          step_providing_output=3,
                          provider_output_name="output");
        foo.outmap.create(output_name="outputtwo", output_idx=2,
                          step_providing_output=2,
                          provider_output_name="nonexistent");
        
        self.assertRaisesRegexp(
                ValidationError,
                "Transformation at step 2 does not produce output \"nonexistent\"",
                foo.clean);

        
    def test_pipeline_manySteps_outmap_references_deleted_output_clean(self):
        """Bad output mapping, chained-step pipeline: request deleted step output"""
        foo = Pipeline(family=self.DNAcomp_pf, revision_name="foo",
                       revision_desc="Foo version");
        foo.save();
        foo.inputs.create(compounddatatype=self.DNAinput_cdt,
                          dataset_name="oneinput", dataset_idx=1);
        step1 = foo.steps.create(transformation=self.DNAcompv2_m, step_num=1);
        step1.inputs.create(transf_input_name="input",
                            step_providing_input=0,
                            provider_output_name="oneinput");
        step2 = foo.steps.create(transformation=self.DNArecomp_m, step_num=2);
        step2.inputs.create(transf_input_name="complemented_seqs",
                            step_providing_input=1,
                            provider_output_name="output");
        step3 = foo.steps.create(transformation=self.DNAcompv2_m, step_num=3);
        step3.inputs.create(transf_input_name="input",
                            step_providing_input=2,
                            provider_output_name="recomplemented_seqs");
        step3.outputs_to_delete.create(dataset_to_delete="output");

        foo.outmap.create(output_name="outputone", output_idx=1,
                          step_providing_output=3,
                          provider_output_name="output");
        foo.outmap.create(output_name="outputtwo", output_idx=2,
                          step_providing_output=2,
                          provider_output_name="recomplemented_seqs");
        
        self.assertRaisesRegexp(
                ValidationError,
                "Output \"output\" from step 3 is deleted prior to request",
                foo.clean);

    def test_pipeline_manySteps_outmap_references_invalid_output_index_clean(self):
        """Bad output mapping, chain-step pipeline: outputs not consecutively numbered starting from 1"""
        foo = Pipeline(family=self.DNAcomp_pf, revision_name="foo",
                       revision_desc="Foo version");
        foo.save();
        foo.inputs.create(compounddatatype=self.DNAinput_cdt,
                          dataset_name="oneinput", dataset_idx=1);
        step1 = foo.steps.create(transformation=self.DNAcompv2_m, step_num=1);
        step1.inputs.create(transf_input_name="input",
                            step_providing_input=0,
                            provider_output_name="oneinput");
        step2 = foo.steps.create(transformation=self.DNArecomp_m, step_num=2);
        step2.inputs.create(transf_input_name="complemented_seqs",
                            step_providing_input=1,
                            provider_output_name="output");
        step3 = foo.steps.create(transformation=self.DNAcompv2_m, step_num=3);
        step3.inputs.create(transf_input_name="input",
                            step_providing_input=2,
                            provider_output_name="recomplemented_seqs");

        foo.outmap.create(output_name="outputone",
                          output_idx=5,
                          step_providing_output=3,
                          provider_output_name="output");
        foo.outmap.create(output_name="outputtwo",
                          output_idx=2,
                          step_providing_output=2,
                          provider_output_name="recomplemented_seqs");
        
        self.assertRaisesRegexp(
                ValidationError,
                "Outputs are not consecutively numbered starting from 1",
                foo.clean);

    def test_pipeline_with_1_step_and_2_inputs_both_wired_good(self):
        """
        Pipeline with 1 step (script_3_product) with 2 inputs / 1 output
        Both inputs are wired (good)

        Reminder on script_3_product
        Reminder: k is cdt singlet, r is cdt single-row singlet
        """
        
        foo = Pipeline(family=self.DNAcomp_pf,
                       revision_name="transformation.revision_name",
                       revision_desc="transformation.revision_desc");
        foo.save();

        # Pipeline inputs must be singlet_cdt to work with script_3_product
        foo.inputs.create(compounddatatype=self.singlet_cdt,
                          dataset_name="pipe_input_1_k",
                          dataset_idx=1)

        foo.inputs.create(compounddatatype=self.singlet_cdt,
                          dataset_name="pipe_input_2_r",
                          dataset_idx=2,
                          max_row=1,
                          min_row=1)

        # Add script_3 as step 1 method
        step1 = foo.steps.create(transformation=self.script_3_method,
                                 step_num=1);

        # Add wiring to step 1 from step 0
        step1.inputs.create(transf_input_name="k",
                            step_providing_input=0,
                            provider_output_name="pipe_input_1_k");

        step1.inputs.create(transf_input_name="r",
                            step_providing_input=0,
                            provider_output_name="pipe_input_2_r");        

        # Raising a validation error: provided_min_row = 0, because req_input.min_row == None
        # requested_from == 0 gets triggered...

        self.assertEquals(foo.clean(), None)
        self.assertEquals(step1.clean(), None)
        self.assertEquals(step1.complete_clean(), None)

    def test_pipeline_with_1_step_and_2_inputs_wired_more_than_once_bad(self):
        """
        Pipeline with 1 step (script_3_product) with 2 inputs / 1 output
        r is wired more than once (bad)

        Reminder on script_3_product
        Reminder: k is cdt singlet, r is cdt single-row singlet
        """
        
        foo = Pipeline(family=self.DNAcomp_pf,
                       revision_name="transformation.revision_name",
                       revision_desc="transformation.revision_desc");
        foo.save();

        # Pipeline inputs must be singlet_cdt to work with script_3_product
        foo.inputs.create(compounddatatype=self.singlet_cdt,
                          dataset_name="pipe_input_1_k",
                          dataset_idx=1)

        foo.inputs.create(compounddatatype=self.singlet_cdt,
                          dataset_name="pipe_input_2_r",
                          dataset_idx=2,
                          max_row=1,
                          min_row=1)

        # Add script_3 as step 1 method
        step1 = foo.steps.create(transformation=self.script_3_method,
                                 step_num=1);

        # Add wiring to step 1 from step 0
        step1.inputs.create(transf_input_name="k",
                            step_providing_input=0,
                            provider_output_name="pipe_input_1_k");

        step1.inputs.create(transf_input_name="r",
                            step_providing_input=0,
                            provider_output_name="pipe_input_2_r");        

        # Send a wire to r more than once!
        step1.inputs.create(transf_input_name="r",
                            step_providing_input=0,
                            provider_output_name="pipe_input_2_r");

        self.assertEquals(foo.clean(), None)
        self.assertEquals(step1.clean(), None)

        self.assertRaisesRegexp(
            ValidationError,
            "Input \"r\" to transformation at step 1 is wired more than once",
            step1.complete_clean);

    def test_pipeline_with_1_step_and_2_inputs_wired_more_than_once_different_wires_bad(self):
        """
        Pipeline with 1 step (script_3_product) with 2 inputs / 1 output
        r is wired more than once (bad)

        Reminder on script_3_product
        Reminder: k is cdt singlet, r is cdt single-row singlet
        """
        
        foo = Pipeline(family=self.DNAcomp_pf,
                       revision_name="transformation.revision_name",
                       revision_desc="transformation.revision_desc");
        foo.save();

        # Pipeline inputs must be singlet_cdt to work with script_3_product
        foo.inputs.create(compounddatatype=self.singlet_cdt,
                          dataset_name="pipe_input_1_k",
                          dataset_idx=1)

        foo.inputs.create(compounddatatype=self.singlet_cdt,
                          dataset_name="pipe_input_2_r",
                          dataset_idx=2,
                          max_row=1,
                          min_row=1)

        # Add script_3 as step 1 method
        step1 = foo.steps.create(transformation=self.script_3_method,
                                 step_num=1);

        # Add wiring to step 1 from step 0
        step1.inputs.create(transf_input_name="k",
                            step_providing_input=0,
                            provider_output_name="pipe_input_1_k");

        step1.inputs.create(transf_input_name="r",
                            step_providing_input=0,
                            provider_output_name="pipe_input_2_r");        

        # Send a wire to r more than once!
        step1.inputs.create(transf_input_name="k",
                            step_providing_input=0,
                            provider_output_name="pipe_input_2_r");

        self.assertEquals(foo.clean(), None)
        self.assertEquals(step1.clean(), None)

        self.assertRaisesRegexp(
            ValidationError,
            "Input \"k\" to transformation at step 1 is wired more than once",
            step1.complete_clean);

    def test_pipeline_with_1_step_and_2_inputs_but_only_first_input_is_wired_in_step_1_bad(self):
        """
        Pipeline with 1 step with 2 inputs / 1 output
        Only the first input is wired (bad)
        """

        # Define pipeline foo
        foo = Pipeline(family=self.DNAcomp_pf,
                       revision_name="transformation.revision_name",
                       revision_desc="transformation.revision_desc")
        foo.save()

        # foo has two inputs that match inputs for script_3_product
        foo.inputs.create(compounddatatype=self.singlet_cdt,
                          dataset_name="pipe_input_1_k",
                          dataset_idx=1)
        
        foo.inputs.create(compounddatatype=self.singlet_cdt,
                          dataset_name="pipe_input_2_r",
                          dataset_idx=2,
                          max_row=1,
                          min_row=1)

        # Add script_3 as step 1 method
        step1 = foo.steps.create(transformation=self.script_3_method,
                                 step_num=1)

        # Add wiring to step 1 from step 0
        step1.inputs.create(transf_input_name="k",
                            step_providing_input=0,
                            provider_output_name="pipe_input_1_k")

<<<<<<< HEAD
        # Not all
        pass
=======
        self.assertEquals(step1.clean(), None)

        self.assertRaisesRegexp(
                ValidationError,
                "Input \"r\" to transformation at step 1 is not wired",
                step1.complete_clean);


>>>>>>> bf6a38a2

    def test_pipeline_with_1_step_and_2_inputs_but_only_second_input_is_wired_in_step_1_bad(self):
        """
        Pipeline with 1 step with 2 inputs / 1 output
        Only the second input is wired (bad)
        """

        # Define pipeline foo
        foo = Pipeline(family=self.DNAcomp_pf,
                       revision_name="transformation.revision_name",
                       revision_desc="transformation.revision_desc");
        foo.save();

        # foo has two inputs which must match inputs for script_3_product
        foo.inputs.create(compounddatatype=self.singlet_cdt,
                          dataset_name="pipe_input_1_k",
                          dataset_idx=1)
        
        foo.inputs.create(compounddatatype=self.singlet_cdt,
                          dataset_name="pipe_input_2_r",
                          dataset_idx=2,
                          max_row=1,
                          min_row=1)

        # Add script_3 as step 1 method
        step1 = foo.steps.create(transformation=self.script_3_method,
                                 step_num=1);

        # Add wiring to step 1 from step 0
        step1.inputs.create(transf_input_name="r",
                            step_providing_input=0,
                            provider_output_name="pipe_input_2_r");        
<<<<<<< HEAD
        
        pass
=======

        self.assertEquals(step1.clean(), None)

        self.assertRaisesRegexp(
            ValidationError,
            "Input \"k\" to transformation at step 1 is not wired",
            step1.complete_clean);
>>>>>>> bf6a38a2

    def test_pipeline_with_2_steps_and_2_inputs_one_wired_from_step_0_other_from_undeleted_step_1_good(self):
        """
        Step 1 (script_2_square_and_means) with 1 input / 2 outputs
            Method has input "a_b_c" (cdt triplet),
            output "a_b_c_squared" (cdt triplet),
            and output "a_b_c_mean" (cdt singlet)

        Step 2 (script_3_product) with 2 inputs / 1 output
            Method has input "k" (cdt singlet),
            input "r" (single-row cdt singlet),
            output "kr" (cdt singlet)

        Pipeline has input triplet (pipe_a_b_c) for step 1 and single-row singlet (pipe_r) for step 2
        Step 2 depends on step 1 output singlet a_b_c_mean

        Step 1 a_b_c_mean not deleted (good)
        """

        foo = Pipeline(family=self.DNAcomp_pf,
                       revision_name="transformation.revision_name",
                       revision_desc="transformation.revision_desc");
        foo.save();

        foo.inputs.create(compounddatatype=self.triplet_cdt,
                          dataset_name="pipe_a_b_c",
                          dataset_idx=1)
        
        foo.inputs.create(compounddatatype=self.singlet_cdt,
                          dataset_name="pipe_r",
                          dataset_idx=2,
                          max_row=1,
                          min_row=1)

        step1 = foo.steps.create(transformation=self.script_2_method,
                                 step_num=1);

        step1.inputs.create(transf_input_name="a_b_c",
                            step_providing_input=0,
                            provider_output_name="pipe_a_b_c");
        
        step2 = foo.steps.create(transformation=self.script_3_method,
                                 step_num=2);

        # single-row singlet pipe_r from step 0 feeds into r at step 2 
        step2.inputs.create(transf_input_name="r",
                            step_providing_input=0,
                            provider_output_name="pipe_r");

        # singlet a_b_c_mean from step 1 feeds into singlet k at step 2
        step2.inputs.create(transf_input_name="k",
                            step_providing_input=1,
                            provider_output_name="a_b_c_mean");

        self.assertEquals(step2.clean(), None)
        self.assertEquals(step2.complete_clean(), None)

    def test_pipeline_with_2_steps_and_2_inputs_one_wired_from_step_0_other_from_step_1_with_irrelevent_deletion_good(self):
        """
        Step 1 (script_2_square_and_means) with 1 input / 2 outputs
            Method has input "a_b_c" (cdt triplet),
            output "a_b_c_squared" (cdt triplet),
            and output "a_b_c_mean" (cdt singlet)

        Step 2 (script_3_product) with 2 inputs / 1 output
            Method has input "k" (cdt singlet),
            input "r" (single-row cdt singlet),
            output "kr" (cdt singlet)

        Pipeline has input triplet (pipe_a_b_c) for step 1 and single-row singlet (pipe_r) for step 2
        Step 2 depends on step 1 output singlet a_b_c_mean

        Step 1 a_b_c_mean not deleted (good)
        """

        foo = Pipeline(family=self.DNAcomp_pf,
                       revision_name="transformation.revision_name",
                       revision_desc="transformation.revision_desc");
        foo.save();

        foo.inputs.create(compounddatatype=self.triplet_cdt,
                          dataset_name="pipe_a_b_c",
                          dataset_idx=1)
        
<<<<<<< HEAD
        self.assertEquals(foo.clean(), None)
=======
        foo.inputs.create(compounddatatype=self.singlet_cdt,
                          dataset_name="pipe_r",
                          dataset_idx=2,
                          max_row=1,
                          min_row=1)

        step1 = foo.steps.create(transformation=self.script_2_method,
                                 step_num=1);

        step1.inputs.create(transf_input_name="a_b_c",
                            step_providing_input=0,
                            provider_output_name="pipe_a_b_c");

        # Delete irrelevant output
        step1.outputs_to_delete.create(dataset_to_delete = "a_b_c_squared")
        
        step2 = foo.steps.create(transformation=self.script_3_method,
                                 step_num=2);

        # single-row singlet pipe_r from step 0 feeds into r at step 2 
        step2.inputs.create(transf_input_name="r",
                            step_providing_input=0,
                            provider_output_name="pipe_r");

        # singlet a_b_c_mean from step 1 feeds into singlet k at step 2
        step2.inputs.create(transf_input_name="k",
                            step_providing_input=1,
                            provider_output_name="a_b_c_mean");

        self.assertEquals(step2.clean(), None)
        self.assertEquals(step2.complete_clean(), None)

>>>>>>> bf6a38a2

    def test_pipeline_with_2_steps_and_2_inputs_one_wired_from_step_0_other_from_deleted_step_1_bad(self):
        """
        Step 1 output a_b_c_mean is wired into step 2, but is deleted.
        """
<<<<<<< HEAD

=======
>>>>>>> bf6a38a2
        foo = Pipeline(family=self.DNAcomp_pf,
                       revision_name="transformation.revision_name",
                       revision_desc="transformation.revision_desc");
        foo.save();

        foo.inputs.create(compounddatatype=self.triplet_cdt,
                          dataset_name="pipe_a_b_c",
                          dataset_idx=1)
        
        foo.inputs.create(compounddatatype=self.singlet_cdt,
                          dataset_name="pipe_r",
                          dataset_idx=2,
                          max_row=1,
                          min_row=1)

        step1 = foo.steps.create(transformation=self.script_2_method,
                                 step_num=1);

        step1.inputs.create(transf_input_name="a_b_c",
                            step_providing_input=0,
                            provider_output_name="pipe_a_b_c");
<<<<<<< HEAD
=======

        # This output required for subsequent steps
        step1.outputs_to_delete.create(dataset_to_delete = "a_b_c_mean")
>>>>>>> bf6a38a2
        
        step2 = foo.steps.create(transformation=self.script_3_method,
                                 step_num=2);

        # single-row singlet pipe_r from step 0 feeds into r at step 2 
        step2.inputs.create(transf_input_name="r",
                            step_providing_input=0,
                            provider_output_name="pipe_r");

        # singlet a_b_c_mean from step 1 feeds into singlet k at step 2
        step2.inputs.create(transf_input_name="k",
                            step_providing_input=1,
                            provider_output_name="a_b_c_mean");

<<<<<<< HEAD
        # Mark step 1 as deleted
        step1.outputs_to_delete.create(dataset_to_delete="a_b_c_mean")

        self.assertRaisesRegexp(
                ValidationError,
                "Input \"a_b_c_mean\" from step 1 to step 2 is deleted prior to request",
                foo.clean);
=======
        self.assertRaisesRegexp(
            ValidationError,
            "Input \"a_b_c_mean\" from step 1 to step 2 is deleted prior to request",
            foo.clean);
        self.assertEquals(step2.clean(), None)
        self.assertEquals(step2.complete_clean(), None)
>>>>>>> bf6a38a2

    def test_pipeline_with_1_step_and_2_outputs_outmap_1st_output_that_is_deleted_bad(self):
        """
        Pipeline 1 output, with an internal step with 1 input and 2 outputs
        Outmap 1st output, which is deleted (bad)
        """
<<<<<<< HEAD

        # Define pipeline foo
=======
>>>>>>> bf6a38a2
        foo = Pipeline(family=self.DNAcomp_pf,
                       revision_name="transformation.revision_name",
                       revision_desc="transformation.revision_desc");
        foo.save();

<<<<<<< HEAD
        # foo has two inputs which must match inputs for script_2
        foo.inputs.create(compounddatatype=self.triplet_cdt,
                          dataset_name="pipe_input_1_a_b_c",
                          dataset_idx=1)
        
        # Add script_2 as step 1 method (Has outputs a_b_c_squared and a_b_c_mean)
        step1 = foo.steps.create(transformation=self.script_2_method,
                                 step_num=1);

        # Add wiring to step 1 from step 0
        step1.inputs.create(transf_input_name="a_b_c",
                            step_providing_input=0,
                            provider_output_name="pipe_input_1_a_b_c");

        # Delete data in step 1
        step1.outputs_to_delete.create(dataset_to_delete="a_b_c_squared")

        # Add outmap for 1st output (Which is deleted)
        foo.outmap.create(output_name="output_a_b_c_squared",
=======
        foo.inputs.create(compounddatatype=self.triplet_cdt,
                          dataset_name="pipe_a_b_c",
                          dataset_idx=1)

        step1 = foo.steps.create(transformation=self.script_2_method,
                                 step_num=1);

        step1.inputs.create(transf_input_name="a_b_c",
                            step_providing_input=0,
                            provider_output_name="pipe_a_b_c")

        step1.outputs_to_delete.create(dataset_to_delete="a_b_c_squared")

        foo.outmap.create(output_name="soManyNames",
>>>>>>> bf6a38a2
                          output_idx=1,
                          step_providing_output=1,
                          provider_output_name="a_b_c_squared")

<<<<<<< HEAD
        # Add outmap for 2nd output (Which is not deleted)
        foo.outmap.create(output_name="output_a_b_c_mean",
                          output_idx=2,
                          step_providing_output=1,
                          provider_output_name="a_b_c_squared")

=======
        self.assertEquals(step1.clean(), None)
        self.assertEquals(step1.complete_clean(), None)
>>>>>>> bf6a38a2
        self.assertRaisesRegexp(
            ValidationError,
            "Output \"a_b_c_squared\" from step 1 is deleted prior to request",
            foo.clean);
<<<<<<< HEAD
=======
        
>>>>>>> bf6a38a2

    def test_pipeline_with_1_step_and_2_outputs_outmap_1st_output_with_second_output_deleted_good(self):
        """
        Pipeline 1 output, with an internal step with 1 input and 2 outputs
        Outmap 1st output, whhen the second step is deleted (good)
        """
<<<<<<< HEAD
        # Define pipeline foo
=======
>>>>>>> bf6a38a2
        foo = Pipeline(family=self.DNAcomp_pf,
                       revision_name="transformation.revision_name",
                       revision_desc="transformation.revision_desc");
        foo.save();

<<<<<<< HEAD
        # foo has two inputs which must match inputs for script_2
        foo.inputs.create(compounddatatype=self.triplet_cdt,
                          dataset_name="pipe_input_1_a_b_c",
                          dataset_idx=1)
        
        # Add script_2 as step 1 method (Has outputs a_b_c_squared and a_b_c_mean)
        step1 = foo.steps.create(transformation=self.script_2_method,
                                 step_num=1);

        # Add wiring to step 1 from step 0
        step1.inputs.create(transf_input_name="a_b_c",
                            step_providing_input=0,
                            provider_output_name="pipe_input_1_a_b_c");

        # Delete data in step 1
        step1.outputs_to_delete.create(dataset_to_delete="a_b_c_mean")

        # Add outmap for 1st output (Which is not deleted)
        foo.outmap.create(output_name="output_a_b_c_squared",
=======
        foo.inputs.create(compounddatatype=self.triplet_cdt,
                          dataset_name="pipe_a_b_c",
                          dataset_idx=1)

        step1 = foo.steps.create(transformation=self.script_2_method,
                                 step_num=1);

        step1.inputs.create(transf_input_name="a_b_c",
                            step_providing_input=0,
                            provider_output_name="pipe_a_b_c")

        step1.outputs_to_delete.create(dataset_to_delete="a_b_c_mean")

        foo.outmap.create(output_name="yetAnotherName",
>>>>>>> bf6a38a2
                          output_idx=1,
                          step_providing_output=1,
                          provider_output_name="a_b_c_squared")

<<<<<<< HEAD
        self.assertEquals(foo.clean(), None)

=======
        self.assertEquals(step1.clean(), None)
        self.assertEquals(step1.complete_clean(), None)
        self.assertEquals(foo.clean(), None)
>>>>>>> bf6a38a2

    def test_pipeline_with_1_step_and_2_outputs_outmap_1st_output_with_nothing_deleted_good(self):
        """
        Pipeline 1 output, with an internal step with 1 input and 2 outputs
        Outmap 1st output, nothing is deleted (good)
        """
<<<<<<< HEAD

        # Define pipeline foo
=======
>>>>>>> bf6a38a2
        foo = Pipeline(family=self.DNAcomp_pf,
                       revision_name="transformation.revision_name",
                       revision_desc="transformation.revision_desc");
        foo.save();

<<<<<<< HEAD
        # foo has two inputs which must match inputs for script_2
        foo.inputs.create(compounddatatype=self.triplet_cdt,
                          dataset_name="pipe_input_1_a_b_c",
                          dataset_idx=1)
        
        # Add script_2 as step 1 method (Has outputs a_b_c_squared and a_b_c_mean)
        step1 = foo.steps.create(transformation=self.script_2_method,
                                 step_num=1);

        # Add wiring to step 1 from step 0
        step1.inputs.create(transf_input_name="a_b_c",
                            step_providing_input=0,
                            provider_output_name="pipe_input_1_a_b_c");

        # Add outmap for 1st output (Which is not deleted)
        foo.outmap.create(output_name="output_a_b_c_squared",
=======
        foo.inputs.create(compounddatatype=self.triplet_cdt,
                          dataset_name="pipe_a_b_c",
                          dataset_idx=1)

        step1 = foo.steps.create(transformation=self.script_2_method,
                                 step_num=1);

        step1.inputs.create(transf_input_name="a_b_c",
                            step_providing_input=0,
                            provider_output_name="pipe_a_b_c")

        foo.outmap.create(output_name="anotherName",
>>>>>>> bf6a38a2
                          output_idx=1,
                          step_providing_output=1,
                          provider_output_name="a_b_c_squared")

<<<<<<< HEAD
        foo.outmap.create(output_name="output_a_b_c_mean",
                          output_idx=2,
                          step_providing_output=1,
                          provider_output_name="a_b_c_mean")

=======
        self.assertEquals(step1.clean(), None)
        self.assertEquals(step1.complete_clean(), None)
>>>>>>> bf6a38a2
        self.assertEquals(foo.clean(), None)

    def test_pipeline_with_1_step_and_2_outputs_outmap_2nd_output_that_is_deleted_bad(self):
        """
        Pipeline 1 output, with an internal step with 1 input and 2 outputs
        Outmap 2nd output, and it is deleted (bad)
        """
        foo = Pipeline(family=self.DNAcomp_pf,
                       revision_name="transformation.revision_name",
                       revision_desc="transformation.revision_desc");
        foo.save();

<<<<<<< HEAD
        # foo has two inputs which must match inputs for script_2
        foo.inputs.create(compounddatatype=self.triplet_cdt,
                          dataset_name="pipe_input_1_a_b_c",
                          dataset_idx=1)
        
        # Add script_2 as step 1 method (Has outputs a_b_c_squared and a_b_c_mean)
        step1 = foo.steps.create(transformation=self.script_2_method,
                                 step_num=1);

        # Add wiring to step 1 from step 0
        step1.inputs.create(transf_input_name="a_b_c",
                            step_providing_input=0,
                            provider_output_name="pipe_input_1_a_b_c");

        # Delete data in step 1
        step1.outputs_to_delete.create(dataset_to_delete="a_b_c_mean")

        # Add outmap for 1st output (Which is not deleted)
        foo.outmap.create(output_name="output_a_b_c_squared",
                          output_idx=1,
                          step_providing_output=1,
                          provider_output_name="a_b_c_squared")

        # Add outmap for 2nd output (Which is deleted)
        foo.outmap.create(output_name="output_a_b_c_mean",
                          output_idx=2,
                          step_providing_output=1,
                          provider_output_name="a_b_c_mean")

=======
        foo.inputs.create(compounddatatype=self.triplet_cdt,
                          dataset_name="pipe_a_b_c",
                          dataset_idx=1)

        step1 = foo.steps.create(transformation=self.script_2_method,
                                 step_num=1);

        step1.inputs.create(transf_input_name="a_b_c",
                            step_providing_input=0,
                            provider_output_name="pipe_a_b_c")

        step1.outputs_to_delete.create(dataset_to_delete="a_b_c_mean")

        foo.outmap.create(output_name="aName",
                          output_idx=1,
                          step_providing_output=1,
                          provider_output_name="a_b_c_mean")

        self.assertEquals(step1.clean(), None)
        self.assertEquals(step1.complete_clean(), None)
>>>>>>> bf6a38a2
        self.assertRaisesRegexp(
            ValidationError,
            "Output \"a_b_c_mean\" from step 1 is deleted prior to request",
            foo.clean);

    def test_pipeline_with_1_step_and_2_outputs_outmap_2nd_output_with_first_output_deleted_good(self):
        """
        Pipeline 1 output, with an internal step with 1 input and 2 outputs
        Outmap 2nd output, while first output is deleted (good)
        """
        foo = Pipeline(family=self.DNAcomp_pf,
                       revision_name="transformation.revision_name",
                       revision_desc="transformation.revision_desc");
        foo.save();
<<<<<<< HEAD

        # foo has two inputs which must match inputs for script_2
        foo.inputs.create(compounddatatype=self.triplet_cdt,
                          dataset_name="pipe_input_1_a_b_c",
                          dataset_idx=1)
        
        # Add script_2 as step 1 method (Has outputs a_b_c_squared and a_b_c_mean)
        step1 = foo.steps.create(transformation=self.script_2_method,
                                 step_num=1);

        # Add wiring to step 1 from step 0
        step1.inputs.create(transf_input_name="a_b_c",
                            step_providing_input=0,
                            provider_output_name="pipe_input_1_a_b_c");

        foo.outmap.create(output_name="output_a_b_c_squared",
                          output_idx=1,
                          step_providing_output=1,
                          provider_output_name="a_b_c_squared")

        # Add outmap for 2nd output (Which is not deleted)
        foo.outmap.create(output_name="output_a_b_c_mean",
                          output_idx=2,
                          step_providing_output=1,
                          provider_output_name="a_b_c_mean")

        self.assertEquals(foo.clean(), None)
=======

        foo.inputs.create(compounddatatype=self.triplet_cdt,
                          dataset_name="pipe_a_b_c",
                          dataset_idx=1)

        step1 = foo.steps.create(transformation=self.script_2_method,
                                 step_num=1);

        step1.inputs.create(transf_input_name="a_b_c",
                            step_providing_input=0,
                            provider_output_name="pipe_a_b_c")

        step1.outputs_to_delete.create(dataset_to_delete="a_b_c_squared")

        foo.outmap.create(output_name="aName",
                          output_idx=1,
                          step_providing_output=1,
                          provider_output_name="a_b_c_mean")

        self.assertEquals(step1.clean(), None)
        self.assertEquals(step1.complete_clean(), None)
        self.assertEquals(foo.clean(), None)

    def test_pipeline_with_1_step_and_2_outputs_outmap_2nd_output_with_nothing_deleted_good(self):
        """
        Pipeline 1 output, with an internal step with 1 input and 2 outputs
        Outmap 2nd output, nothing is deleted (good)
        """
        foo = Pipeline(family=self.DNAcomp_pf,
                       revision_name="transformation.revision_name",
                       revision_desc="transformation.revision_desc");
        foo.save();

        foo.inputs.create(compounddatatype=self.triplet_cdt,
                          dataset_name="pipe_a_b_c",
                          dataset_idx=1)

        step1 = foo.steps.create(transformation=self.script_2_method,
                                 step_num=1);

        step1.inputs.create(transf_input_name="a_b_c",
                            step_providing_input=0,
                            provider_output_name="pipe_a_b_c")

        foo.outmap.create(output_name="aName",
                          output_idx=1,
                          step_providing_output=1,
                          provider_output_name="a_b_c_mean")

        self.assertEquals(step1.clean(), None)
        self.assertEquals(step1.complete_clean(), None)
        self.assertEquals(foo.clean(), None)

        # Create a pipeline with outmaps, save the outmaps, CHANGE them, then see
        # all of the previous outmaps were eliminated...
        #
        # Besides this, incorporate some create_output checks in the above pipeline cases

>>>>>>> bf6a38a2

class pipelineSteps_tests(CopperfishMethodTests_setup):

    def test_pipelineStep_without_pipeline_set_unicode(self):
        """Test unicode representation when no pipeline is set."""
        nopipeline = PipelineStep(step_num=2);
        self.assertEquals(unicode(nopipeline),
                          "[no pipeline assigned] step 2");

    def test_pipelineStep_with_pipeline_set_unicode(self):
        """Test unicode representation when pipeline is set."""
        pipelineset = self.DNAcompv1_p.steps.get(step_num=1);
        self.assertEquals(unicode(pipelineset),
                          "Pipeline DNAcomplement v1 step 1");

    def test_pipelineStep_invalid_request_for_future_step_data_clean(self):
        """Bad wiring: step requests data from after its execution step."""
        foo = Pipeline(family=self.DNAcomp_pf, revision_name="foo",
                       revision_desc="Foo version");
        foo.save();
        foo.inputs.create(compounddatatype=self.DNAinput_cdt,
                          dataset_name="oneinput", dataset_idx=1);

        # Step 1 invalidly requests data from step 2
        step1 = foo.steps.create(transformation=self.DNAcompv2_m, step_num=1);
        step1.inputs.create(transf_input_name="input",
                            step_providing_input=2,
                            provider_output_name="oneinput");
     
        self.assertRaisesRegexp(
                ValidationError,
                "Input \"oneinput\" to step 1 does not come from a prior step",
                step1.clean);

    def test_pipelineStep_invalid_request_for_stepZero_input_clean(self):
        """Bad wiring: step feeds data to a nonexistent input."""

        # Define Pipeline
        foo = Pipeline(family=self.DNAcomp_pf, revision_name="foo",
                       revision_desc="Foo version");
        foo.save();

        # Define Pipeline input
        foo.inputs.create(compounddatatype=self.DNAinput_cdt,
                          dataset_name="oneinput", dataset_idx=1);

        # Create a step composed of method DNAcompv2_m
        step1 = foo.steps.create(transformation=self.DNAcompv2_m, step_num=1);

        # Reference an invalid input name from step 0
        step1.inputs.create(transf_input_name="thisisnonexistent",
                            step_providing_input=0,
                            provider_output_name="oneinput");
        
        self.assertRaisesRegexp(
                ValidationError,
                "Transformation at step 1 has no input named \"thisisnonexistent\"",
                step1.clean);

    def test_pipelineStep_oneStep_valid_wiring_with_valid_delete_clean(self):
        """Test good step wiring with deleted dataset, one-step pipeline."""

        # Define pipeline
        foo = Pipeline(family=self.DNAcomp_pf,
                       revision_name="foo",
                       revision_desc="Foo version");
        foo.save();

        # Define Pipeline input "oneinput"
        foo.inputs.create(compounddatatype=self.DNAinput_cdt,
                          dataset_name="oneinput",
                          dataset_idx=1);

        # Add a step
        step1 = foo.steps.create(transformation=self.DNAcompv2_m,
                                 step_num=1);

        # Map Pipeline input to step 1
        step1.inputs.create(transf_input_name="input",
                            step_providing_input=0,
                            provider_output_name="oneinput");

        # Mark step 1 "output" as deletable
        # step 1 "output" is defined by DNAcompv2_m
        step1.outputs_to_delete.create(dataset_to_delete="output");
        
        self.assertEquals(step1.clean(),
                          None);

    def test_pipelineStep_oneStep_valid_wiring_bad_delete_clean(self):
        """Bad wiring: deleting nonexistent dataset, one-step pipeline."""

        # Define pipeline
        foo = Pipeline(family=self.DNAcomp_pf,
                       revision_name="foo",
                       revision_desc="Foo version");
        foo.save();

        # Add a valid pipeline input
        foo.inputs.create(compounddatatype=self.DNAinput_cdt,
                          dataset_name="oneinput",
                          dataset_idx=1);

        # Define valid pipeline step
        step1 = foo.steps.create(transformation=self.DNAcompv2_m,
                                 step_num=1);

        # Create input wiring for this step
        step1.inputs.create(transf_input_name="input",
                            step_providing_input=0,
                            provider_output_name="oneinput");

        # Reference nonexistent dataset
        step1.outputs_to_delete.create(dataset_to_delete="nonexistent");
        self.assertRaisesRegexp(
                ValidationError,
                "Transformation at step 1 has no output named \"nonexistent\"",
                step1.clean);
         
    def test_pipelineStep_oneStep_wiring_directly_self_referential_transformation_clean(self):
        """Bad wiring: pipeline step contains the parent pipeline directly."""

        # Define pipeline
        foo = Pipeline(family=self.DNAcomp_pf,
                       revision_name="foo",
                       revision_desc="Foo version");
        foo.save();

        # Give it a single validly indexed pipeline input
        foo.inputs.create(compounddatatype=self.DNAinput_cdt,
                          dataset_name="oneinput",
                          dataset_idx=1);

        # Add a valid step 1, but reference itself as the transformation
        step1 = foo.steps.create(transformation=foo,
                                 step_num=1);
        self.assertRaisesRegexp(
                ValidationError,
                "Step 1 contains the parent pipeline",
                step1.clean);
         
    def test_pipelineStep_oneStep_wiring_referenced_pipeline_references_parent_clean (self):
        """Bad wiring: pipeline step contains the parent pipeline in its lone recursive sub-step."""

        # Define pipeline 'foo'
        foo = Pipeline(family=self.DNAcomp_pf,
                       revision_name="foo",
                       revision_desc="Foo version");
        foo.save();

        # Give it a single validly indexed pipeline input
        foo.inputs.create(compounddatatype=self.DNAinput_cdt,
                          dataset_name="oneinput",
                          dataset_idx=1);

        # Define step 1 as executing DNAcompv2_m
        step1 = foo.steps.create(transformation=self.DNAcompv2_m,
                                 step_num=1);

        # Map the input at stpe 1 from Pipeline input "oneinput"
        step1.inputs.create(transf_input_name="input",
                            step_providing_input=0,
                            provider_output_name="oneinput");

        # Define pipeline output at index 1 from (step 1, output "output")
        foo.outmap.create(output_name="oneoutput",
                          output_idx=1,
                          step_providing_output=1,
                          provider_output_name="output");
        foo.save();

        # Define a second pipeline
        bar = Pipeline(family=self.DNAcomp_pf,
                       revision_name="bar",
                       revision_desc="Bar version");
        bar.save();

        # Give it a single validly indexed pipeline input
        bar.inputs.create(compounddatatype=self.DNAinput_cdt,
                          dataset_name="barinput",
                          dataset_idx=1);

        # At step 1, execute the transformation 'foo' defined above
        bstep1 = bar.steps.create(transformation=foo,
                                  step_num=1);

        # Map to foo.input "oneinput" from bar pipeline output "barinput"
        bstep1.inputs.create(transf_input_name="oneinput",
                             step_providing_input=0,
                             provider_output_name="barinput");

        # Map a single output, from step 1 foo.output = "oneoutput"
        bar.outmap.create(output_name="baroutput",
                          output_idx=1,
                          step_providing_output=1,
                          provider_output_name="oneoutput");
        bar.save();

        # Now refine foo's step 1 to point to bar
        step1.delete();
        foo.outputs.all().delete();

        # Have step 1 of foo point to bar (But bar points to foo!)
        badstep = foo.steps.create(transformation=bar,
                                   step_num=1);
        
        self.assertRaisesRegexp(
                ValidationError,
                "Step 1 contains the parent pipeline",
                badstep.clean);
         
    def test_pipelineStep_manySteps_wiring_referenced_pipeline_references_parent_clean(self):
        """Bad wiring: pipeline step contains the parent pipeline in some recursive sub-step."""

        # foo invokes DNAcompv2_m at step 1
        foo = Pipeline(family=self.DNAcomp_pf,
                       revision_name="foo",
                       revision_desc="Foo version");
        foo.save();
        foo.inputs.create(compounddatatype=self.DNAinput_cdt,
                          dataset_name="oneinput",
                          dataset_idx=1);
        step1 = foo.steps.create(transformation=self.DNAcompv2_m,
                                 step_num=1);
        step1.inputs.create(transf_input_name="input",
                            step_providing_input=0,
                            provider_output_name="oneinput");
        foo.outmap.create(output_name="oneoutput", output_idx=1,
                          step_providing_output=1,
                          provider_output_name="output");
        foo.save();

        # bar invokes foo at step 1 and DNArecomp_m at step 2
        bar = Pipeline(family=self.DNAcomp_pf,
                       revision_name="bar",
                       revision_desc="Bar version");
        bar.save();
        bar.inputs.create(compounddatatype=self.DNAinput_cdt,
                          dataset_name="barinput",
                          dataset_idx=1);
        bstep1 = bar.steps.create(transformation=foo,
                                  step_num=1);
        
        bstep1.inputs.create(transf_input_name="oneinput",
                             step_providing_input=0,
                             provider_output_name="barinput");
        
        bstep2 = bar.steps.create(transformation=self.DNArecomp_m,
                                  step_num=2);
        bstep2.inputs.create(transf_input_name="complemented_seqs",
                             step_providing_input=1,
                             provider_output_name="oneoutput");
        bar.outmap.create(output_name="baroutputone",
                          output_idx=1,
                          step_providing_output=1,
                          provider_output_name="oneoutput");
        bar.outmap.create(output_name="baroutputtwo",
                          output_idx=2,
                          step_providing_output=2,
                          provider_output_name="recomplemented_seqs");
        bar.save();

        # foo is redefined to be circular
        step1.delete();
        foo.outputs.all().delete();
        badstep = foo.steps.create(transformation=bar,
                                   step_num=1);
        self.assertRaisesRegexp(
                ValidationError,
                "Step 1 contains the parent pipeline",
                badstep.clean);
<|MERGE_RESOLUTION|>--- conflicted
+++ resolved
@@ -3310,19 +3310,12 @@
                             step_providing_input=0,
                             provider_output_name="pipe_input_1_k")
 
-<<<<<<< HEAD
-        # Not all
-        pass
-=======
         self.assertEquals(step1.clean(), None)
 
         self.assertRaisesRegexp(
                 ValidationError,
                 "Input \"r\" to transformation at step 1 is not wired",
                 step1.complete_clean);
-
-
->>>>>>> bf6a38a2
 
     def test_pipeline_with_1_step_and_2_inputs_but_only_second_input_is_wired_in_step_1_bad(self):
         """
@@ -3355,10 +3348,6 @@
         step1.inputs.create(transf_input_name="r",
                             step_providing_input=0,
                             provider_output_name="pipe_input_2_r");        
-<<<<<<< HEAD
-        
-        pass
-=======
 
         self.assertEquals(step1.clean(), None)
 
@@ -3366,7 +3355,7 @@
             ValidationError,
             "Input \"k\" to transformation at step 1 is not wired",
             step1.complete_clean);
->>>>>>> bf6a38a2
+        
 
     def test_pipeline_with_2_steps_and_2_inputs_one_wired_from_step_0_other_from_undeleted_step_1_good(self):
         """
@@ -3451,9 +3440,6 @@
                           dataset_name="pipe_a_b_c",
                           dataset_idx=1)
         
-<<<<<<< HEAD
-        self.assertEquals(foo.clean(), None)
-=======
         foo.inputs.create(compounddatatype=self.singlet_cdt,
                           dataset_name="pipe_r",
                           dataset_idx=2,
@@ -3485,17 +3471,13 @@
 
         self.assertEquals(step2.clean(), None)
         self.assertEquals(step2.complete_clean(), None)
-
->>>>>>> bf6a38a2
+        self.assertEquals(foo.clean(), None)
+
 
     def test_pipeline_with_2_steps_and_2_inputs_one_wired_from_step_0_other_from_deleted_step_1_bad(self):
         """
         Step 1 output a_b_c_mean is wired into step 2, but is deleted.
         """
-<<<<<<< HEAD
-
-=======
->>>>>>> bf6a38a2
         foo = Pipeline(family=self.DNAcomp_pf,
                        revision_name="transformation.revision_name",
                        revision_desc="transformation.revision_desc");
@@ -3517,12 +3499,8 @@
         step1.inputs.create(transf_input_name="a_b_c",
                             step_providing_input=0,
                             provider_output_name="pipe_a_b_c");
-<<<<<<< HEAD
-=======
-
         # This output required for subsequent steps
         step1.outputs_to_delete.create(dataset_to_delete = "a_b_c_mean")
->>>>>>> bf6a38a2
         
         step2 = foo.steps.create(transformation=self.script_3_method,
                                  step_num=2);
@@ -3537,39 +3515,25 @@
                             step_providing_input=1,
                             provider_output_name="a_b_c_mean");
 
-<<<<<<< HEAD
-        # Mark step 1 as deleted
-        step1.outputs_to_delete.create(dataset_to_delete="a_b_c_mean")
-
-        self.assertRaisesRegexp(
-                ValidationError,
-                "Input \"a_b_c_mean\" from step 1 to step 2 is deleted prior to request",
-                foo.clean);
-=======
         self.assertRaisesRegexp(
             ValidationError,
             "Input \"a_b_c_mean\" from step 1 to step 2 is deleted prior to request",
             foo.clean);
         self.assertEquals(step2.clean(), None)
         self.assertEquals(step2.complete_clean(), None)
->>>>>>> bf6a38a2
 
     def test_pipeline_with_1_step_and_2_outputs_outmap_1st_output_that_is_deleted_bad(self):
         """
         Pipeline 1 output, with an internal step with 1 input and 2 outputs
         Outmap 1st output, which is deleted (bad)
         """
-<<<<<<< HEAD
-
-        # Define pipeline foo
-=======
->>>>>>> bf6a38a2
+
         foo = Pipeline(family=self.DNAcomp_pf,
                        revision_name="transformation.revision_name",
                        revision_desc="transformation.revision_desc");
         foo.save();
 
-<<<<<<< HEAD
+
         # foo has two inputs which must match inputs for script_2
         foo.inputs.create(compounddatatype=self.triplet_cdt,
                           dataset_name="pipe_input_1_a_b_c",
@@ -3589,182 +3553,37 @@
 
         # Add outmap for 1st output (Which is deleted)
         foo.outmap.create(output_name="output_a_b_c_squared",
-=======
-        foo.inputs.create(compounddatatype=self.triplet_cdt,
-                          dataset_name="pipe_a_b_c",
-                          dataset_idx=1)
-
-        step1 = foo.steps.create(transformation=self.script_2_method,
-                                 step_num=1);
-
-        step1.inputs.create(transf_input_name="a_b_c",
-                            step_providing_input=0,
-                            provider_output_name="pipe_a_b_c")
-
-        step1.outputs_to_delete.create(dataset_to_delete="a_b_c_squared")
-
-        foo.outmap.create(output_name="soManyNames",
->>>>>>> bf6a38a2
                           output_idx=1,
                           step_providing_output=1,
                           provider_output_name="a_b_c_squared")
 
-<<<<<<< HEAD
+
         # Add outmap for 2nd output (Which is not deleted)
         foo.outmap.create(output_name="output_a_b_c_mean",
                           output_idx=2,
                           step_providing_output=1,
                           provider_output_name="a_b_c_squared")
 
-=======
         self.assertEquals(step1.clean(), None)
         self.assertEquals(step1.complete_clean(), None)
->>>>>>> bf6a38a2
+
         self.assertRaisesRegexp(
             ValidationError,
             "Output \"a_b_c_squared\" from step 1 is deleted prior to request",
             foo.clean);
-<<<<<<< HEAD
-=======
-        
->>>>>>> bf6a38a2
+
 
     def test_pipeline_with_1_step_and_2_outputs_outmap_1st_output_with_second_output_deleted_good(self):
         """
         Pipeline 1 output, with an internal step with 1 input and 2 outputs
         Outmap 1st output, whhen the second step is deleted (good)
         """
-<<<<<<< HEAD
-        # Define pipeline foo
-=======
->>>>>>> bf6a38a2
+
         foo = Pipeline(family=self.DNAcomp_pf,
                        revision_name="transformation.revision_name",
                        revision_desc="transformation.revision_desc");
         foo.save();
 
-<<<<<<< HEAD
-        # foo has two inputs which must match inputs for script_2
-        foo.inputs.create(compounddatatype=self.triplet_cdt,
-                          dataset_name="pipe_input_1_a_b_c",
-                          dataset_idx=1)
-        
-        # Add script_2 as step 1 method (Has outputs a_b_c_squared and a_b_c_mean)
-        step1 = foo.steps.create(transformation=self.script_2_method,
-                                 step_num=1);
-
-        # Add wiring to step 1 from step 0
-        step1.inputs.create(transf_input_name="a_b_c",
-                            step_providing_input=0,
-                            provider_output_name="pipe_input_1_a_b_c");
-
-        # Delete data in step 1
-        step1.outputs_to_delete.create(dataset_to_delete="a_b_c_mean")
-
-        # Add outmap for 1st output (Which is not deleted)
-        foo.outmap.create(output_name="output_a_b_c_squared",
-=======
-        foo.inputs.create(compounddatatype=self.triplet_cdt,
-                          dataset_name="pipe_a_b_c",
-                          dataset_idx=1)
-
-        step1 = foo.steps.create(transformation=self.script_2_method,
-                                 step_num=1);
-
-        step1.inputs.create(transf_input_name="a_b_c",
-                            step_providing_input=0,
-                            provider_output_name="pipe_a_b_c")
-
-        step1.outputs_to_delete.create(dataset_to_delete="a_b_c_mean")
-
-        foo.outmap.create(output_name="yetAnotherName",
->>>>>>> bf6a38a2
-                          output_idx=1,
-                          step_providing_output=1,
-                          provider_output_name="a_b_c_squared")
-
-<<<<<<< HEAD
-        self.assertEquals(foo.clean(), None)
-
-=======
-        self.assertEquals(step1.clean(), None)
-        self.assertEquals(step1.complete_clean(), None)
-        self.assertEquals(foo.clean(), None)
->>>>>>> bf6a38a2
-
-    def test_pipeline_with_1_step_and_2_outputs_outmap_1st_output_with_nothing_deleted_good(self):
-        """
-        Pipeline 1 output, with an internal step with 1 input and 2 outputs
-        Outmap 1st output, nothing is deleted (good)
-        """
-<<<<<<< HEAD
-
-        # Define pipeline foo
-=======
->>>>>>> bf6a38a2
-        foo = Pipeline(family=self.DNAcomp_pf,
-                       revision_name="transformation.revision_name",
-                       revision_desc="transformation.revision_desc");
-        foo.save();
-
-<<<<<<< HEAD
-        # foo has two inputs which must match inputs for script_2
-        foo.inputs.create(compounddatatype=self.triplet_cdt,
-                          dataset_name="pipe_input_1_a_b_c",
-                          dataset_idx=1)
-        
-        # Add script_2 as step 1 method (Has outputs a_b_c_squared and a_b_c_mean)
-        step1 = foo.steps.create(transformation=self.script_2_method,
-                                 step_num=1);
-
-        # Add wiring to step 1 from step 0
-        step1.inputs.create(transf_input_name="a_b_c",
-                            step_providing_input=0,
-                            provider_output_name="pipe_input_1_a_b_c");
-
-        # Add outmap for 1st output (Which is not deleted)
-        foo.outmap.create(output_name="output_a_b_c_squared",
-=======
-        foo.inputs.create(compounddatatype=self.triplet_cdt,
-                          dataset_name="pipe_a_b_c",
-                          dataset_idx=1)
-
-        step1 = foo.steps.create(transformation=self.script_2_method,
-                                 step_num=1);
-
-        step1.inputs.create(transf_input_name="a_b_c",
-                            step_providing_input=0,
-                            provider_output_name="pipe_a_b_c")
-
-        foo.outmap.create(output_name="anotherName",
->>>>>>> bf6a38a2
-                          output_idx=1,
-                          step_providing_output=1,
-                          provider_output_name="a_b_c_squared")
-
-<<<<<<< HEAD
-        foo.outmap.create(output_name="output_a_b_c_mean",
-                          output_idx=2,
-                          step_providing_output=1,
-                          provider_output_name="a_b_c_mean")
-
-=======
-        self.assertEquals(step1.clean(), None)
-        self.assertEquals(step1.complete_clean(), None)
->>>>>>> bf6a38a2
-        self.assertEquals(foo.clean(), None)
-
-    def test_pipeline_with_1_step_and_2_outputs_outmap_2nd_output_that_is_deleted_bad(self):
-        """
-        Pipeline 1 output, with an internal step with 1 input and 2 outputs
-        Outmap 2nd output, and it is deleted (bad)
-        """
-        foo = Pipeline(family=self.DNAcomp_pf,
-                       revision_name="transformation.revision_name",
-                       revision_desc="transformation.revision_desc");
-        foo.save();
-
-<<<<<<< HEAD
         # foo has two inputs which must match inputs for script_2
         foo.inputs.create(compounddatatype=self.triplet_cdt,
                           dataset_name="pipe_input_1_a_b_c",
@@ -3788,34 +3607,86 @@
                           step_providing_output=1,
                           provider_output_name="a_b_c_squared")
 
+        self.assertEquals(step1.clean(), None)
+        self.assertEquals(step1.complete_clean(), None)
+        self.assertEquals(foo.clean(), None)
+
+    def test_pipeline_with_1_step_and_2_outputs_outmap_1st_output_with_nothing_deleted_good(self):
+        """
+        Pipeline 1 output, with an internal step with 1 input and 2 outputs
+        Outmap 1st output, nothing is deleted (good)
+        """
+
+        foo = Pipeline(family=self.DNAcomp_pf,
+                       revision_name="transformation.revision_name",
+                       revision_desc="transformation.revision_desc");
+        foo.save();
+
+        # foo has two inputs which must match inputs for script_2
+        foo.inputs.create(compounddatatype=self.triplet_cdt,
+                          dataset_name="pipe_input_1_a_b_c",
+                          dataset_idx=1)
+        
+        # Add script_2 as step 1 method (Has outputs a_b_c_squared and a_b_c_mean)
+        step1 = foo.steps.create(transformation=self.script_2_method,
+                                 step_num=1);
+
+        # Add wiring to step 1 from step 0
+        step1.inputs.create(transf_input_name="a_b_c",
+                            step_providing_input=0,
+                            provider_output_name="pipe_input_1_a_b_c");
+
+        # Add outmap for 1st output (Which is not deleted)
+        foo.outmap.create(output_name="output_a_b_c_squared",
+                          output_idx=1,
+                          step_providing_output=1,
+                          provider_output_name="a_b_c_squared")
+
+        self.assertEquals(step1.clean(), None)
+        self.assertEquals(step1.complete_clean(), None)
+        self.assertEquals(foo.clean(), None)
+
+    def test_pipeline_with_1_step_and_2_outputs_outmap_2nd_output_that_is_deleted_bad(self):
+        """
+        Pipeline 1 output, with an internal step with 1 input and 2 outputs
+        Outmap 2nd output, and it is deleted (bad)
+        """
+        foo = Pipeline(family=self.DNAcomp_pf,
+                       revision_name="transformation.revision_name",
+                       revision_desc="transformation.revision_desc");
+        foo.save();
+
+        # foo has two inputs which must match inputs for script_2
+        foo.inputs.create(compounddatatype=self.triplet_cdt,
+                          dataset_name="pipe_input_1_a_b_c",
+                          dataset_idx=1)
+        
+        # Add script_2 as step 1 method (Has outputs a_b_c_squared and a_b_c_mean)
+        step1 = foo.steps.create(transformation=self.script_2_method,
+                                 step_num=1);
+
+        # Add wiring to step 1 from step 0
+        step1.inputs.create(transf_input_name="a_b_c",
+                            step_providing_input=0,
+                            provider_output_name="pipe_input_1_a_b_c");
+
+        # Delete data in step 1
+        step1.outputs_to_delete.create(dataset_to_delete="a_b_c_mean")
+
+        # Add outmap for 1st output (Which is not deleted)
+        foo.outmap.create(output_name="output_a_b_c_squared",
+                          output_idx=1,
+                          step_providing_output=1,
+                          provider_output_name="a_b_c_squared")
+
         # Add outmap for 2nd output (Which is deleted)
         foo.outmap.create(output_name="output_a_b_c_mean",
                           output_idx=2,
                           step_providing_output=1,
                           provider_output_name="a_b_c_mean")
 
-=======
-        foo.inputs.create(compounddatatype=self.triplet_cdt,
-                          dataset_name="pipe_a_b_c",
-                          dataset_idx=1)
-
-        step1 = foo.steps.create(transformation=self.script_2_method,
-                                 step_num=1);
-
-        step1.inputs.create(transf_input_name="a_b_c",
-                            step_providing_input=0,
-                            provider_output_name="pipe_a_b_c")
-
-        step1.outputs_to_delete.create(dataset_to_delete="a_b_c_mean")
-
-        foo.outmap.create(output_name="aName",
-                          output_idx=1,
-                          step_providing_output=1,
-                          provider_output_name="a_b_c_mean")
-
         self.assertEquals(step1.clean(), None)
         self.assertEquals(step1.complete_clean(), None)
->>>>>>> bf6a38a2
         self.assertRaisesRegexp(
             ValidationError,
             "Output \"a_b_c_mean\" from step 1 is deleted prior to request",
@@ -3830,7 +3701,6 @@
                        revision_name="transformation.revision_name",
                        revision_desc="transformation.revision_desc");
         foo.save();
-<<<<<<< HEAD
 
         # foo has two inputs which must match inputs for script_2
         foo.inputs.create(compounddatatype=self.triplet_cdt,
@@ -3858,7 +3728,18 @@
                           provider_output_name="a_b_c_mean")
 
         self.assertEquals(foo.clean(), None)
-=======
+        self.assertEquals(step1.clean(), None)
+        self.assertEquals(step1.complete_clean(), None)
+
+    def test_pipeline_with_1_step_and_2_outputs_outmap_2nd_output_with_nothing_deleted_good(self):
+        """
+        Pipeline 1 output, with an internal step with 1 input and 2 outputs
+        Outmap 2nd output, nothing is deleted (good)
+        """
+        foo = Pipeline(family=self.DNAcomp_pf,
+                       revision_name="transformation.revision_name",
+                       revision_desc="transformation.revision_desc");
+        foo.save();
 
         foo.inputs.create(compounddatatype=self.triplet_cdt,
                           dataset_name="pipe_a_b_c",
@@ -3870,8 +3751,6 @@
         step1.inputs.create(transf_input_name="a_b_c",
                             step_providing_input=0,
                             provider_output_name="pipe_a_b_c")
-
-        step1.outputs_to_delete.create(dataset_to_delete="a_b_c_squared")
 
         foo.outmap.create(output_name="aName",
                           output_idx=1,
@@ -3882,42 +3761,11 @@
         self.assertEquals(step1.complete_clean(), None)
         self.assertEquals(foo.clean(), None)
 
-    def test_pipeline_with_1_step_and_2_outputs_outmap_2nd_output_with_nothing_deleted_good(self):
-        """
-        Pipeline 1 output, with an internal step with 1 input and 2 outputs
-        Outmap 2nd output, nothing is deleted (good)
-        """
-        foo = Pipeline(family=self.DNAcomp_pf,
-                       revision_name="transformation.revision_name",
-                       revision_desc="transformation.revision_desc");
-        foo.save();
-
-        foo.inputs.create(compounddatatype=self.triplet_cdt,
-                          dataset_name="pipe_a_b_c",
-                          dataset_idx=1)
-
-        step1 = foo.steps.create(transformation=self.script_2_method,
-                                 step_num=1);
-
-        step1.inputs.create(transf_input_name="a_b_c",
-                            step_providing_input=0,
-                            provider_output_name="pipe_a_b_c")
-
-        foo.outmap.create(output_name="aName",
-                          output_idx=1,
-                          step_providing_output=1,
-                          provider_output_name="a_b_c_mean")
-
-        self.assertEquals(step1.clean(), None)
-        self.assertEquals(step1.complete_clean(), None)
-        self.assertEquals(foo.clean(), None)
-
         # Create a pipeline with outmaps, save the outmaps, CHANGE them, then see
         # all of the previous outmaps were eliminated...
         #
         # Besides this, incorporate some create_output checks in the above pipeline cases
 
->>>>>>> bf6a38a2
 
 class pipelineSteps_tests(CopperfishMethodTests_setup):
 
@@ -4188,4 +4036,4 @@
         self.assertRaisesRegexp(
                 ValidationError,
                 "Step 1 contains the parent pipeline",
-                badstep.clean);
+                badstep.clean);