"""
Shipyard models pertaining to the librarian app.
"""

import os
import random
import re
import tempfile
import time

from django.core.exceptions import ValidationError
from django.core.files import File
from django.utils import timezone
from django.contrib.auth.models import User
from django.test import TestCase

from archive.models import ExecLog, MethodOutput, Run, RunStep
from constants import datatypes
from librarian.models import SymbolicDataset, ExecRecord
from metadata.models import Datatype, CompoundDatatype
import metadata.tests
from method.models import CodeResource, CodeResourceRevision, Method, \
    MethodFamily
from archive.models import Dataset
from method.tests import samplecode_path
from pipeline.models import Pipeline, PipelineFamily, PipelineStep
import file_access_utils
import logging


def create_librarian_test_environment(case):
    """
    Set up default state for Librarian unit testing.

    This sets up the environment as in the Metadata tests, and then augments with
    Methods, CR/CRR/CRDs, and DT/CDTs.  Note that these are *not* the same
    as those set up in the Method testing.
    """
    # This sets up some DTs and CDTs.
    metadata.tests.create_metadata_test_environment(case)

    ####
    # This is the big pipeline Eric developed that was originally
    # used in copperfish/tests.py.

    # CRs and CRRs
    case.generic_cr = CodeResource(
        name="genericCR", description="Just a CR",
        filename="generic_script.py")
    case.generic_cr.save()
    case.generic_crRev = CodeResourceRevision(
        coderesource=case.generic_cr, revision_name="v1", revision_desc="desc")

    if not os.path.exists(samplecode_path):
        os.makedirs(samplecode_path)

    with open(os.path.join(samplecode_path, "generic_script.py"), "rb") as f:
        case.generic_crRev.content_file.save("generic_script.py", File(f))
    case.generic_crRev.save()

    # Method family, methods, and their input/outputs
    case.mf = MethodFamily(name="method_family",description="Holds methods A/B/C"); case.mf.save()
    case.mA = Method(revision_name="mA_name", revision_desc="A_desc", family = case.mf, driver =
            case.generic_crRev)
    case.mA.save()
    case.A1_rawin = case.mA.create_input(dataset_name="A1_rawin", dataset_idx=1)
    case.A1_out = case.mA.create_output(compounddatatype=case.doublet_cdt,dataset_name="A1_out",dataset_idx=1)

    case.mB = Method(revision_name="mB_name", revision_desc="B_desc", family=case.mf, driver=case.generic_crRev)
    case.mB.save()
    case.B1_in = case.mB.create_input(compounddatatype=case.doublet_cdt,dataset_name="B1_in",dataset_idx=1)
    case.B2_in = case.mB.create_input(compounddatatype=case.singlet_cdt,dataset_name="B2_in",dataset_idx=2)
    case.B1_out = case.mB.create_output(compounddatatype=case.triplet_cdt,dataset_name="B1_out",dataset_idx=1,max_row=5)

    case.mC = Method(revision_name="mC_name", revision_desc="C_desc", family=case.mf, driver=case.generic_crRev)
    case.mC.save()
    case.C1_in = case.mC.create_input(compounddatatype=case.triplet_cdt,dataset_name="C1_in",dataset_idx=1)
    case.C2_in = case.mC.create_input(compounddatatype=case.doublet_cdt,dataset_name="C2_in",dataset_idx=2)
    case.C1_out = case.mC.create_output(compounddatatype=case.singlet_cdt,dataset_name="C1_out",dataset_idx=1)
    case.C2_rawout = case.mC.create_output(dataset_name="C2_rawout",dataset_idx=2)
    case.C3_rawout = case.mC.create_output(dataset_name="C3_rawout",dataset_idx=3)

    # Pipeline family, pipelines, and their input/outputs
    case.pf = PipelineFamily(name="Pipeline_family", description="PF desc"); case.pf.save()
    case.pD = Pipeline(family=case.pf, revision_name="pD_name", revision_desc="D")
    case.pD.save()
    case.D1_in = case.pD.create_input(compounddatatype=case.doublet_cdt,dataset_name="D1_in",dataset_idx=1)
    case.D2_in = case.pD.create_input(compounddatatype=case.singlet_cdt,dataset_name="D2_in",dataset_idx=2)
    case.pE = Pipeline(family=case.pf, revision_name="pE_name", revision_desc="E")
    case.pE.save()
    case.E1_in = case.pE.create_input(compounddatatype=case.triplet_cdt,dataset_name="E1_in",dataset_idx=1)
    case.E2_in = case.pE.create_input(compounddatatype=case.singlet_cdt,dataset_name="E2_in",dataset_idx=2,min_row=10)
    case.E3_rawin = case.pE.create_input(dataset_name="E3_rawin",dataset_idx=3)

    # Pipeline steps
    case.step_D1 = case.pD.steps.create(transformation=case.mB,step_num=1)
    case.step_E1 = case.pE.steps.create(transformation=case.mA,step_num=1)
    case.step_E2 = case.pE.steps.create(transformation=case.pD,step_num=2)
    case.step_E3 = case.pE.steps.create(transformation=case.mC,step_num=3)

    # Pipeline cables and outcables
    case.D01_11 = case.step_D1.cables_in.create(dest=case.B1_in,source_step=0,source=case.D1_in)
    case.D02_12 = case.step_D1.cables_in.create(dest=case.B2_in,source_step=0,source=case.D2_in)
    case.D11_21 = case.pD.outcables.create(output_name="D1_out",output_idx=1,output_cdt=case.triplet_cdt,source_step=1,source=case.B1_out)
    case.pD.create_outputs()
    case.D1_out = case.pD.outputs.get(dataset_name="D1_out")

    case.E03_11 = case.step_E1.cables_in.create(dest=case.A1_rawin,source_step=0,source=case.E3_rawin)
    case.E01_21 = case.step_E2.cables_in.create(dest=case.D1_in,source_step=0,source=case.E1_in)
    case.E02_22 = case.step_E2.cables_in.create(dest=case.D2_in,source_step=0,source=case.E2_in)
    case.E11_32 = case.step_E3.cables_in.create(dest=case.C2_in,source_step=1,source=case.A1_out)
    case.E21_31 = case.step_E3.cables_in.create(dest=case.C1_in,source_step=2,source=case.step_E2.transformation.outputs.get(dataset_name="D1_out"))
    case.E21_41 = case.pE.outcables.create(output_name="E1_out",output_idx=1,output_cdt=case.doublet_cdt,source_step=2,source=case.step_E2.transformation.outputs.get(dataset_name="D1_out"))
    case.E31_42 = case.pE.outcables.create(output_name="E2_out",output_idx=2,output_cdt=case.singlet_cdt,source_step=3,source=case.C1_out)
    case.E33_43 = case.pE.outcables.create(output_name="E3_rawout",output_idx=3,output_cdt=None,source_step=3,source=case.C3_rawout)
    case.pE.create_outputs()
    case.E1_out = case.pE.outputs.get(dataset_name="E1_out")
    case.E2_out = case.pE.outputs.get(dataset_name="E2_out")
    case.E3_rawout = case.pE.outputs.get(dataset_name="E3_rawout")

    # Custom wiring/outwiring
    case.E01_21_wire1 = case.E01_21.custom_wires.create(
        source_pin=case.triplet_cdt.members.get(column_idx=1),
        dest_pin=case.doublet_cdt.members.get(column_idx=2)
    )
    case.E01_21_wire2 = case.E01_21.custom_wires.create(
        source_pin=case.triplet_cdt.members.get(column_idx=3),
        dest_pin=case.doublet_cdt.members.get(column_idx=1)
    )
    case.E11_32_wire1 = case.E11_32.custom_wires.create(
        source_pin=case.doublet_cdt.members.get(column_idx=1),
        dest_pin=case.doublet_cdt.members.get(column_idx=2)
    )
    case.E11_32_wire2 = case.E11_32.custom_wires.create(
        source_pin=case.doublet_cdt.members.get(column_idx=2),
        dest_pin=case.doublet_cdt.members.get(column_idx=1)
    )
    case.E21_41_wire1 = case.E21_41.custom_wires.create(
        source_pin=case.triplet_cdt.members.get(column_idx=2),
        dest_pin=case.doublet_cdt.members.get(column_idx=2)
    )
    case.E21_41_wire2 = case.E21_41.custom_wires.create(
        source_pin=case.triplet_cdt.members.get(column_idx=3),
        dest_pin=case.doublet_cdt.members.get(column_idx=1)
    )
    case.pE.clean()

    # Runs for the pipelines.
    case.pD_run = case.pD.pipeline_instances.create(user=case.myUser)
    case.pD_run.save()
    case.pE_run = case.pE.pipeline_instances.create(user=case.myUser)
    case.pE_run.save()

    # November 7, 2013: use a helper function (defined in
    # librarian.models) to define our SymDSs and DSs.

    # Define singlet, doublet, triplet, and raw uploaded datasets
    case.triplet_symDS = SymbolicDataset.create_SD(
        os.path.join(samplecode_path, "step_0_triplet.csv"),
        case.triplet_cdt, make_dataset=True, user=case.myUser,
        name="triplet", description="lol")
    case.triplet_symDS_structure = case.triplet_symDS.structure
    case.triplet_DS = case.triplet_symDS.dataset

    case.doublet_symDS = SymbolicDataset.create_SD(
        os.path.join(samplecode_path, "doublet_cdt.csv"),
        case.doublet_cdt, user=case.myUser,
        name="doublet", description="lol")
    case.doublet_symDS_structure = case.doublet_symDS.structure
    case.doublet_DS = case.doublet_symDS.dataset

    case.singlet_symDS = SymbolicDataset.create_SD(
        os.path.join(samplecode_path, "singlet_cdt_large.csv"),
        case.singlet_cdt, user=case.myUser, name="singlet",
        description="lol")
    case.singlet_symDS_structure = case.singlet_symDS.structure
    case.singlet_DS = case.singlet_symDS.dataset

    # October 1, 2013: this is the same as the old singlet_symDS.
    case.singlet_3rows_symDS = SymbolicDataset.create_SD(
        os.path.join(samplecode_path, "step_0_singlet.csv"),
        case.singlet_cdt, user=case.myUser, name="singlet",
        description="lol")
    case.singlet_3rows_symDS_structure = case.singlet_3rows_symDS.structure
    case.singlet_3rows_DS = case.singlet_3rows_symDS.dataset

    case.raw_symDS = SymbolicDataset.create_SD(
        os.path.join(samplecode_path, "step_0_raw.fasta"),
        cdt=None, user=case.myUser, name="raw", description="lol")
    case.raw_DS = case.raw_symDS.dataset

    # Added September 30, 2013: symbolic dataset that results from E01_21.
    # November 7, 2013: created a file that this SD actually represented,
    # even though it isn't in the database.
    case.D1_in_symDS = SymbolicDataset.create_SD(
        os.path.join(samplecode_path, "doublet_remuxed_from_triplet.csv"),
        cdt=case.doublet_cdt, make_dataset=False)
    case.D1_in_symDS_structure = case.D1_in_symDS.structure

    case.C1_in_symDS = SymbolicDataset.create_SD(
        os.path.join(samplecode_path, "C1_in_triplet.csv"),
        case.triplet_cdt, user=case.myUser, name="C1_in_triplet",
        description="triplet 3 rows")
    case.C1_in_symDS_structure = case.C1_in_symDS.structure
    case.C1_in_DS = case.C1_in_symDS.dataset

    # November 7, 2013: compute the MD5 checksum from the data file,
    # which is the same as below.
    case.C2_in_symDS = SymbolicDataset.create_SD(
        os.path.join(samplecode_path, "E11_32_output.csv"),
        case.doublet_cdt, make_dataset=False)
    case.C2_in_symDS_structure = case.C2_in_symDS.structure

    # October 16: an alternative to C2_in_symDS, which has existent data.
    case.E11_32_output_symDS = SymbolicDataset.create_SD(
        os.path.join(samplecode_path, "E11_32_output.csv"),
        case.doublet_cdt, user=case.myUser,
        name="E11_32 output doublet",
        description="result of E11_32 fed by doublet_cdt.csv")
    case.E11_32_output_symDS_structure = case.E11_32_output_symDS.structure
    case.E11_32_output_DS = case.E11_32_output_symDS.dataset

    case.C1_out_symDS = SymbolicDataset.create_SD(
        os.path.join(samplecode_path, "step_0_singlet.csv"),
        case.singlet_cdt, user=case.myUser, name="raw",
        description="lol")
    case.C1_out_symDS_structure = case.C1_out_symDS.structure
    case.C1_out_DS = case.C1_out_symDS.dataset

    case.C2_out_symDS = SymbolicDataset.create_SD(
        os.path.join(samplecode_path, "step_0_raw.fasta"),
        cdt=None, user=case.myUser, name="raw", description="lol")
    case.C2_out_DS = case.C2_out_symDS.dataset

    case.C3_out_symDS = SymbolicDataset.create_SD(
        os.path.join(samplecode_path, "step_0_raw.fasta"),
        cdt=None, user=case.myUser, name="raw", description="lol")
    case.C3_out_DS = case.C3_out_symDS.dataset

    case.triplet_3_rows_symDS = SymbolicDataset.create_SD(
        os.path.join(samplecode_path, "step_0_triplet_3_rows.csv"),
        case.triplet_cdt, user=case.myUser, name="triplet",
        description="lol")
    case.triplet_3_rows_symDS_structure = case.triplet_3_rows_symDS.structure
    case.triplet_3_rows_DS = case.triplet_3_rows_symDS.dataset

    # October 9, 2013: added as the result of cable E21_41.
    case.E1_out_symDS = SymbolicDataset.create_SD(
        os.path.join(samplecode_path, "doublet_remuxed_from_t3r.csv"),
        case.doublet_cdt, user=case.myUser, name="E1_out",
        description="doublet remuxed from triplet")
    case.E1_out_symDS_structure = case.E1_out_symDS.structure
    case.E1_out_DS = case.E1_out_symDS.dataset

    # October 15, 2013: SymbolicDatasets that go into and come out
    # of cable E01_21 and E21_41.
    case.DNA_triplet_symDS = SymbolicDataset.create_SD(os.path.join(samplecode_path, "DNA_triplet.csv"),
                                                       case.DNA_triplet_cdt, user=case.myUser, name="DNA_triplet",
                                                       description="DNA triplet data")
    case.DNA_triplet_symDS_structure = case.DNA_triplet_symDS.structure
    case.DNA_triplet_DS = case.DNA_triplet_symDS.dataset

    case.E01_21_DNA_doublet_symDS = SymbolicDataset.create_SD(
        os.path.join(samplecode_path, "E01_21_DNA_doublet.csv"),
        case.DNA_doublet_cdt,
        user=case.myUser, name="E01_21_DNA_doublet",
        description="DNA doublet data coming from DNA_triplet.csv but remultiplexed according to cable E01_21")
    case.E01_21_DNA_doublet_symDS_structure = case.E01_21_DNA_doublet_symDS.structure
    case.E01_21_DNA_doublet_DS = case.E01_21_DNA_doublet_symDS.dataset

    case.E21_41_DNA_doublet_symDS = SymbolicDataset.create_SD(
        os.path.join(samplecode_path, "E21_41_DNA_doublet.csv"),
        case.DNA_doublet_cdt,
        user=case.myUser, name="E21_41_DNA_doublet",
        description="DNA doublet data coming from DNA_triplet.csv but remultiplexed according to cable E21_41")
    case.E21_41_DNA_doublet_symDS_structure = case.E21_41_DNA_doublet_symDS.structure
    case.E21_41_DNA_doublet_DS = case.E21_41_DNA_doublet_symDS.dataset

    # Some ExecRecords, some failed, others not.
    i = 0
    for step in PipelineStep.objects.all():
        if step.is_subpipeline: continue
        run = step.pipeline.pipeline_instances.create(user=case.myUser); run.save()
        runstep = RunStep(pipelinestep=step, run=run, reused=False); runstep.save()
        execlog = ExecLog.create(runstep, runstep)
        execlog.methodoutput.return_code = i%2; execlog.methodoutput.save()
        execrecord = ExecRecord(generator=execlog); execrecord.save()
        for step_input in step.transformation.inputs.all():
            sd = SymbolicDataset.objects.filter(structure__compounddatatype=step_input.compounddatatype)[0]
            execrecord.execrecordins.create(symbolicdataset=sd, generic_input=step_input)
        runstep.execrecord = execrecord; runstep.save()
        i += 1


def ER_from_record(record):
    """
    Helper function to create an ExecRecord from an Run, RunStep, or
    RunOutputCable (record), by creating a throwaway ExecLog.
    """
    myEL = ExecLog(record=record, invoking_record=record)
    myEL.start_time = timezone.now()
    time.sleep(1)
    myEL.end_time = timezone.now()
    myEL.save()
    if record.__class__.__name__ == "RunStep":
        output = MethodOutput(execlog=myEL, return_code = 0)
        output.save()
        myEL.methodoutput = output
        myEL.save()
    myER = ExecRecord(generator=myEL)
    myER.save()
    return(myER)


def ER_from_PSIC(run, PS, PSIC):
    """
    Helper function to create an ExecRecord associated to a
    PipelineStepInputCable, for a particular run and pipeline step.
    """
    myRS = run.runsteps.create(pipelinestep=PS)
    myRSIC = PSIC.psic_instances.create(runstep=myRS)
    return ER_from_record(myRSIC)


class LibrarianTestCase(TestCase):
    """
    Set up a database state for unit testing the librarian app.

    This extends PipelineTestCase, which itself extended
    other stuff (follow the chain).
    """
    fixtures = ["initial_data"]

    def setUp(self):
        """Set up default database state for librarian unit testing."""
        create_librarian_test_environment(self)

<<<<<<< HEAD
        ####
        # This is the big pipeline Eric developed that was originally
        # used in copperfish/tests.py.
        
        # CRs and CRRs
        self.generic_cr = CodeResource(
            name="genericCR", description="Just a CR",
            filename="generic_script.py", user=self.myUser)
        self.generic_cr.save()
        self.generic_crRev = CodeResourceRevision(
            coderesource=self.generic_cr, revision_name="v1", revision_desc="desc",
            user=self.myUser)
        with open(os.path.join(samplecode_path, "generic_script.py"), "rb") as f:
            self.generic_crRev.content_file.save("generic_script.py", File(f))
        self.generic_crRev.save()
        
        # Method family, methods, and their input/outputs
        self.mf = MethodFamily(name="method_family",description="Holds methods A/B/C", user=self.myUser)
        self.mf.save()
        self.mA = Method(revision_name="mA_name", revision_desc="A_desc", family=self.mf, driver=self.generic_crRev,
                         user=self.myUser)
        self.mA.save()
        self.A1_rawin = self.mA.create_input(dataset_name="A1_rawin", dataset_idx=1)
        self.A1_out = self.mA.create_output(compounddatatype=self.doublet_cdt,dataset_name="A1_out",dataset_idx=1)

        self.mB = Method(revision_name="mB_name", revision_desc="B_desc", family=self.mf, driver=self.generic_crRev,
                         user=self.myUser)
        self.mB.save()
        self.B1_in = self.mB.create_input(compounddatatype=self.doublet_cdt,dataset_name="B1_in",dataset_idx=1)
        self.B2_in = self.mB.create_input(compounddatatype=self.singlet_cdt,dataset_name="B2_in",dataset_idx=2)
        self.B1_out = self.mB.create_output(compounddatatype=self.triplet_cdt,dataset_name="B1_out",dataset_idx=1,max_row=5)

        self.mC = Method(revision_name="mC_name", revision_desc="C_desc", family=self.mf, driver=self.generic_crRev,
                         user=self.myUser)
        self.mC.save()
        self.C1_in = self.mC.create_input(compounddatatype=self.triplet_cdt,dataset_name="C1_in",dataset_idx=1)
        self.C2_in = self.mC.create_input(compounddatatype=self.doublet_cdt,dataset_name="C2_in",dataset_idx=2)
        self.C1_out = self.mC.create_output(compounddatatype=self.singlet_cdt,dataset_name="C1_out",dataset_idx=1)
        self.C2_rawout = self.mC.create_output(dataset_name="C2_rawout",dataset_idx=2)
        self.C3_rawout = self.mC.create_output(dataset_name="C3_rawout",dataset_idx=3)

        # Pipeline family, pipelines, and their input/outputs
        self.pf = PipelineFamily(name="Pipeline_family", description="PF desc", user=self.myUser); self.pf.save()
        self.pD = Pipeline(family=self.pf, revision_name="pD_name", revision_desc="D", user=self.myUser)
        self.pD.save()
        self.D1_in = self.pD.create_input(compounddatatype=self.doublet_cdt,dataset_name="D1_in",dataset_idx=1)
        self.D2_in = self.pD.create_input(compounddatatype=self.singlet_cdt,dataset_name="D2_in",dataset_idx=2)
        self.pE = Pipeline(family=self.pf, revision_name="pE_name", revision_desc="E", user=self.myUser)
        self.pE.save()
        self.E1_in = self.pE.create_input(compounddatatype=self.triplet_cdt,dataset_name="E1_in",dataset_idx=1)
        self.E2_in = self.pE.create_input(compounddatatype=self.singlet_cdt,dataset_name="E2_in",dataset_idx=2,min_row=10)
        self.E3_rawin = self.pE.create_input(dataset_name="E3_rawin",dataset_idx=3)

        # Pipeline steps
        self.step_D1 = self.pD.steps.create(transformation=self.mB,step_num=1)
        self.step_E1 = self.pE.steps.create(transformation=self.mA,step_num=1)
        self.step_E2 = self.pE.steps.create(transformation=self.pD,step_num=2)
        self.step_E3 = self.pE.steps.create(transformation=self.mC,step_num=3)

        # Pipeline cables and outcables
        self.D01_11 = self.step_D1.cables_in.create(dest=self.B1_in,source_step=0,source=self.D1_in)
        self.D02_12 = self.step_D1.cables_in.create(dest=self.B2_in,source_step=0,source=self.D2_in)
        self.D11_21 = self.pD.outcables.create(output_name="D1_out",output_idx=1,output_cdt=self.triplet_cdt,source_step=1,source=self.B1_out)
        self.pD.create_outputs()
        self.D1_out = self.pD.outputs.get(dataset_name="D1_out")

        self.E03_11 = self.step_E1.cables_in.create(dest=self.A1_rawin,source_step=0,source=self.E3_rawin)
        self.E01_21 = self.step_E2.cables_in.create(dest=self.D1_in,source_step=0,source=self.E1_in)
        self.E02_22 = self.step_E2.cables_in.create(dest=self.D2_in,source_step=0,source=self.E2_in)
        self.E11_32 = self.step_E3.cables_in.create(dest=self.C2_in,source_step=1,source=self.A1_out)
        self.E21_31 = self.step_E3.cables_in.create(dest=self.C1_in,source_step=2,source=self.step_E2.transformation.outputs.get(dataset_name="D1_out"))
        self.E21_41 = self.pE.outcables.create(output_name="E1_out",output_idx=1,output_cdt=self.doublet_cdt,source_step=2,source=self.step_E2.transformation.outputs.get(dataset_name="D1_out"))
        self.E31_42 = self.pE.outcables.create(output_name="E2_out",output_idx=2,output_cdt=self.singlet_cdt,source_step=3,source=self.C1_out)
        self.E33_43 = self.pE.outcables.create(output_name="E3_rawout",output_idx=3,output_cdt=None,source_step=3,source=self.C3_rawout)
        self.pE.create_outputs()
        self.E1_out = self.pE.outputs.get(dataset_name="E1_out")
        self.E2_out = self.pE.outputs.get(dataset_name="E2_out")
        self.E3_rawout = self.pE.outputs.get(dataset_name="E3_rawout")

        # Custom wiring/outwiring
        self.E01_21_wire1 = self.E01_21.custom_wires.create(source_pin=self.triplet_cdt.members.all()[0],dest_pin=self.doublet_cdt.members.all()[1])
        self.E01_21_wire2 = self.E01_21.custom_wires.create(source_pin=self.triplet_cdt.members.all()[2],dest_pin=self.doublet_cdt.members.all()[0])
        self.E11_32_wire1 = self.E11_32.custom_wires.create(source_pin=self.doublet_cdt.members.all()[0],dest_pin=self.doublet_cdt.members.all()[1])
        self.E11_32_wire2 = self.E11_32.custom_wires.create(source_pin=self.doublet_cdt.members.all()[1],dest_pin=self.doublet_cdt.members.all()[0])
        self.E21_41_wire1 = self.E21_41.custom_wires.create(source_pin=self.triplet_cdt.members.all()[1],dest_pin=self.doublet_cdt.members.all()[1])
        self.E21_41_wire2 = self.E21_41.custom_wires.create(source_pin=self.triplet_cdt.members.all()[2],dest_pin=self.doublet_cdt.members.all()[0])
        self.pE.clean()

        # Runs for the pipelines.
        self.pD_run = self.pD.pipeline_instances.create(user=self.myUser)
        self.pD_run.save()
        self.pE_run = self.pE.pipeline_instances.create(user=self.myUser)
        self.pE_run.save()

        # November 7, 2013: use a helper function (defined in
        # librarian.models) to define our SymDSs and DSs.
            
        # Define singlet, doublet, triplet, and raw uploaded datasets
        self.triplet_symDS = SymbolicDataset.create_SD(os.path.join(samplecode_path, "step_0_triplet.csv"),
                                                       self.myUser,
                                                       cdt=self.triplet_cdt, make_dataset=True,
                                                       name="triplet", description="lol")
        self.triplet_symDS_structure = self.triplet_symDS.structure
        self.triplet_DS = self.triplet_symDS.dataset
        
        self.doublet_symDS = SymbolicDataset.create_SD(os.path.join(samplecode_path, "doublet_cdt.csv"),
                                                       self.myUser,
                                                       cdt=self.doublet_cdt, name="doublet",
                                                       description="lol")
        self.doublet_symDS_structure = self.doublet_symDS.structure
        self.doublet_DS = self.doublet_symDS.dataset

        self.singlet_symDS = SymbolicDataset.create_SD(os.path.join(samplecode_path, "singlet_cdt_large.csv"),
                                                       self.myUser,
                                                       cdt=self.singlet_cdt, name="singlet",
                                                       description="lol")
        self.singlet_symDS_structure = self.singlet_symDS.structure
        self.singlet_DS = self.singlet_symDS.dataset
        
        # October 1, 2013: this is the same as the old singlet_symDS.
        self.singlet_3rows_symDS = SymbolicDataset.create_SD(os.path.join(samplecode_path, "step_0_singlet.csv"),
                                                             self.myUser,
                                                             cdt=self.singlet_cdt, name="singlet",
                                                             description="lol")
        self.singlet_3rows_symDS_structure = self.singlet_3rows_symDS.structure
        self.singlet_3rows_DS = self.singlet_3rows_symDS.dataset

        self.raw_symDS = SymbolicDataset.create_SD(os.path.join(samplecode_path, "step_0_raw.fasta"),
                                                   user=self.myUser, cdt=None, name="raw", description="lol")
        self.raw_DS = self.raw_symDS.dataset

        # Added September 30, 2013: symbolic dataset that results from E01_21.
        # November 7, 2013: created a file that this SD actually represented,
        # even though it isn't in the database.
        self.D1_in_symDS = SymbolicDataset.create_SD(os.path.join(samplecode_path, "doublet_remuxed_from_triplet.csv"),
                                                     user=self.myUser,
                                                     cdt=self.doublet_cdt,
                                                     make_dataset=False)
        self.D1_in_symDS_structure = self.D1_in_symDS.structure
        
        self.C1_in_symDS = SymbolicDataset.create_SD(os.path.join(samplecode_path, "C1_in_triplet.csv"),
                                                     self.myUser,
                                                     cdt=self.triplet_cdt, name="C1_in_triplet",
                                                     description="triplet 3 rows")
        self.C1_in_symDS_structure = self.C1_in_symDS.structure
        self.C1_in_DS = self.C1_in_symDS.dataset
        
        # November 7, 2013: compute the MD5 checksum from the data file,
        # which is the same as below.
        self.C2_in_symDS = SymbolicDataset.create_SD(os.path.join(samplecode_path, "E11_32_output.csv"),
                                                     self.myUser,
                                                     cdt=self.doublet_cdt, make_dataset=False)
        self.C2_in_symDS_structure = self.C2_in_symDS.structure

        # October 16: an alternative to C2_in_symDS, which has existent data.
        self.E11_32_output_symDS = SymbolicDataset.create_SD(os.path.join(samplecode_path, "E11_32_output.csv"),
                                                             self.myUser,
                                                             cdt=self.doublet_cdt,
                                                             name="E11_32 output doublet",
                                                             description="result of E11_32 fed by doublet_cdt.csv")
        self.E11_32_output_symDS_structure = self.E11_32_output_symDS.structure
        self.E11_32_output_DS = self.E11_32_output_symDS.dataset
        
        self.C1_out_symDS = SymbolicDataset.create_SD(os.path.join(samplecode_path, "step_0_singlet.csv"),
                                                      self.myUser,
                                                      cdt=self.singlet_cdt, name="raw", description="lol")
        self.C1_out_symDS_structure = self.C1_out_symDS.structure
        self.C1_out_DS = self.C1_out_symDS.dataset
        
        self.C2_out_symDS = SymbolicDataset.create_SD(os.path.join(samplecode_path, "step_0_raw.fasta"),
                                                      self.myUser, cdt=None, name="raw", description="lol")
        self.C2_out_DS = self.C2_out_symDS.dataset

        self.C3_out_symDS = SymbolicDataset.create_SD(os.path.join(samplecode_path, "step_0_raw.fasta"),
                                                      self.myUser, cdt=None, name="raw", description="lol")
        self.C3_out_DS = self.C3_out_symDS.dataset
        
        self.triplet_3_rows_symDS = SymbolicDataset.create_SD(
            os.path.join(samplecode_path, "step_0_triplet_3_rows.csv"), self.myUser, cdt=self.triplet_cdt,
            name="triplet", description="lol")
        self.triplet_3_rows_symDS_structure = self.triplet_3_rows_symDS.structure
        self.triplet_3_rows_DS = self.triplet_3_rows_symDS.dataset
        
        # October 9, 2013: added as the result of cable E21_41.
        self.E1_out_symDS = SymbolicDataset.create_SD(os.path.join(samplecode_path, "doublet_remuxed_from_t3r.csv"),
                                                      self.myUser, cdt=self.doublet_cdt, name="E1_out",
                                                      description="doublet remuxed from triplet")
        self.E1_out_symDS_structure = self.E1_out_symDS.structure
        self.E1_out_DS = self.E1_out_symDS.dataset
        
        # October 15, 2013: SymbolicDatasets that go into and come out
        # of cable E01_21 and E21_41.
        self.DNA_triplet_symDS = SymbolicDataset.create_SD(os.path.join(samplecode_path, "DNA_triplet.csv"),
                                                           self.myUser, cdt=self.DNA_triplet_cdt, name="DNA_triplet",
                                                           description="DNA triplet data")
        self.DNA_triplet_symDS_structure = self.DNA_triplet_symDS.structure
        self.DNA_triplet_DS = self.DNA_triplet_symDS.dataset

        self.E01_21_DNA_doublet_symDS = SymbolicDataset.create_SD(
            os.path.join(samplecode_path, "E01_21_DNA_doublet.csv"), self.myUser, cdt=self.DNA_doublet_cdt,
            name="E01_21_DNA_doublet",
            description="DNA doublet data coming from DNA_triplet.csv but remultiplexed according to cable E01_21")
        self.E01_21_DNA_doublet_symDS_structure = self.E01_21_DNA_doublet_symDS.structure
        self.E01_21_DNA_doublet_DS = self.E01_21_DNA_doublet_symDS.dataset
        
        self.E21_41_DNA_doublet_symDS = SymbolicDataset.create_SD(
            os.path.join(samplecode_path, "E21_41_DNA_doublet.csv"), self.myUser, cdt=self.DNA_doublet_cdt,
            name="E21_41_DNA_doublet",
            description="DNA doublet data coming from DNA_triplet.csv but remultiplexed according to cable E21_41")
        self.E21_41_DNA_doublet_symDS_structure = self.E21_41_DNA_doublet_symDS.structure
        self.E21_41_DNA_doublet_DS = self.E21_41_DNA_doublet_symDS.dataset

        # Some ExecRecords, some failed, others not.
        i = 0
        for step in PipelineStep.objects.all():
            if step.is_subpipeline: continue
            run = step.pipeline.pipeline_instances.create(user=self.myUser); run.save()
            runstep = RunStep(pipelinestep=step, run=run, reused=False); runstep.save()
            execlog = ExecLog.create(runstep, runstep)
            execlog.methodoutput.return_code = i%2; execlog.methodoutput.save()
            execrecord = ExecRecord(generator=execlog); execrecord.save()
            for step_input in step.transformation.inputs.all():
                sd = SymbolicDataset.objects.filter(structure__compounddatatype=step_input.compounddatatype)[0]
                execrecord.execrecordins.create(symbolicdataset=sd, generic_input=step_input)
            runstep.execrecord = execrecord; runstep.save()
            i += 1

    def ER_from_record(self, record):
        """
        Helper function to create an ExecRecord from an Run, RunStep, or 
        RunOutputCable (record), by creating a throwaway ExecLog.
        """
        myEL = ExecLog(record=record, invoking_record=record)
        myEL.start_time = timezone.now()
        time.sleep(1)
        myEL.end_time = timezone.now()
        myEL.save()
        if record.__class__.__name__ == "RunStep":
            output = MethodOutput(execlog=myEL, return_code = 0)
            output.save()
            myEL.methodoutput = output
            myEL.save()
        myER = ExecRecord(generator=myEL)
        myER.save()
        return(myER)

    def ER_from_PSIC(self, run, PS, PSIC):
        """
        Helper function to create an ExecRecord associated to a
        PipelineStepInputCable, for a particular run and pipeline step.
        """
        myRS = run.runsteps.create(pipelinestep=PS)
        myRSIC = PSIC.psic_instances.create(runstep=myRS)
        return self.ER_from_record(myRSIC)
=======
    def tearDown(self):
        metadata.tests.clean_up_all_files()
>>>>>>> 09934ee3


class SymbolicDatasetTests(LibrarianTestCase):

    def setUp(self):
        super(SymbolicDatasetTests, self).setUp()

        # Turn off logging, so the test output isn't polluted.
        logging.getLogger('SymbolicDataset').setLevel(logging.CRITICAL)
        logging.getLogger('CompoundDatatype').setLevel(logging.CRITICAL)
        
        rows = 10
        seqlen = 10

        self.data = ""
        for i in range(rows):
            seq = "".join([random.choice("ATCG") for _ in range(seqlen)])
            self.data += "patient{},{}\n".format(i, seq)
        self.header = "header,sequence"

        self.datatype_str = Datatype.objects.get(pk=datatypes.STR_PK)
        self.datatype_dna = Datatype(name="DNA", description="sequences of ATCG")
        self.datatype_dna.clean()
        self.datatype_dna.save()
        self.datatype_dna.restricts.add(self.datatype_str)
        self.datatype_dna.complete_clean()
        self.cdt_record = CompoundDatatype()
        self.cdt_record.save()
        self.cdt_record.members.create(datatype=self.datatype_str, 
            column_name="header", column_idx=1)
        self.cdt_record.members.create(datatype=self.datatype_dna,
            column_name="sequence", column_idx=2)
        self.cdt_record.clean()

        self.data_file = tempfile.NamedTemporaryFile(delete=False)
        self.data_file.write(self.header + "\n" + self.data)
        self.file_path = self.data_file.name
        self.data_file.close()

        self.dsname = "good data"
        self.dsdesc = "some headers and sequences"
        self.sym_dataset = SymbolicDataset.create_SD(file_path=self.file_path, user=self.myUser,
                                                     cdt=self.cdt_record, make_dataset=True, name=self.dsname,
                                                     description=self.dsdesc)

    def tearDown(self):
        super(SymbolicDatasetTests, self).tearDown()
        os.remove(self.file_path)

    def test_filehandle(self):
        """
        Test that you can pass a filehandle to create_SD() to make a dataset.
        """
        import datetime
        dt = datetime.datetime.now()
        # Turn off logging, so the test output isn't polluted.
        logging.getLogger('SymbolicDataset').setLevel(logging.CRITICAL)
        logging.getLogger('CompoundDatatype').setLevel(logging.CRITICAL)

        tmpfile = tempfile.NamedTemporaryFile(delete=False)
        tmpfile.file.write("Random stuff")
        tmpfile.file.flush()  # flush python buffer to os buffer
        os.fsync(tmpfile.file.fileno())  # flush os buffer to disk
        tmpfile.file.seek(0)  # go to beginning of file before calculating expected md5

        expected_md5 = file_access_utils.compute_md5(tmpfile)

        raw_datatype = None  # raw compound datatype
        name = "Test file handle" + str(dt.microsecond)
        desc = "Test create dataset with file handle"
        sym_dataset = SymbolicDataset.create_SD(file_path=None,
                                                cdt=raw_datatype,
                                                make_dataset=True,
                                                user=self.myUser,
                                                name=name,
                                                description=desc,
                                                check=True,
                                                file_handle=tmpfile)

        tmpfile.close()
        os.remove(tmpfile.name)

        self.assertIsNotNone(Dataset.objects.filter(name=name).get(),
                             msg="Can't find Dataset in DB for name=" + name)

        actual_md5 = SymbolicDataset.objects.filter(id=sym_dataset.id).get().MD5_checksum
        self.assertEqual(actual_md5, expected_md5,
                         msg="Checksum for SymbolicDataset ({}) file does not match expected ({})".format(
                             actual_md5,
                             expected_md5
                         ))

    def test_is_raw(self):
        self.assertEqual(self.triplet_symDS.is_raw(), False)
        self.assertEqual(self.raw_symDS.is_raw(), True)

    def test_forgot_header(self):
        """
        Symbolic dataset creation with a CDT fails when the header is left off
        the data file.
        """
        # Write the data with no header.
        data_file = tempfile.NamedTemporaryFile()
        data_file.write(self.data)

        # Try to create a symbolic dataset.
        self.assertRaisesRegexp(ValueError,
                                re.escape('The header of file "{}" does not match the CompoundDatatype "{}"'
                                          .format(data_file.name, self.cdt_record)),
                                lambda : SymbolicDataset.create_SD(file_path=data_file.name,
                                                                   user=self.myUser, cdt=self.cdt_record,
                                                                   name="lab data", description="patient sequences"))
        data_file.close()

    def test_empty_file(self):
        """
        SymbolicDataset creation fails if the file passed is empty.
        """
        data_file = tempfile.NamedTemporaryFile()
        file_path = data_file.name

        self.assertRaisesRegexp(ValueError,
                                re.escape('The header of file "{}" does not match the CompoundDatatype "{}"'
                                          .format(file_path, self.cdt_record)),
                                lambda : SymbolicDataset.create_SD(file_path=data_file.name,
                                                                   user=self.myUser, cdt=self.cdt_record,
                                                                   name="missing data", description="oops!"))
        data_file.close()

    def test_too_many_columns(self):
        """
        Symbolic dataset creation fails if the data file has too many
        columns.
        """
<<<<<<< HEAD
        data_file = tempfile.NamedTemporaryFile()
        header = "header,sequence,extra"
        data = "foo,bar,baz"
        data_file.write(header + "\n" + data)
        file_path = data_file.name

        self.assertRaisesRegexp(ValueError,
                                re.escape('The header of file "{}" does not match the CompoundDatatype "{}"'
                                          .format(file_path, self.cdt_record)),
                                lambda : SymbolicDataset.create_SD(file_path=file_path, user=self.myUser,
                                                                   cdt=self.cdt_record, name="bad data",
                                                                   description="too many columns"))
        data_file.close()
=======
        with tempfile.NamedTemporaryFile() as data_file:
            data_file.write("""\
header,sequence,extra
foo,bar,baz
""")
            data_file.flush()
            file_path = data_file.name

            self.assertRaisesRegexp(
                ValueError,
                re.escape('The header of file "{}" does not match the CompoundDatatype "{}"'
                          .format(file_path, self.cdt_record)),
                lambda : SymbolicDataset.create_SD(file_path=file_path,
                                                   cdt=self.cdt_record,
                                                   user=self.myUser, name="bad data", 
                                                   description="too many columns"))

    def test_right_columns(self):
        """
        Symbolic dataset creation fails if the data file has too many
        columns.
        """
        with tempfile.NamedTemporaryFile() as data_file:
            data_file.write("""\
header,sequence
foo,bar
""")
            data_file.flush()
            file_path = data_file.name

            SymbolicDataset.create_SD(file_path=file_path,
                                      cdt=self.cdt_record,
                                      user=self.myUser,
                                      name="good data", 
                                      description="right columns")

    def test_invalid_integer_field(self):
        """
        Symbolic dataset creation fails if the data file has too many
        columns.
        """
        compound_datatype = CompoundDatatype()
        compound_datatype.save()
        compound_datatype.members.create(datatype=self.STR, 
                                         column_name="name",
                                         column_idx=1)
        compound_datatype.members.create(datatype=self.INT,
                                         column_name="count",
                                         column_idx=2)
        compound_datatype.clean()

        with tempfile.NamedTemporaryFile() as data_file:
            data_file.write("""\
name,count
Bob,tw3nty
""")
            data_file.flush()
            file_path = data_file.name

            self.assertRaisesRegexp(
                ValueError,
                re.escape('The entry at row 1, column 2 of file "{}" did not pass the constraints of Datatype "integer"'
                          .format(file_path)),
                lambda : SymbolicDataset.create_SD(file_path=file_path,
                                                   cdt=compound_datatype,
                                                   user=self.myUser,
                                                   name="bad data",
                                                   description="bad integer field"))
>>>>>>> 09934ee3

    def test_dataset_created(self):
        """
        Test coherence of the Dataset created alongsite a SymbolicDataset.
        """
        data_file = tempfile.NamedTemporaryFile()
        data_file.write(self.header + "\n" + self.data)
        data_file.seek(0)
        file_path = data_file.name

        dsname = "good data"
        dsdesc = "some headers and sequences"
        sym_dataset = SymbolicDataset.create_SD(file_path=data_file.name, user=self.myUser,
                                                cdt=self.cdt_record, make_dataset=True, name=dsname, description=dsdesc)
        dataset = sym_dataset.dataset
        self.assertEqual(dataset.clean(), None)
        self.assertEqual(dataset.user, self.myUser)
        self.assertEqual(dataset.name, dsname)
        self.assertEqual(dataset.description, dsdesc)
        self.assertEqual(dataset.date_created.date(), timezone.now().date())
        self.assertEqual(dataset.date_created < timezone.now(), True)
        self.assertEqual(dataset.symbolicdataset, sym_dataset)
        self.assertEqual(dataset.created_by, None)
        self.assertEqual(os.path.basename(dataset.dataset_file.path), os.path.basename(file_path))
        data_file.close()

    def test_dataset_bulk_created(self):
        """
        Test coherence of the Dataset created alongsite a SymbolicDataset.
        """
        bulk_dataset_csv = tempfile.NamedTemporaryFile(suffix="csv")
        bulk_dataset_csv.write("Name,Description,File")
        dsname = "tempdataset"
        dsdesc = "some headers and sequences"
        file_paths = []
        data_files = []
        for i in range(2):
            data_files.append(tempfile.NamedTemporaryFile())
            data_files[-1].write(self.header + "\n" + self.data)
            file_path = data_files[-1].name
            file_paths.extend([file_path])
            bulk_dataset_csv.write("\n" + dsname+str(i) + "," + dsdesc+str(i) + "," + file_path)

        sym_datasets = SymbolicDataset.create_SD_bulk(csv_file_path=bulk_dataset_csv.name,
                                                      user=self.myUser, cdt=self.cdt_record, make_dataset=True,
                                                      check=True)
        for f in data_files:
            f.close()
        bulk_dataset_csv.close()
        for i, sym_dataset in enumerate(sym_datasets):

            dataset = sym_dataset.dataset
            self.assertEqual(dataset.clean(), None)
            self.assertEqual(dataset.user, self.myUser)
            self.assertEqual(dataset.name, dsname+str(i))
            self.assertEqual(dataset.description, dsdesc+str(i))
            self.assertEqual(dataset.date_created.date(), timezone.now().date())
            self.assertEqual(dataset.date_created < timezone.now(), True)
            self.assertEqual(dataset.symbolicdataset, sym_dataset)
            self.assertEqual(dataset.created_by, None)
            self.assertEqual(os.path.basename(dataset.dataset_file.path), os.path.basename(file_paths[i]))

    def test_dataset_created2(self):
        """
        Test coherence of the Dataset created alongsite a SymbolicDataset.
        """
        dataset = self.sym_dataset.dataset
        self.assertEqual(dataset.clean(), None)
        self.assertEqual(dataset.user, self.myUser)
        self.assertEqual(dataset.name, self.dsname)
        self.assertEqual(dataset.description, self.dsdesc)
        self.assertEqual(dataset.date_created.date(), timezone.now().date())
        self.assertEqual(dataset.date_created < timezone.now(), True)
        self.assertEqual(dataset.symbolicdataset, self.sym_dataset)
        self.assertEqual(dataset.created_by, None)
        self.assertEqual(os.path.basename(dataset.dataset_file.path), os.path.basename(self.file_path))

    def test_symds_creation(self):
        """
        Test coherence of newly created SymbolicDataset.
        """
        self.assertEqual(self.sym_dataset.clean(), None)
        self.assertEqual(self.sym_dataset.has_data(), True)
        self.assertEqual(self.sym_dataset.is_raw(), False)


class DatasetStructureTests(LibrarianTestCase):

    def test_num_rows(self):
        self.assertEqual(self.triplet_3_rows_symDS.num_rows(), 3)
        self.assertEqual(self.triplet_3_rows_symDS.structure.num_rows, 3)


class ExecRecordTests(LibrarianTestCase):
    def test_delete_execrecord(self):
        """Delete an ExecRecord."""
        runstep = RunStep(pipelinestep=self.step_D1, run=self.pD_run)
        runstep.save()
        execlog = ExecLog(record=runstep, invoking_record=runstep)
        execlog.save()
        execrecord = ExecRecord(generator=execlog)
        execrecord.save()

        self.assertIsNone(ExecRecord.objects.first().delete())

    def test_ER_links_POC_so_ERI_must_link_TO_that_POC_gets_output_from(self):
        # ER links POC: ERI must link to the TO that the POC gets output from
        myROC = self.pE_run.runoutputcables.create(pipelineoutputcable=self.E21_41)
        myER = ER_from_record(myROC)
        myERI_bad = myER.execrecordins.create(
            symbolicdataset = self.singlet_symDS,
            generic_input = self.C1_out)

        self.assertRaisesRegexp(
            ValidationError,
            "ExecRecordIn \".*\" does not denote the TO that feeds the parent ExecRecord POC",
            myERI_bad.clean)

    def test_ER_links_PSIC_so_ERI_must_link_TX_that_PSIC_is_fed_by(self):
        # ER links PSIC: ERI must link to the TO/TI that the PSIC is fed by
        myER = ER_from_PSIC(self.pE_run, self.step_E3, self.E11_32)
        myERI_bad = myER.execrecordins.create(symbolicdataset=self.singlet_symDS,
                                              generic_input=self.C1_out)
        self.assertRaisesRegexp(
            ValidationError,
            "ExecRecordIn \".*\" does not denote the TO/TI that feeds the parent ExecRecord PSIC",
            myERI_bad.clean)
        
        yourER = ER_from_PSIC(self.pE_run, self.step_E2, self.E02_22)
        yourERI_bad = yourER.execrecordins.create(symbolicdataset=self.singlet_symDS,
                                                  generic_input=self.D2_in)
        self.assertRaisesRegexp(
            ValidationError,
            "ExecRecordIn \".*\" does not denote the TO/TI that feeds the parent ExecRecord PSIC",
            yourERI_bad.clean)

    def test_ER_doesnt_link_cable_so_ERI_mustnt_link_TO(self):
        # ER's EL doesn't refer to a RSIC or ROC (So, RunStep): ERI must refer to a TI
        myRS = self.pE_run.runsteps.create(pipelinestep=self.step_E1)
        myER = ER_from_record(myRS)
        myERI_bad = myER.execrecordins.create(symbolicdataset=self.singlet_symDS,
                                              generic_input=self.C1_out)
        self.assertRaisesRegexp(
            ValidationError,
            "ExecRecordIn \".*\" must refer to a TI of the Method of the parent ExecRecord",
            myERI_bad.clean)

    def test_general_transf_returns_correct_method(self):
        """
        Test if ExecRecord.general_transf() returns the method of the PipelineStep
        it was defined with.
        """
        myRS = self.pD_run.runsteps.create(pipelinestep=self.step_D1)
        myER = ER_from_record(myRS)
        self.assertEqual(myER.general_transf(), self.step_D1.transformation)

    def test_ER_links_sub_pipelinemethod_so_ERI_must_link_TI_belonging_to_transformation(self):
        # ER is a method - ERI must refer to TI of that transformation
        # The transformation of step_D1 is method mB, which has input B1_in.
        myRS = self.pD_run.runsteps.create(pipelinestep=self.step_D1)
        myER = ER_from_record(myRS)
        myERI_good = myER.execrecordins.create(
            symbolicdataset=self.D1_in_symDS,
            generic_input=self.B1_in)

        self.assertEqual(myERI_good.clean(), None)
        
        myERI_bad = myER.execrecordins.create(
            symbolicdataset=self.triplet_symDS,
            generic_input=self.mB.outputs.all()[0])
        self.assertRaisesRegexp(
            ValidationError,
            "ExecRecordIn \".*\" must refer to a TI of the Method of the parent ExecRecord",
            myERI_bad.clean)

    def test_ERI_dataset_must_match_rawunraw_state_of_generic_input_it_was_fed_into(self):
        # ERI has a dataset: it's raw/unraw state must match the raw/unraw state of the generic_input it was fed into
        # Method mC is step step_E3 of pipeline pE, and method mA is step step_E1 of pipeline pE.
        myRS_C = self.pE_run.runsteps.create(pipelinestep=self.step_E3)
        myER_C = ER_from_record(myRS_C)

        myERI_unraw_unraw = myER_C.execrecordins.create(
            symbolicdataset=self.triplet_symDS,
            generic_input=self.C1_in)
        self.assertEqual(myERI_unraw_unraw.clean(), None)

        myERI_raw_unraw_BAD = myER_C.execrecordins.create(
            symbolicdataset=self.raw_symDS,
            generic_input=self.C2_in)
        self.assertRaisesRegexp(
            ValidationError,
            r'SymbolicDataset ".*" \(raw\) cannot feed source ".*" \(non-raw\)',
            myERI_raw_unraw_BAD.clean)
        myERI_raw_unraw_BAD.delete()

        myRS_A = self.pE_run.runsteps.create(pipelinestep=self.step_E1)
        myER_A = ER_from_record(myRS_A)
        myERI_unraw_raw_BAD = myER_A.execrecordins.create(
            symbolicdataset=self.triplet_symDS,
            generic_input=self.A1_rawin)
        self.assertRaisesRegexp(
            ValidationError,
            r'SymbolicDataset ".*" \(non-raw\) cannot feed source ".*" \(raw\)',
            myERI_unraw_raw_BAD.clean)
        myERI_unraw_raw_BAD.delete()
    
        myERI_raw_raw = myER_A.execrecordins.create(
            symbolicdataset=self.raw_symDS,
            generic_input=self.A1_rawin)
        self.assertEqual(myERI_raw_raw.clean(), None)

    def test_ER_links_POC_ERI_links_TO_which_constrains_input_dataset_CDT(self):
        # ERI links with a TO (For a POC leading from source TO), the input dataset CDT is constrained by the source TO
        myROC = self.pE_run.runoutputcables.create(pipelineoutputcable=self.E21_41)
        myER = ER_from_record(myROC)

        # We annotate that triplet was fed from D1_out into E21_41
        myERI_wrong_CDT = myER.execrecordins.create(
            symbolicdataset=self.singlet_symDS,
            generic_input=self.pD.outputs.get(dataset_name="D1_out"))
        self.assertRaisesRegexp(
            ValidationError,
            "CDT of SymbolicDataset .* is not a restriction of the required CDT",
            myERI_wrong_CDT.clean)
        myERI_wrong_CDT.delete()

        # Right CDT but wrong number of rows (It needs < 5, we have 10)
        myERI_too_many_rows = myER.execrecordins.create(
            symbolicdataset=self.triplet_symDS,
            generic_input=self.pD.outputs.get(dataset_name="D1_out"))
        self.assertRaisesRegexp(
            ValidationError,
            "SymbolicDataset \".*\" has too many rows to have come from TransformationOutput \".*\"",
            myERI_too_many_rows.clean)

    def test_ER_links_pipelinestep_ERI_links_TI_which_constrains_input_CDT(self):
        # The transformation input of its PipelineStep constrains the dataset when the ER links with a method
        # Method mC is step step_E3 of pipeline pE.
        myROC = self.pE_run.runsteps.create(pipelinestep=self.step_E3)
        myER = ER_from_record(myROC)
        myERI_wrong_CDT = myER.execrecordins.create(
            symbolicdataset=self.singlet_symDS,
            generic_input=self.C2_in)
        self.assertRaisesRegexp(
            ValidationError,
            "CDT of SymbolicDataset .* is not a restriction of the required CDT",
            myERI_wrong_CDT.clean)
        myERI_wrong_CDT.delete()

        myERI_right_CDT = myER.execrecordins.create(
            symbolicdataset=self.doublet_symDS, generic_input=self.C2_in)
        self.assertEqual(myERI_right_CDT.clean(), None)

    def test_ER_links_with_POC_ERO_TO_must_belong_to_same_pipeline_as_ER_POC(self):
        # If the parent ER is linked with a POC, the ERO TO must belong to that pipeline

        # E31_42 belongs to pipeline E
        myROC = self.pE_run.runoutputcables.create(pipelineoutputcable=self.E31_42)
        myER = ER_from_record(myROC)

        # This ERO has a TO that belongs to this pipeline
        myERO_good = myER.execrecordouts.create(
            symbolicdataset=self.singlet_symDS,
            generic_output=self.pE.outputs.get(dataset_name="E2_out"))
        self.assertEqual(myERO_good.clean(), None)
        myERO_good.delete()

        # This ERO has a TO that does NOT belong to this pipeline
        myERO_bad = myER.execrecordouts.create(
            symbolicdataset=self.triplet_3_rows_symDS,
            generic_output=self.pD.outputs.get(dataset_name="D1_out"))
        self.assertRaisesRegexp(
            ValidationError,
            "ExecRecordOut \".*\" does not belong to the same pipeline as its parent ExecRecord POC",
            myERO_bad.clean)

    def test_ER_links_with_POC_and_POC_output_name_must_match_pipeline_TO_name(self):
        # The TO must have the same name as the POC which supposedly created it

        # Make ER for POC E21_41 which defines pipeline E's TO "E1_out"
        myROC = self.pE_run.runoutputcables.create(pipelineoutputcable=self.E21_41)
        myER = ER_from_record(myROC)

        # Define ERO with a TO that is part of pipeline E but with the wrong name from the POC
        myERO_bad = myER.execrecordouts.create(
            symbolicdataset=self.triplet_3_rows_symDS,
            generic_output=self.pE.outputs.get(dataset_name="E2_out"))
        self.assertRaisesRegexp(
            ValidationError,
            "ExecRecordOut \".*\" does not represent the same output as its parent ExecRecord POC",
            myERO_bad.clean)

    def test_ER_if_dataset_is_undeleted_it_must_be_coherent_with_output(self):
        # 1) If the data is raw, the ERO output TO must also be raw
        # Method mC is step step_E3 of pipeline pE.
        myRS = self.pE_run.runsteps.create(pipelinestep=self.step_E3)
        myER = ER_from_record(myRS)

        myERO_rawDS_rawTO = myER.execrecordouts.create(
            symbolicdataset=self.raw_symDS, generic_output=self.C3_rawout)
        self.assertEqual(myERO_rawDS_rawTO.clean(), None)
        myERO_rawDS_rawTO.delete()

        myERO_rawDS_nonrawTO = myER.execrecordouts.create(
            symbolicdataset=self.raw_symDS, generic_output=self.C1_out)
        self.assertRaisesRegexp(
            ValidationError,
            r'SymbolicDataset ".*" \(raw\) cannot have come from output ".*" \(non-raw\)',
            myERO_rawDS_nonrawTO.clean)
        myERO_rawDS_nonrawTO.delete()

        myERO_DS_rawTO = myER.execrecordouts.create(
            symbolicdataset=self.singlet_symDS, generic_output=self.C3_rawout)
        self.assertRaisesRegexp(
            ValidationError,
            r'SymbolicDataset ".*" \(non-raw\) cannot have come from output ".*" \(raw\)',
            myERO_DS_rawTO.clean)
        myERO_DS_rawTO.delete()

        myERO_DS_TO = myER.execrecordouts.create(
            symbolicdataset=self.singlet_symDS, generic_output=self.C1_out)
        self.assertEqual(myERO_DS_TO.clean(), None)
        myERO_DS_TO.delete()
        
        # 2) SymbolicDataset must have the same CDT of the producing TO
        myERO_invalid_CDT = myER.execrecordouts.create(
            symbolicdataset=self.triplet_symDS, generic_output=self.C1_out)
        self.assertRaisesRegexp(
            ValidationError,
            'CDT of SymbolicDataset ".*" is not the CDT of the TransformationOutput ".*" of the generating Method',
            myERO_invalid_CDT.clean)
        myERO_invalid_CDT.delete()

        # Dataset must have num rows within the row constraints of the producing TO
        # Method mB is step step_D1 of pipeline pD.
        myRS = self.pD_run.runsteps.create(pipelinestep=self.step_D1)
        myER_2 = ER_from_record(myRS)
        myERO_too_many_rows = myER_2.execrecordouts.create(
            symbolicdataset=self.triplet_symDS, generic_output=self.B1_out)
        self.assertRaisesRegexp(
            ValidationError,
            'SymbolicDataset ".*" was produced by TransformationOutput ".*" but has too many rows',
            myERO_too_many_rows.clean)
        myERO_too_many_rows.delete()

    def test_ERI_associated_Dataset_must_be_restriction_of_input_CDT(self):
        """If the ERI has a real non-raw Dataset associated to it, the Dataset must have a CDT that is a restriction of the input it feeds."""
        # Method mC is step step_E3 of pipeline pE.
        mC_RS = self.pE_run.runsteps.create(pipelinestep=self.step_E3)
        mC_ER = ER_from_record(mC_RS)
        mC_ER_in_1 = mC_ER.execrecordins.create(
            generic_input=self.C1_in,
            symbolicdataset=self.C1_in_symDS)

        # Good case: input SymbolicDataset has the CDT of
        # generic_input.
        self.assertEqual(mC_ER_in_1.clean(), None)

        # Good case: input SymbolicDataset has an identical CDT of
        # generic_input.
        other_CDT = CompoundDatatype()
        other_CDT.save()

        col1 = other_CDT.members.create(datatype=self.string_dt,
                                        column_name="a", column_idx=1)
        col2 = other_CDT.members.create(datatype=self.string_dt,
                                        column_name="b", column_idx=2)
        other_CDT.members.create(datatype=self.string_dt,
                                 column_name="c", column_idx=3)

        self.C1_in_symDS.structure.compounddatatype = other_CDT
        self.assertEqual(mC_ER_in_1.clean(), None)

        # Good case: proper restriction.
        col1.datatype = self.DNA_dt
        col2.datatype = self.RNA_dt
        self.assertEqual(mC_ER_in_1.clean(), None)

        # Bad case: a type that is not a restriction at all.
        self.C1_in_symDS.structure.compounddatatype = self.doublet_cdt
        self.assertRaisesRegexp(
            ValidationError,
            "CDT of SymbolicDataset .* is not a restriction of the required CDT",
            mC_ER_in_1.clean)
        
    def test_ERO_CDT_restrictions_Method(self):
        """ERO CDT restriction tests for the ER of a Method."""
        # Method mA is step step_E1 of pipeline pE.
        mA_RS = self.pE_run.runsteps.create(pipelinestep=self.step_E1)
        mA_ER = ER_from_record(mA_RS)
        mA_ERO = mA_ER.execrecordouts.create(
            generic_output=self.A1_out,
            symbolicdataset=self.doublet_symDS)

        # Good case: output SymbolicDataset has the CDT of
        # generic_output.
        self.assertEqual(mA_ERO.clean(), None)

        # Bad case: output SymbolicDataset has an identical CDT.
        other_CDT = CompoundDatatype()
        other_CDT.save()
        other_CDT.members.create(datatype=self.string_dt,
                                 column_name="x", column_idx=1)
        other_CDT.members.create(datatype=self.string_dt,
                                 column_name="y", column_idx=2)
        
        self.doublet_symDS.structure.compounddatatype = other_CDT
        self.doublet_symDS.structure.save()

        self.assertRaisesRegexp(
            ValidationError,
            "CDT of SymbolicDataset .* is not the CDT of the TransformationOutput .* of the generating Method",
            mA_ERO.clean)

        # Bad case: output SymbolicDataset has another CDT altogether.
        mA_ERO.symbolicdataset=self.triplet_symDS

        self.assertRaisesRegexp(
            ValidationError,
            "CDT of SymbolicDataset .* is not the CDT of the TransformationOutput .* of the generating Method",
            mA_ERO.clean)

    def test_ERO_CDT_restrictions_POC(self):
        """ERO CDT restriction tests for the ER of a POC."""
        ####
        outcable_ROC = self.pE_run.runoutputcables.create(pipelineoutputcable=self.E21_41)
        outcable_ER = ER_from_record(outcable_ROC)
        outcable_ERO = outcable_ER.execrecordouts.create(
            generic_output=self.E1_out,
            symbolicdataset=self.E1_out_symDS)

        # Good case: output SymbolicDataset has the CDT of generic_output.
        self.assertEqual(outcable_ERO.clean(), None)

        # Good case: output SymbolicDataset has an identical CDT.
        other_CDT = CompoundDatatype()
        other_CDT.save()
        col1 = other_CDT.members.create(datatype=self.string_dt,
                                        column_name="x", column_idx=1)
        other_CDT.members.create(datatype=self.string_dt,
                                 column_name="y", column_idx=2)
        
        self.E1_out_symDS.structure.compounddatatype = other_CDT
        self.E1_out_symDS.structure.save()
        self.assertEqual(outcable_ERO.clean(), None)

        # Bad case: output SymbolicDataset has a CDT that is a restriction of
        # generic_output.
        col1.datatype = self.DNA_dt
        col1.save()
        self.assertRaisesRegexp(
            ValidationError,
            "CDT of SymbolicDataset .* is not identical to the CDT of the TransformationOutput .* of the generating Pipeline",
            outcable_ERO.clean)

        # Bad case: output SymbolicDataset has another CDT altogether.
        outcable_ERO.symbolicdataset = self.singlet_symDS

        self.assertRaisesRegexp(
            ValidationError,
            "CDT of SymbolicDataset .* is not identical to the CDT of the TransformationOutput .* of the generating Pipeline",
            outcable_ERO.clean)

    def test_ERO_CDT_restrictions_PSIC(self):
        """ERO CDT restriction tests for the ER of a PSIC."""
        ####
        cable_ER = ER_from_PSIC(self.pE_run, self.step_E3, self.E11_32)
        cable_ERO = cable_ER.execrecordouts.create(
            generic_output=self.C2_in,
            symbolicdataset=self.doublet_symDS)

        # Good case: output Dataset has the CDT of generic_output.
        self.assertEqual(cable_ERO.clean(), None)

        # Good case: output Dataset has an identical CDT.
        other_CDT = CompoundDatatype()
        other_CDT.save()
        col1 = other_CDT.members.create(datatype=self.string_dt,
                                        column_name="x", column_idx=1)
        other_CDT.members.create(datatype=self.string_dt,
                                 column_name="y", column_idx=2)
        
        self.doublet_symDS.structure.compounddatatype = other_CDT
        self.doublet_symDS.structure.save()
        self.assertEqual(cable_ERO.clean(), None)

        # Good case: output Dataset has a CDT that is a restriction of
        # generic_output.
        col1.datatype = self.DNA_dt
        col1.save()
        self.assertEqual(cable_ERO.clean(), None)

        # Bad case: output Dataset has another CDT altogether.
        cable_ERO.symbolicdataset = self.singlet_symDS

        self.assertRaisesRegexp(
            ValidationError,
            "CDT of SymbolicDataset .* is not a restriction of the CDT of the fed TransformationInput .*",
            cable_ERO.clean)

    def test_ER_trivial_PSICs_have_same_SD_on_both_sides(self):
        """ERs representing trivial PSICs must have the same SymbolicDataset on both sides."""
        cable_ER = ER_from_PSIC(self.pE_run, self.step_E2, self.E02_22)
        cable_ER.execrecordins.create(
            generic_input=self.E2_in,
            symbolicdataset = self.singlet_symDS)
        cable_ERO = cable_ER.execrecordouts.create(
            generic_output=self.D2_in,
            symbolicdataset = self.singlet_symDS)

        # Good case: SDs on either side of this trivial cable match.
        self.assertEqual(cable_ER.clean(), None)

        # Bad case: SDs don't match.
        cable_ERO.symbolicdataset = self.C1_out_symDS
        cable_ERO.save()
        self.assertRaisesRegexp(ValidationError,
                                re.escape('ExecRecord "{}" represents a trivial cable but its input and output do not '
                                          'match'.format(cable_ER)),
                                cable_ER.clean)

    def test_ER_trivial_POCs_have_same_SD_on_both_sides(self):
        """ERs representing trivial POCs must have the same SymbolicDataset on both sides."""
        # E31_42 belongs to pipeline E
        outcable_ROC = self.pE_run.runoutputcables.create(pipelineoutputcable=self.E31_42)
        outcable_ER = ER_from_record(outcable_ROC)
        outcable_ER.execrecordins.create(
            generic_input=self.C1_out,
            symbolicdataset = self.C1_out_symDS)
        outcable_ERO = outcable_ER.execrecordouts.create(
            generic_output=self.E2_out,
            symbolicdataset = self.C1_out_symDS)

        # Good case: SDs on either side of this trivial POC match.
        self.assertEqual(outcable_ER.clean(), None)

        # Bad case: SDs don't match.
        outcable_ERO.symbolicdataset = self.singlet_symDS
        outcable_ERO.save()
        self.assertRaisesRegexp(ValidationError,
                                re.escape('ExecRecord "{}" represents a trivial cable but its input and output do not '
                                          'match'.format(outcable_ER)),
                                outcable_ER.clean)
        

    def test_ER_Datasets_passing_through_non_trivial_POCs(self):
        """Test that the Datatypes of Datasets passing through POCs are properly preserved."""
        outcable_ROC = self.pE_run.runoutputcables.create(pipelineoutputcable=self.E21_41)
        outcable_ER = ER_from_record(outcable_ROC)
        outcable_ERI = outcable_ER.execrecordins.create(generic_input=self.D1_out, symbolicdataset=self.C1_in_symDS)
        outcable_ERO = outcable_ER.execrecordouts.create(generic_output=self.E1_out, symbolicdataset=self.E1_out_symDS)

        # Good case: the Datatypes are exactly those needed.
        self.assertEqual(outcable_ER.clean(), None)

        # Good case: same as above, but with CDTs that are restrictions.
        D1_out_structure = self.D1_out.structure
        E1_out_structure = self.E1_out.structure
        D1_out_structure.compounddatatype = self.DNA_triplet_cdt
        D1_out_structure.save()
        E1_out_structure.compounddatatype = self.DNA_doublet_cdt
        E1_out_structure.save()
        
        outcable_ERI.symbolicdataset = self.DNA_triplet_symDS
        outcable_ERI.save()
        outcable_ERO.symbolicdataset = self.E21_41_DNA_doublet_symDS
        outcable_ERO.save()
        self.assertIsNone(outcable_ER.clean())

        # Bad case: cable does some casting.
        output_col1 = (self.E21_41_DNA_doublet_symDS.structure.compounddatatype.members.get(column_idx=1))
        output_col1.datatype = self.string_dt
        output_col1.save()

        source_datatype = outcable_ERI.symbolicdataset.structure.compounddatatype.members.get(column_idx=1).datatype
        dest_datatype = output_col1.datatype
        self.assertRaisesRegexp(ValidationError,
                                re.escape('ExecRecord "{}" represents a cable, but the Datatype of its destination '
                                          'column, "{}", does not match the Datatype of its source column, "{}"'
                                          .format(outcable_ER, dest_datatype, source_datatype)),
                                outcable_ER.clean)
        
    def test_ER_Datasets_passing_through_non_trivial_PSICs(self):
        """Test that the Datatypes of Datasets passing through PSICs are properly preserved."""
        cable_ER = ER_from_PSIC(self.pE_run, self.step_E2, self.E01_21)
        cable_ERI = cable_ER.execrecordins.create(
            generic_input=self.E1_in,
            symbolicdataset=self.triplet_symDS)
        cable_ERO = cable_ER.execrecordouts.create(
            generic_output=self.D1_in,
            symbolicdataset=self.D1_in_symDS)

        # Good case: the Datatypes are exactly those needed.
        self.assertEqual(cable_ER.clean(), None)

        # Good case: same as above, but with CDTs that are restrictions.
        in_structure = self.E1_in.structure
        out_structure = self.D1_in.structure
        in_structure.compounddatatype = self.DNA_triplet_cdt
        in_structure.save()
        out_structure.compounddatatype = self.DNA_doublet_cdt
        out_structure.save()
        
        cable_ERI.symbolicdataset = self.DNA_triplet_symDS
        cable_ERI.save()
        cable_ERO.symbolicdataset = self.E01_21_DNA_doublet_symDS
        cable_ERO.save()
        self.assertEqual(cable_ER.clean(), None)

        # Bad case: cable does some casting.
        output_col1 = (self.E01_21_DNA_doublet_symDS.structure.
                       compounddatatype.members.get(column_idx=1))
        output_col1.datatype = self.string_dt
        output_col1.save()
        source_datatype = cable_ERI.symbolicdataset.structure.compounddatatype.members.get(column_idx=1).datatype
        dest_datatype = output_col1.datatype

        self.assertRaisesRegexp(ValidationError,
                                re.escape('ExecRecord "{}" represents a cable, but the Datatype of its destination '
                                          'column, "{}", does not match the Datatype of its source column, "{}"'
                                          .format(cable_ER, dest_datatype, source_datatype)),
            cable_ER.clean)

    def test_execrecord_new_never_failed(self):
        """An ExecRecord with one good RunStep has never failed."""
        pipeline = Pipeline.objects.first()
        user = User.objects.first()
        self.assertIsNotNone(pipeline)
        for run in pipeline.pipeline_instances.all():
            run.delete()
        run = Run(pipeline=pipeline, user=user); run.save()
        runstep = run.runsteps.create(pipelinestep=pipeline.steps.first(), run=run)
        execlog = ExecLog(record=runstep, invoking_record=runstep); execlog.save()
        execrecord = ExecRecord(generator=execlog); execrecord.save()
        runstep.execrecord = execrecord
        runstep.save()

        self.assertEqual(execrecord.used_by_components.count(), 1)
        self.assertFalse(execrecord.has_ever_failed())

    def test_execrecord_multiple_runsteps_never_failed(self):
        """An ExecRecord with >1 good RunStep has never failed."""
        pipeline = Pipeline.objects.first()
        user = User.objects.first()
        self.assertIsNotNone(pipeline)
        self.assertIsNotNone(user)

        for run in pipeline.pipeline_instances.all():
            run.delete()

        for i in range(2):
            run = Run(pipeline=pipeline, user=user); run.save()
            runstep = run.runsteps.create(pipelinestep=pipeline.steps.first(), run=run)
            execlog = ExecLog(record=runstep, invoking_record=runstep); execlog.save()
            if i == 0:
                execrecord = ExecRecord(generator=execlog); execrecord.save()
            runstep.execrecord = execrecord
            runstep.save()

        self.assertEqual(execrecord.used_by_components.count(), 2)
        self.assertFalse(execrecord.has_ever_failed())

    def test_execrecord_one_failed_runstep(self):
        """An ExecRecord with one bad RunStep has failed."""
        pipeline = Pipeline.objects.first()
        user = User.objects.first()
        self.assertIsNotNone(pipeline)
        for run in pipeline.pipeline_instances.all():
            run.delete()
        run = Run(pipeline=pipeline, user=user); run.save()
        runstep = run.runsteps.create(pipelinestep=pipeline.steps.first(), run=run)
        execlog = ExecLog(record=runstep, invoking_record=runstep); execlog.save()
        MethodOutput(execlog=execlog, return_code=1).save()
        execrecord = ExecRecord(generator=execlog); execrecord.save()
        runstep.execrecord = execrecord
        runstep.save()

        self.assertFalse(runstep.successful_execution())
        self.assertEqual(execrecord.used_by_components.count(), 1)
        self.assertTrue(execrecord.has_ever_failed())

    def test_execrecord_multiple_good_one_failed_runstep(self):
        """An ExecRecord with one bad RunStep, and some good ones, has failed."""
        pipeline = Pipeline.objects.first()
        user = User.objects.first()
        self.assertIsNotNone(pipeline)
        for run in pipeline.pipeline_instances.all():
            run.delete()

        for i in range(2):
            run = Run(pipeline=pipeline, user=user); run.save()
            runstep = run.runsteps.create(pipelinestep=pipeline.steps.first(), run=run)
            execlog = ExecLog(record=runstep, invoking_record=runstep); execlog.save()
            if i == 1:
                MethodOutput(execlog=execlog, return_code=1).save()
            else:
                execrecord = ExecRecord(generator=execlog); execrecord.save()
            runstep.execrecord = execrecord
            runstep.save()

        self.assertEqual(execrecord.used_by_components.count(), 2)
        self.assertEqual(execrecord.used_by_components.first().definite.successful_execution(), True)
        self.assertEqual(execrecord.used_by_components.last().definite.successful_execution(), False)
        self.assertTrue(execrecord.has_ever_failed())


class FindCompatibleERTests(LibrarianTestCase):

    def test_find_compatible_ER_never_failed(self):
        """Should be able to find a compatible ExecRecord which never failed."""
        execrecord = None
        for e in ExecRecord.objects.all():
            if not e.has_ever_failed():
                execrecord = e
                break
        self.assertIsNotNone(execrecord)
        input_SDs_decorated = [(eri.generic_input.definite.dataset_idx, eri.symbolicdataset)
                               for eri in execrecord.execrecordins.all()]
        input_SDs_decorated.sort()
        input_SDs = [entry[1] for entry in input_SDs_decorated]
        runstep = execrecord.used_by_components.first().definite
        runstep.reused = False
        runstep.save()
        method = runstep.pipelinestep.transformation.method
        self.assertFalse(execrecord.has_ever_failed())
        self.assertIn(execrecord, method.find_compatible_ERs(input_SDs))

    def test_find_compatible_ER_failed(self):
        """Should also find a compatible ExecRecord which failed."""
        execrecord = None
        for e in ExecRecord.objects.all():
            if e.has_ever_failed():
                execrecord = e
                break
        self.assertIsNotNone(execrecord)
        input_SDs_decorated = [(eri.generic_input.definite.dataset_idx, eri.symbolicdataset)
                               for eri in execrecord.execrecordins.all()]
        input_SDs_decorated.sort()
        input_SDs = [entry[1] for entry in input_SDs_decorated]
        runstep = execrecord.used_by_components.first().definite
        runstep.reused = False
        runstep.save()
        method = runstep.pipelinestep.transformation.method
        self.assertTrue(execrecord.has_ever_failed())
        self.assertIn(execrecord, method.find_compatible_ERs(input_SDs))

    def test_find_compatible_ER_skips_nulls(self):
        """
        Incomplete run steps don't break search for compatible ExecRecords.
        """
        # Find an ExecRecord that has never failed
        execrecord = None
        for execrecord in ExecRecord.objects.all():
            if not execrecord.has_ever_failed():
                break
        input_SDs_decorated = [(eri.generic_input.definite.dataset_idx, eri.symbolicdataset)
                               for eri in execrecord.execrecordins.all()]
        input_SDs_decorated.sort()
        input_SDs = [entry[1] for entry in input_SDs_decorated]

        # Create a method with two run steps, the first one is incomplete.
        method = Method()
        method.family = MethodFamily.objects.first()
        method.driver = CodeResourceRevision.objects.first()
        method.user = self.myUser
        method.save()
        
        pipeline_step1 = PipelineStep()
        pipeline_step1.pipeline = Pipeline.objects.first()
        pipeline_step1.transformation = method
        pipeline_step1.step_num = 99
        pipeline_step1.save()
        
        pipeline_step2 = PipelineStep()
        pipeline_step2.pipeline = Pipeline.objects.first()
        pipeline_step2.transformation = method
        pipeline_step2.step_num = 100
        pipeline_step2.save()
        
        # Incomplete: no exec record
        run_step1 = RunStep()
        run_step1.run = Run.objects.first()
        run_step1.pipelinestep = pipeline_step1
        run_step1.reused = False
        run_step1.save()
        
        # Complete: has an exec record
        run_step2 = RunStep()
        run_step2.run = Run.objects.first()
        run_step2.pipelinestep = pipeline_step2
        run_step2.reused = False
        run_step2.execrecord = execrecord
        run_step2.save()
        
        self.assertIn(execrecord, method.find_compatible_ERs(input_SDs))<|MERGE_RESOLUTION|>--- conflicted
+++ resolved
@@ -41,38 +41,36 @@
 
     ####
     # This is the big pipeline Eric developed that was originally
-    # used in copperfish/tests.py.
-
-    # CRs and CRRs
+    # used in copperfish/tests.py.        # CRs and CRRs
     case.generic_cr = CodeResource(
         name="genericCR", description="Just a CR",
-        filename="generic_script.py")
+        filename="generic_script.py", user=case.myUser)
     case.generic_cr.save()
     case.generic_crRev = CodeResourceRevision(
-        coderesource=case.generic_cr, revision_name="v1", revision_desc="desc")
-
-    if not os.path.exists(samplecode_path):
-        os.makedirs(samplecode_path)
-
+        coderesource=case.generic_cr, revision_name="v1", revision_desc="desc",
+        user=case.myUser)
     with open(os.path.join(samplecode_path, "generic_script.py"), "rb") as f:
         case.generic_crRev.content_file.save("generic_script.py", File(f))
     case.generic_crRev.save()
 
     # Method family, methods, and their input/outputs
-    case.mf = MethodFamily(name="method_family",description="Holds methods A/B/C"); case.mf.save()
-    case.mA = Method(revision_name="mA_name", revision_desc="A_desc", family = case.mf, driver =
-            case.generic_crRev)
+    case.mf = MethodFamily(name="method_family",description="Holds methods A/B/C", user=case.myUser)
+    case.mf.save()
+    case.mA = Method(revision_name="mA_name", revision_desc="A_desc", family=case.mf, driver=case.generic_crRev,
+                     user=case.myUser)
     case.mA.save()
     case.A1_rawin = case.mA.create_input(dataset_name="A1_rawin", dataset_idx=1)
     case.A1_out = case.mA.create_output(compounddatatype=case.doublet_cdt,dataset_name="A1_out",dataset_idx=1)
 
-    case.mB = Method(revision_name="mB_name", revision_desc="B_desc", family=case.mf, driver=case.generic_crRev)
+    case.mB = Method(revision_name="mB_name", revision_desc="B_desc", family=case.mf, driver=case.generic_crRev,
+                     user=case.myUser)
     case.mB.save()
     case.B1_in = case.mB.create_input(compounddatatype=case.doublet_cdt,dataset_name="B1_in",dataset_idx=1)
     case.B2_in = case.mB.create_input(compounddatatype=case.singlet_cdt,dataset_name="B2_in",dataset_idx=2)
     case.B1_out = case.mB.create_output(compounddatatype=case.triplet_cdt,dataset_name="B1_out",dataset_idx=1,max_row=5)
 
-    case.mC = Method(revision_name="mC_name", revision_desc="C_desc", family=case.mf, driver=case.generic_crRev)
+    case.mC = Method(revision_name="mC_name", revision_desc="C_desc", family=case.mf, driver=case.generic_crRev,
+                     user=case.myUser)
     case.mC.save()
     case.C1_in = case.mC.create_input(compounddatatype=case.triplet_cdt,dataset_name="C1_in",dataset_idx=1)
     case.C2_in = case.mC.create_input(compounddatatype=case.doublet_cdt,dataset_name="C2_in",dataset_idx=2)
@@ -81,12 +79,12 @@
     case.C3_rawout = case.mC.create_output(dataset_name="C3_rawout",dataset_idx=3)
 
     # Pipeline family, pipelines, and their input/outputs
-    case.pf = PipelineFamily(name="Pipeline_family", description="PF desc"); case.pf.save()
-    case.pD = Pipeline(family=case.pf, revision_name="pD_name", revision_desc="D")
+    case.pf = PipelineFamily(name="Pipeline_family", description="PF desc", user=case.myUser); case.pf.save()
+    case.pD = Pipeline(family=case.pf, revision_name="pD_name", revision_desc="D", user=case.myUser)
     case.pD.save()
     case.D1_in = case.pD.create_input(compounddatatype=case.doublet_cdt,dataset_name="D1_in",dataset_idx=1)
     case.D2_in = case.pD.create_input(compounddatatype=case.singlet_cdt,dataset_name="D2_in",dataset_idx=2)
-    case.pE = Pipeline(family=case.pf, revision_name="pE_name", revision_desc="E")
+    case.pE = Pipeline(family=case.pf, revision_name="pE_name", revision_desc="E", user=case.myUser)
     case.pE.save()
     case.E1_in = case.pE.create_input(compounddatatype=case.triplet_cdt,dataset_name="E1_in",dataset_idx=1)
     case.E2_in = case.pE.create_input(compounddatatype=case.singlet_cdt,dataset_name="E2_in",dataset_idx=2,min_row=10)
@@ -119,30 +117,12 @@
     case.E3_rawout = case.pE.outputs.get(dataset_name="E3_rawout")
 
     # Custom wiring/outwiring
-    case.E01_21_wire1 = case.E01_21.custom_wires.create(
-        source_pin=case.triplet_cdt.members.get(column_idx=1),
-        dest_pin=case.doublet_cdt.members.get(column_idx=2)
-    )
-    case.E01_21_wire2 = case.E01_21.custom_wires.create(
-        source_pin=case.triplet_cdt.members.get(column_idx=3),
-        dest_pin=case.doublet_cdt.members.get(column_idx=1)
-    )
-    case.E11_32_wire1 = case.E11_32.custom_wires.create(
-        source_pin=case.doublet_cdt.members.get(column_idx=1),
-        dest_pin=case.doublet_cdt.members.get(column_idx=2)
-    )
-    case.E11_32_wire2 = case.E11_32.custom_wires.create(
-        source_pin=case.doublet_cdt.members.get(column_idx=2),
-        dest_pin=case.doublet_cdt.members.get(column_idx=1)
-    )
-    case.E21_41_wire1 = case.E21_41.custom_wires.create(
-        source_pin=case.triplet_cdt.members.get(column_idx=2),
-        dest_pin=case.doublet_cdt.members.get(column_idx=2)
-    )
-    case.E21_41_wire2 = case.E21_41.custom_wires.create(
-        source_pin=case.triplet_cdt.members.get(column_idx=3),
-        dest_pin=case.doublet_cdt.members.get(column_idx=1)
-    )
+    case.E01_21_wire1 = case.E01_21.custom_wires.create(source_pin=case.triplet_cdt.members.all()[0],dest_pin=case.doublet_cdt.members.all()[1])
+    case.E01_21_wire2 = case.E01_21.custom_wires.create(source_pin=case.triplet_cdt.members.all()[2],dest_pin=case.doublet_cdt.members.all()[0])
+    case.E11_32_wire1 = case.E11_32.custom_wires.create(source_pin=case.doublet_cdt.members.all()[0],dest_pin=case.doublet_cdt.members.all()[1])
+    case.E11_32_wire2 = case.E11_32.custom_wires.create(source_pin=case.doublet_cdt.members.all()[1],dest_pin=case.doublet_cdt.members.all()[0])
+    case.E21_41_wire1 = case.E21_41.custom_wires.create(source_pin=case.triplet_cdt.members.all()[1],dest_pin=case.doublet_cdt.members.all()[1])
+    case.E21_41_wire2 = case.E21_41.custom_wires.create(source_pin=case.triplet_cdt.members.all()[2],dest_pin=case.doublet_cdt.members.all()[0])
     case.pE.clean()
 
     # Runs for the pipelines.
@@ -155,123 +135,116 @@
     # librarian.models) to define our SymDSs and DSs.
 
     # Define singlet, doublet, triplet, and raw uploaded datasets
-    case.triplet_symDS = SymbolicDataset.create_SD(
-        os.path.join(samplecode_path, "step_0_triplet.csv"),
-        case.triplet_cdt, make_dataset=True, user=case.myUser,
-        name="triplet", description="lol")
+    case.triplet_symDS = SymbolicDataset.create_SD(os.path.join(samplecode_path, "step_0_triplet.csv"),
+                                                   case.myUser,
+                                                   cdt=case.triplet_cdt, make_dataset=True,
+                                                   name="triplet", description="lol")
     case.triplet_symDS_structure = case.triplet_symDS.structure
     case.triplet_DS = case.triplet_symDS.dataset
 
-    case.doublet_symDS = SymbolicDataset.create_SD(
-        os.path.join(samplecode_path, "doublet_cdt.csv"),
-        case.doublet_cdt, user=case.myUser,
-        name="doublet", description="lol")
+    case.doublet_symDS = SymbolicDataset.create_SD(os.path.join(samplecode_path, "doublet_cdt.csv"),
+                                                   case.myUser,
+                                                   cdt=case.doublet_cdt, name="doublet",
+                                                   description="lol")
     case.doublet_symDS_structure = case.doublet_symDS.structure
     case.doublet_DS = case.doublet_symDS.dataset
 
-    case.singlet_symDS = SymbolicDataset.create_SD(
-        os.path.join(samplecode_path, "singlet_cdt_large.csv"),
-        case.singlet_cdt, user=case.myUser, name="singlet",
-        description="lol")
+    case.singlet_symDS = SymbolicDataset.create_SD(os.path.join(samplecode_path, "singlet_cdt_large.csv"),
+                                                   case.myUser,
+                                                   cdt=case.singlet_cdt, name="singlet",
+                                                   description="lol")
     case.singlet_symDS_structure = case.singlet_symDS.structure
     case.singlet_DS = case.singlet_symDS.dataset
 
     # October 1, 2013: this is the same as the old singlet_symDS.
-    case.singlet_3rows_symDS = SymbolicDataset.create_SD(
-        os.path.join(samplecode_path, "step_0_singlet.csv"),
-        case.singlet_cdt, user=case.myUser, name="singlet",
-        description="lol")
+    case.singlet_3rows_symDS = SymbolicDataset.create_SD(os.path.join(samplecode_path, "step_0_singlet.csv"),
+                                                         case.myUser,
+                                                         cdt=case.singlet_cdt, name="singlet",
+                                                         description="lol")
     case.singlet_3rows_symDS_structure = case.singlet_3rows_symDS.structure
     case.singlet_3rows_DS = case.singlet_3rows_symDS.dataset
 
-    case.raw_symDS = SymbolicDataset.create_SD(
-        os.path.join(samplecode_path, "step_0_raw.fasta"),
-        cdt=None, user=case.myUser, name="raw", description="lol")
+    case.raw_symDS = SymbolicDataset.create_SD(os.path.join(samplecode_path, "step_0_raw.fasta"),
+                                               user=case.myUser, cdt=None, name="raw", description="lol")
     case.raw_DS = case.raw_symDS.dataset
 
     # Added September 30, 2013: symbolic dataset that results from E01_21.
     # November 7, 2013: created a file that this SD actually represented,
     # even though it isn't in the database.
-    case.D1_in_symDS = SymbolicDataset.create_SD(
-        os.path.join(samplecode_path, "doublet_remuxed_from_triplet.csv"),
-        cdt=case.doublet_cdt, make_dataset=False)
+    case.D1_in_symDS = SymbolicDataset.create_SD(os.path.join(samplecode_path, "doublet_remuxed_from_triplet.csv"),
+                                                 user=case.myUser,
+                                                 cdt=case.doublet_cdt,
+                                                 make_dataset=False)
     case.D1_in_symDS_structure = case.D1_in_symDS.structure
 
-    case.C1_in_symDS = SymbolicDataset.create_SD(
-        os.path.join(samplecode_path, "C1_in_triplet.csv"),
-        case.triplet_cdt, user=case.myUser, name="C1_in_triplet",
-        description="triplet 3 rows")
+    case.C1_in_symDS = SymbolicDataset.create_SD(os.path.join(samplecode_path, "C1_in_triplet.csv"),
+                                                 case.myUser,
+                                                 cdt=case.triplet_cdt, name="C1_in_triplet",
+                                                 description="triplet 3 rows")
     case.C1_in_symDS_structure = case.C1_in_symDS.structure
     case.C1_in_DS = case.C1_in_symDS.dataset
 
     # November 7, 2013: compute the MD5 checksum from the data file,
     # which is the same as below.
-    case.C2_in_symDS = SymbolicDataset.create_SD(
-        os.path.join(samplecode_path, "E11_32_output.csv"),
-        case.doublet_cdt, make_dataset=False)
+    case.C2_in_symDS = SymbolicDataset.create_SD(os.path.join(samplecode_path, "E11_32_output.csv"),
+                                                 case.myUser,
+                                                 cdt=case.doublet_cdt, make_dataset=False)
     case.C2_in_symDS_structure = case.C2_in_symDS.structure
 
     # October 16: an alternative to C2_in_symDS, which has existent data.
-    case.E11_32_output_symDS = SymbolicDataset.create_SD(
-        os.path.join(samplecode_path, "E11_32_output.csv"),
-        case.doublet_cdt, user=case.myUser,
-        name="E11_32 output doublet",
-        description="result of E11_32 fed by doublet_cdt.csv")
+    case.E11_32_output_symDS = SymbolicDataset.create_SD(os.path.join(samplecode_path, "E11_32_output.csv"),
+                                                         case.myUser,
+                                                         cdt=case.doublet_cdt,
+                                                         name="E11_32 output doublet",
+                                                         description="result of E11_32 fed by doublet_cdt.csv")
     case.E11_32_output_symDS_structure = case.E11_32_output_symDS.structure
     case.E11_32_output_DS = case.E11_32_output_symDS.dataset
 
-    case.C1_out_symDS = SymbolicDataset.create_SD(
-        os.path.join(samplecode_path, "step_0_singlet.csv"),
-        case.singlet_cdt, user=case.myUser, name="raw",
-        description="lol")
+    case.C1_out_symDS = SymbolicDataset.create_SD(os.path.join(samplecode_path, "step_0_singlet.csv"),
+                                                  case.myUser,
+                                                  cdt=case.singlet_cdt, name="raw", description="lol")
     case.C1_out_symDS_structure = case.C1_out_symDS.structure
     case.C1_out_DS = case.C1_out_symDS.dataset
 
-    case.C2_out_symDS = SymbolicDataset.create_SD(
-        os.path.join(samplecode_path, "step_0_raw.fasta"),
-        cdt=None, user=case.myUser, name="raw", description="lol")
+    case.C2_out_symDS = SymbolicDataset.create_SD(os.path.join(samplecode_path, "step_0_raw.fasta"),
+                                                  case.myUser, cdt=None, name="raw", description="lol")
     case.C2_out_DS = case.C2_out_symDS.dataset
 
-    case.C3_out_symDS = SymbolicDataset.create_SD(
-        os.path.join(samplecode_path, "step_0_raw.fasta"),
-        cdt=None, user=case.myUser, name="raw", description="lol")
+    case.C3_out_symDS = SymbolicDataset.create_SD(os.path.join(samplecode_path, "step_0_raw.fasta"),
+                                                  case.myUser, cdt=None, name="raw", description="lol")
     case.C3_out_DS = case.C3_out_symDS.dataset
 
     case.triplet_3_rows_symDS = SymbolicDataset.create_SD(
-        os.path.join(samplecode_path, "step_0_triplet_3_rows.csv"),
-        case.triplet_cdt, user=case.myUser, name="triplet",
-        description="lol")
+        os.path.join(samplecode_path, "step_0_triplet_3_rows.csv"), case.myUser, cdt=case.triplet_cdt,
+        name="triplet", description="lol")
     case.triplet_3_rows_symDS_structure = case.triplet_3_rows_symDS.structure
     case.triplet_3_rows_DS = case.triplet_3_rows_symDS.dataset
 
     # October 9, 2013: added as the result of cable E21_41.
-    case.E1_out_symDS = SymbolicDataset.create_SD(
-        os.path.join(samplecode_path, "doublet_remuxed_from_t3r.csv"),
-        case.doublet_cdt, user=case.myUser, name="E1_out",
-        description="doublet remuxed from triplet")
+    case.E1_out_symDS = SymbolicDataset.create_SD(os.path.join(samplecode_path, "doublet_remuxed_from_t3r.csv"),
+                                                  case.myUser, cdt=case.doublet_cdt, name="E1_out",
+                                                  description="doublet remuxed from triplet")
     case.E1_out_symDS_structure = case.E1_out_symDS.structure
     case.E1_out_DS = case.E1_out_symDS.dataset
 
     # October 15, 2013: SymbolicDatasets that go into and come out
     # of cable E01_21 and E21_41.
     case.DNA_triplet_symDS = SymbolicDataset.create_SD(os.path.join(samplecode_path, "DNA_triplet.csv"),
-                                                       case.DNA_triplet_cdt, user=case.myUser, name="DNA_triplet",
+                                                       case.myUser, cdt=case.DNA_triplet_cdt, name="DNA_triplet",
                                                        description="DNA triplet data")
     case.DNA_triplet_symDS_structure = case.DNA_triplet_symDS.structure
     case.DNA_triplet_DS = case.DNA_triplet_symDS.dataset
 
     case.E01_21_DNA_doublet_symDS = SymbolicDataset.create_SD(
-        os.path.join(samplecode_path, "E01_21_DNA_doublet.csv"),
-        case.DNA_doublet_cdt,
-        user=case.myUser, name="E01_21_DNA_doublet",
+        os.path.join(samplecode_path, "E01_21_DNA_doublet.csv"), case.myUser, cdt=case.DNA_doublet_cdt,
+        name="E01_21_DNA_doublet",
         description="DNA doublet data coming from DNA_triplet.csv but remultiplexed according to cable E01_21")
     case.E01_21_DNA_doublet_symDS_structure = case.E01_21_DNA_doublet_symDS.structure
     case.E01_21_DNA_doublet_DS = case.E01_21_DNA_doublet_symDS.dataset
 
     case.E21_41_DNA_doublet_symDS = SymbolicDataset.create_SD(
-        os.path.join(samplecode_path, "E21_41_DNA_doublet.csv"),
-        case.DNA_doublet_cdt,
-        user=case.myUser, name="E21_41_DNA_doublet",
+        os.path.join(samplecode_path, "E21_41_DNA_doublet.csv"), case.myUser, cdt=case.DNA_doublet_cdt,
+        name="E21_41_DNA_doublet",
         description="DNA doublet data coming from DNA_triplet.csv but remultiplexed according to cable E21_41")
     case.E21_41_DNA_doublet_symDS_structure = case.E21_41_DNA_doublet_symDS.structure
     case.E21_41_DNA_doublet_DS = case.E21_41_DNA_doublet_symDS.dataset
@@ -335,265 +308,8 @@
         """Set up default database state for librarian unit testing."""
         create_librarian_test_environment(self)
 
-<<<<<<< HEAD
-        ####
-        # This is the big pipeline Eric developed that was originally
-        # used in copperfish/tests.py.
-        
-        # CRs and CRRs
-        self.generic_cr = CodeResource(
-            name="genericCR", description="Just a CR",
-            filename="generic_script.py", user=self.myUser)
-        self.generic_cr.save()
-        self.generic_crRev = CodeResourceRevision(
-            coderesource=self.generic_cr, revision_name="v1", revision_desc="desc",
-            user=self.myUser)
-        with open(os.path.join(samplecode_path, "generic_script.py"), "rb") as f:
-            self.generic_crRev.content_file.save("generic_script.py", File(f))
-        self.generic_crRev.save()
-        
-        # Method family, methods, and their input/outputs
-        self.mf = MethodFamily(name="method_family",description="Holds methods A/B/C", user=self.myUser)
-        self.mf.save()
-        self.mA = Method(revision_name="mA_name", revision_desc="A_desc", family=self.mf, driver=self.generic_crRev,
-                         user=self.myUser)
-        self.mA.save()
-        self.A1_rawin = self.mA.create_input(dataset_name="A1_rawin", dataset_idx=1)
-        self.A1_out = self.mA.create_output(compounddatatype=self.doublet_cdt,dataset_name="A1_out",dataset_idx=1)
-
-        self.mB = Method(revision_name="mB_name", revision_desc="B_desc", family=self.mf, driver=self.generic_crRev,
-                         user=self.myUser)
-        self.mB.save()
-        self.B1_in = self.mB.create_input(compounddatatype=self.doublet_cdt,dataset_name="B1_in",dataset_idx=1)
-        self.B2_in = self.mB.create_input(compounddatatype=self.singlet_cdt,dataset_name="B2_in",dataset_idx=2)
-        self.B1_out = self.mB.create_output(compounddatatype=self.triplet_cdt,dataset_name="B1_out",dataset_idx=1,max_row=5)
-
-        self.mC = Method(revision_name="mC_name", revision_desc="C_desc", family=self.mf, driver=self.generic_crRev,
-                         user=self.myUser)
-        self.mC.save()
-        self.C1_in = self.mC.create_input(compounddatatype=self.triplet_cdt,dataset_name="C1_in",dataset_idx=1)
-        self.C2_in = self.mC.create_input(compounddatatype=self.doublet_cdt,dataset_name="C2_in",dataset_idx=2)
-        self.C1_out = self.mC.create_output(compounddatatype=self.singlet_cdt,dataset_name="C1_out",dataset_idx=1)
-        self.C2_rawout = self.mC.create_output(dataset_name="C2_rawout",dataset_idx=2)
-        self.C3_rawout = self.mC.create_output(dataset_name="C3_rawout",dataset_idx=3)
-
-        # Pipeline family, pipelines, and their input/outputs
-        self.pf = PipelineFamily(name="Pipeline_family", description="PF desc", user=self.myUser); self.pf.save()
-        self.pD = Pipeline(family=self.pf, revision_name="pD_name", revision_desc="D", user=self.myUser)
-        self.pD.save()
-        self.D1_in = self.pD.create_input(compounddatatype=self.doublet_cdt,dataset_name="D1_in",dataset_idx=1)
-        self.D2_in = self.pD.create_input(compounddatatype=self.singlet_cdt,dataset_name="D2_in",dataset_idx=2)
-        self.pE = Pipeline(family=self.pf, revision_name="pE_name", revision_desc="E", user=self.myUser)
-        self.pE.save()
-        self.E1_in = self.pE.create_input(compounddatatype=self.triplet_cdt,dataset_name="E1_in",dataset_idx=1)
-        self.E2_in = self.pE.create_input(compounddatatype=self.singlet_cdt,dataset_name="E2_in",dataset_idx=2,min_row=10)
-        self.E3_rawin = self.pE.create_input(dataset_name="E3_rawin",dataset_idx=3)
-
-        # Pipeline steps
-        self.step_D1 = self.pD.steps.create(transformation=self.mB,step_num=1)
-        self.step_E1 = self.pE.steps.create(transformation=self.mA,step_num=1)
-        self.step_E2 = self.pE.steps.create(transformation=self.pD,step_num=2)
-        self.step_E3 = self.pE.steps.create(transformation=self.mC,step_num=3)
-
-        # Pipeline cables and outcables
-        self.D01_11 = self.step_D1.cables_in.create(dest=self.B1_in,source_step=0,source=self.D1_in)
-        self.D02_12 = self.step_D1.cables_in.create(dest=self.B2_in,source_step=0,source=self.D2_in)
-        self.D11_21 = self.pD.outcables.create(output_name="D1_out",output_idx=1,output_cdt=self.triplet_cdt,source_step=1,source=self.B1_out)
-        self.pD.create_outputs()
-        self.D1_out = self.pD.outputs.get(dataset_name="D1_out")
-
-        self.E03_11 = self.step_E1.cables_in.create(dest=self.A1_rawin,source_step=0,source=self.E3_rawin)
-        self.E01_21 = self.step_E2.cables_in.create(dest=self.D1_in,source_step=0,source=self.E1_in)
-        self.E02_22 = self.step_E2.cables_in.create(dest=self.D2_in,source_step=0,source=self.E2_in)
-        self.E11_32 = self.step_E3.cables_in.create(dest=self.C2_in,source_step=1,source=self.A1_out)
-        self.E21_31 = self.step_E3.cables_in.create(dest=self.C1_in,source_step=2,source=self.step_E2.transformation.outputs.get(dataset_name="D1_out"))
-        self.E21_41 = self.pE.outcables.create(output_name="E1_out",output_idx=1,output_cdt=self.doublet_cdt,source_step=2,source=self.step_E2.transformation.outputs.get(dataset_name="D1_out"))
-        self.E31_42 = self.pE.outcables.create(output_name="E2_out",output_idx=2,output_cdt=self.singlet_cdt,source_step=3,source=self.C1_out)
-        self.E33_43 = self.pE.outcables.create(output_name="E3_rawout",output_idx=3,output_cdt=None,source_step=3,source=self.C3_rawout)
-        self.pE.create_outputs()
-        self.E1_out = self.pE.outputs.get(dataset_name="E1_out")
-        self.E2_out = self.pE.outputs.get(dataset_name="E2_out")
-        self.E3_rawout = self.pE.outputs.get(dataset_name="E3_rawout")
-
-        # Custom wiring/outwiring
-        self.E01_21_wire1 = self.E01_21.custom_wires.create(source_pin=self.triplet_cdt.members.all()[0],dest_pin=self.doublet_cdt.members.all()[1])
-        self.E01_21_wire2 = self.E01_21.custom_wires.create(source_pin=self.triplet_cdt.members.all()[2],dest_pin=self.doublet_cdt.members.all()[0])
-        self.E11_32_wire1 = self.E11_32.custom_wires.create(source_pin=self.doublet_cdt.members.all()[0],dest_pin=self.doublet_cdt.members.all()[1])
-        self.E11_32_wire2 = self.E11_32.custom_wires.create(source_pin=self.doublet_cdt.members.all()[1],dest_pin=self.doublet_cdt.members.all()[0])
-        self.E21_41_wire1 = self.E21_41.custom_wires.create(source_pin=self.triplet_cdt.members.all()[1],dest_pin=self.doublet_cdt.members.all()[1])
-        self.E21_41_wire2 = self.E21_41.custom_wires.create(source_pin=self.triplet_cdt.members.all()[2],dest_pin=self.doublet_cdt.members.all()[0])
-        self.pE.clean()
-
-        # Runs for the pipelines.
-        self.pD_run = self.pD.pipeline_instances.create(user=self.myUser)
-        self.pD_run.save()
-        self.pE_run = self.pE.pipeline_instances.create(user=self.myUser)
-        self.pE_run.save()
-
-        # November 7, 2013: use a helper function (defined in
-        # librarian.models) to define our SymDSs and DSs.
-            
-        # Define singlet, doublet, triplet, and raw uploaded datasets
-        self.triplet_symDS = SymbolicDataset.create_SD(os.path.join(samplecode_path, "step_0_triplet.csv"),
-                                                       self.myUser,
-                                                       cdt=self.triplet_cdt, make_dataset=True,
-                                                       name="triplet", description="lol")
-        self.triplet_symDS_structure = self.triplet_symDS.structure
-        self.triplet_DS = self.triplet_symDS.dataset
-        
-        self.doublet_symDS = SymbolicDataset.create_SD(os.path.join(samplecode_path, "doublet_cdt.csv"),
-                                                       self.myUser,
-                                                       cdt=self.doublet_cdt, name="doublet",
-                                                       description="lol")
-        self.doublet_symDS_structure = self.doublet_symDS.structure
-        self.doublet_DS = self.doublet_symDS.dataset
-
-        self.singlet_symDS = SymbolicDataset.create_SD(os.path.join(samplecode_path, "singlet_cdt_large.csv"),
-                                                       self.myUser,
-                                                       cdt=self.singlet_cdt, name="singlet",
-                                                       description="lol")
-        self.singlet_symDS_structure = self.singlet_symDS.structure
-        self.singlet_DS = self.singlet_symDS.dataset
-        
-        # October 1, 2013: this is the same as the old singlet_symDS.
-        self.singlet_3rows_symDS = SymbolicDataset.create_SD(os.path.join(samplecode_path, "step_0_singlet.csv"),
-                                                             self.myUser,
-                                                             cdt=self.singlet_cdt, name="singlet",
-                                                             description="lol")
-        self.singlet_3rows_symDS_structure = self.singlet_3rows_symDS.structure
-        self.singlet_3rows_DS = self.singlet_3rows_symDS.dataset
-
-        self.raw_symDS = SymbolicDataset.create_SD(os.path.join(samplecode_path, "step_0_raw.fasta"),
-                                                   user=self.myUser, cdt=None, name="raw", description="lol")
-        self.raw_DS = self.raw_symDS.dataset
-
-        # Added September 30, 2013: symbolic dataset that results from E01_21.
-        # November 7, 2013: created a file that this SD actually represented,
-        # even though it isn't in the database.
-        self.D1_in_symDS = SymbolicDataset.create_SD(os.path.join(samplecode_path, "doublet_remuxed_from_triplet.csv"),
-                                                     user=self.myUser,
-                                                     cdt=self.doublet_cdt,
-                                                     make_dataset=False)
-        self.D1_in_symDS_structure = self.D1_in_symDS.structure
-        
-        self.C1_in_symDS = SymbolicDataset.create_SD(os.path.join(samplecode_path, "C1_in_triplet.csv"),
-                                                     self.myUser,
-                                                     cdt=self.triplet_cdt, name="C1_in_triplet",
-                                                     description="triplet 3 rows")
-        self.C1_in_symDS_structure = self.C1_in_symDS.structure
-        self.C1_in_DS = self.C1_in_symDS.dataset
-        
-        # November 7, 2013: compute the MD5 checksum from the data file,
-        # which is the same as below.
-        self.C2_in_symDS = SymbolicDataset.create_SD(os.path.join(samplecode_path, "E11_32_output.csv"),
-                                                     self.myUser,
-                                                     cdt=self.doublet_cdt, make_dataset=False)
-        self.C2_in_symDS_structure = self.C2_in_symDS.structure
-
-        # October 16: an alternative to C2_in_symDS, which has existent data.
-        self.E11_32_output_symDS = SymbolicDataset.create_SD(os.path.join(samplecode_path, "E11_32_output.csv"),
-                                                             self.myUser,
-                                                             cdt=self.doublet_cdt,
-                                                             name="E11_32 output doublet",
-                                                             description="result of E11_32 fed by doublet_cdt.csv")
-        self.E11_32_output_symDS_structure = self.E11_32_output_symDS.structure
-        self.E11_32_output_DS = self.E11_32_output_symDS.dataset
-        
-        self.C1_out_symDS = SymbolicDataset.create_SD(os.path.join(samplecode_path, "step_0_singlet.csv"),
-                                                      self.myUser,
-                                                      cdt=self.singlet_cdt, name="raw", description="lol")
-        self.C1_out_symDS_structure = self.C1_out_symDS.structure
-        self.C1_out_DS = self.C1_out_symDS.dataset
-        
-        self.C2_out_symDS = SymbolicDataset.create_SD(os.path.join(samplecode_path, "step_0_raw.fasta"),
-                                                      self.myUser, cdt=None, name="raw", description="lol")
-        self.C2_out_DS = self.C2_out_symDS.dataset
-
-        self.C3_out_symDS = SymbolicDataset.create_SD(os.path.join(samplecode_path, "step_0_raw.fasta"),
-                                                      self.myUser, cdt=None, name="raw", description="lol")
-        self.C3_out_DS = self.C3_out_symDS.dataset
-        
-        self.triplet_3_rows_symDS = SymbolicDataset.create_SD(
-            os.path.join(samplecode_path, "step_0_triplet_3_rows.csv"), self.myUser, cdt=self.triplet_cdt,
-            name="triplet", description="lol")
-        self.triplet_3_rows_symDS_structure = self.triplet_3_rows_symDS.structure
-        self.triplet_3_rows_DS = self.triplet_3_rows_symDS.dataset
-        
-        # October 9, 2013: added as the result of cable E21_41.
-        self.E1_out_symDS = SymbolicDataset.create_SD(os.path.join(samplecode_path, "doublet_remuxed_from_t3r.csv"),
-                                                      self.myUser, cdt=self.doublet_cdt, name="E1_out",
-                                                      description="doublet remuxed from triplet")
-        self.E1_out_symDS_structure = self.E1_out_symDS.structure
-        self.E1_out_DS = self.E1_out_symDS.dataset
-        
-        # October 15, 2013: SymbolicDatasets that go into and come out
-        # of cable E01_21 and E21_41.
-        self.DNA_triplet_symDS = SymbolicDataset.create_SD(os.path.join(samplecode_path, "DNA_triplet.csv"),
-                                                           self.myUser, cdt=self.DNA_triplet_cdt, name="DNA_triplet",
-                                                           description="DNA triplet data")
-        self.DNA_triplet_symDS_structure = self.DNA_triplet_symDS.structure
-        self.DNA_triplet_DS = self.DNA_triplet_symDS.dataset
-
-        self.E01_21_DNA_doublet_symDS = SymbolicDataset.create_SD(
-            os.path.join(samplecode_path, "E01_21_DNA_doublet.csv"), self.myUser, cdt=self.DNA_doublet_cdt,
-            name="E01_21_DNA_doublet",
-            description="DNA doublet data coming from DNA_triplet.csv but remultiplexed according to cable E01_21")
-        self.E01_21_DNA_doublet_symDS_structure = self.E01_21_DNA_doublet_symDS.structure
-        self.E01_21_DNA_doublet_DS = self.E01_21_DNA_doublet_symDS.dataset
-        
-        self.E21_41_DNA_doublet_symDS = SymbolicDataset.create_SD(
-            os.path.join(samplecode_path, "E21_41_DNA_doublet.csv"), self.myUser, cdt=self.DNA_doublet_cdt,
-            name="E21_41_DNA_doublet",
-            description="DNA doublet data coming from DNA_triplet.csv but remultiplexed according to cable E21_41")
-        self.E21_41_DNA_doublet_symDS_structure = self.E21_41_DNA_doublet_symDS.structure
-        self.E21_41_DNA_doublet_DS = self.E21_41_DNA_doublet_symDS.dataset
-
-        # Some ExecRecords, some failed, others not.
-        i = 0
-        for step in PipelineStep.objects.all():
-            if step.is_subpipeline: continue
-            run = step.pipeline.pipeline_instances.create(user=self.myUser); run.save()
-            runstep = RunStep(pipelinestep=step, run=run, reused=False); runstep.save()
-            execlog = ExecLog.create(runstep, runstep)
-            execlog.methodoutput.return_code = i%2; execlog.methodoutput.save()
-            execrecord = ExecRecord(generator=execlog); execrecord.save()
-            for step_input in step.transformation.inputs.all():
-                sd = SymbolicDataset.objects.filter(structure__compounddatatype=step_input.compounddatatype)[0]
-                execrecord.execrecordins.create(symbolicdataset=sd, generic_input=step_input)
-            runstep.execrecord = execrecord; runstep.save()
-            i += 1
-
-    def ER_from_record(self, record):
-        """
-        Helper function to create an ExecRecord from an Run, RunStep, or 
-        RunOutputCable (record), by creating a throwaway ExecLog.
-        """
-        myEL = ExecLog(record=record, invoking_record=record)
-        myEL.start_time = timezone.now()
-        time.sleep(1)
-        myEL.end_time = timezone.now()
-        myEL.save()
-        if record.__class__.__name__ == "RunStep":
-            output = MethodOutput(execlog=myEL, return_code = 0)
-            output.save()
-            myEL.methodoutput = output
-            myEL.save()
-        myER = ExecRecord(generator=myEL)
-        myER.save()
-        return(myER)
-
-    def ER_from_PSIC(self, run, PS, PSIC):
-        """
-        Helper function to create an ExecRecord associated to a
-        PipelineStepInputCable, for a particular run and pipeline step.
-        """
-        myRS = run.runsteps.create(pipelinestep=PS)
-        myRSIC = PSIC.psic_instances.create(runstep=myRS)
-        return self.ER_from_record(myRSIC)
-=======
     def tearDown(self):
         metadata.tests.clean_up_all_files()
->>>>>>> 09934ee3
 
 
 class SymbolicDatasetTests(LibrarianTestCase):
@@ -728,21 +444,6 @@
         Symbolic dataset creation fails if the data file has too many
         columns.
         """
-<<<<<<< HEAD
-        data_file = tempfile.NamedTemporaryFile()
-        header = "header,sequence,extra"
-        data = "foo,bar,baz"
-        data_file.write(header + "\n" + data)
-        file_path = data_file.name
-
-        self.assertRaisesRegexp(ValueError,
-                                re.escape('The header of file "{}" does not match the CompoundDatatype "{}"'
-                                          .format(file_path, self.cdt_record)),
-                                lambda : SymbolicDataset.create_SD(file_path=file_path, user=self.myUser,
-                                                                   cdt=self.cdt_record, name="bad data",
-                                                                   description="too many columns"))
-        data_file.close()
-=======
         with tempfile.NamedTemporaryFile() as data_file:
             data_file.write("""\
 header,sequence,extra
@@ -756,9 +457,11 @@
                 re.escape('The header of file "{}" does not match the CompoundDatatype "{}"'
                           .format(file_path, self.cdt_record)),
                 lambda : SymbolicDataset.create_SD(file_path=file_path,
+                                                   user=self.myUser,
                                                    cdt=self.cdt_record,
-                                                   user=self.myUser, name="bad data", 
-                                                   description="too many columns"))
+                                                   name="bad data",
+                                                   description="too many columns")
+            )
 
     def test_right_columns(self):
         """
@@ -774,8 +477,8 @@
             file_path = data_file.name
 
             SymbolicDataset.create_SD(file_path=file_path,
+                                      user=self.myUser,
                                       cdt=self.cdt_record,
-                                      user=self.myUser,
                                       name="good data", 
                                       description="right columns")
 
@@ -807,11 +510,10 @@
                 re.escape('The entry at row 1, column 2 of file "{}" did not pass the constraints of Datatype "integer"'
                           .format(file_path)),
                 lambda : SymbolicDataset.create_SD(file_path=file_path,
+                                                   user=self.myUser,
                                                    cdt=compound_datatype,
-                                                   user=self.myUser,
                                                    name="bad data",
                                                    description="bad integer field"))
->>>>>>> 09934ee3
 
     def test_dataset_created(self):
         """
