--- conflicted
+++ resolved
@@ -9,12 +9,8 @@
 from django.contrib.contenttypes import generic
 from django.core.exceptions import ValidationError
 
-<<<<<<< HEAD
-import librarian.models
 from constants import error_messages
 
-=======
->>>>>>> aa179491
 class ContentCheckLog(models.Model):
     """
     Denotes a check performed on a SymbolicDataset's contents.
