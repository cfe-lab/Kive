--- conflicted
+++ resolved
@@ -4,12 +4,9 @@
 
 from django.core.exceptions import ValidationError
 from django.db.models import Count
-<<<<<<< HEAD
 from django.contrib.auth.models import Group
-=======
 from django.test import TestCase
 from django.utils import timezone
->>>>>>> 09934ee3
 
 from constants import datatypes
 import json
@@ -30,11 +27,8 @@
 
 from django.core import serializers
 
-<<<<<<< HEAD
 from constants import datatypes, groups
 
-=======
->>>>>>> 09934ee3
 samplecode_path = "../samplecode"
 
 
@@ -44,69 +38,6 @@
 
     This also sets up Methods, CR/CRR/CRDs, and DTs/CDTs as in the Metadata and Methods tests.
     """
-<<<<<<< HEAD
-    def setUp(self):
-        """Set up default database state for Pipeline unit testing."""
-        # Methods, CR/CRR/CRDs, and DTs/CDTs are set up by calling this.
-        super(PipelineTestSetup, self).setUp()
-        self.workdir = tempfile.mkdtemp()
-
-        self.user = User.objects.create_user('bob', 'bob@aol.com', '12345')
-        self.user.save()
-        
-        # Define DNAcomp_pf
-        self.DNAcomp_pf = PipelineFamily(name="DNAcomplement", description="DNA complement pipeline.",
-                                         user=self.user)
-        self.DNAcomp_pf.save()
-
-        # Define DNAcompv1_p (pipeline revision)
-        self.DNAcompv1_p = self.DNAcomp_pf.members.create(revision_name="v1", revision_desc="First version",
-                                                          user=self.user)
-
-        # Add Pipeline input CDT DNAinput_cdt to pipeline revision DNAcompv1_p
-        self.DNAcompv1_p.create_input(
-            compounddatatype=self.DNAinput_cdt,
-            dataset_name="seqs_to_complement",
-            dataset_idx=1)
-
-        # Add a step to Pipeline revision DNAcompv1_p involving
-        # a transformation DNAcompv2_m at step 1
-        step1 = self.DNAcompv1_p.steps.create(
-            transformation=self.DNAcompv2_m,
-            step_num=1)
-
-        # Add cabling (PipelineStepInputCable's) to (step1, DNAcompv1_p)
-        # From step 0, output hole "seqs_to_complement" to
-        # input hole "input" (of this step)
-        step1.cables_in.create(dest=self.DNAcompv2_m.inputs.get(dataset_name="input"), source_step=0,
-                               source=self.DNAcompv1_p.inputs.get(dataset_name="seqs_to_complement"))
-
-        # Add output cabling (PipelineOutputCable) to DNAcompv1_p
-        # From step 1, output hole "output", send output to
-        # Pipeline output hole "complemented_seqs" at index 1
-        outcabling = self.DNAcompv1_p.create_outcable(source_step=1,
-                                                      source=step1.transformation.outputs.get(dataset_name="output"),
-                                                      output_name="complemented_seqs", output_idx=1)
-
-        
-        self.datafile = open(tempfile.mkstemp(dir=self.workdir)[1], "w")
-        self.datafile.write(",".join([m.column_name for m in self.DNAinput_cdt.members.all()]))
-        self.datafile.write("\n")
-        self.datafile.write("ATCG\n")
-        self.datafile.close()
-
-        self.DNAinput_symDS = SymbolicDataset.create_SD(self.datafile.name, user=self.user,
-                                                        cdt=self.DNAinput_cdt, name="DNA input",
-                                                        description="input for DNAcomp pipeline")
-
-        # Define PF in order to define pipeline
-        self.test_PF = PipelineFamily(
-            name="test pipeline family",
-            description="pipeline family placeholder",
-            user=self.user)
-        self.test_PF.full_clean()
-        self.test_PF.save()
-=======
     method.tests.create_method_test_environment(case)
     case.workdir = tempfile.mkdtemp()
 
@@ -114,11 +45,13 @@
     case.user.save()
 
     # Define DNAcomp_pf
-    case.DNAcomp_pf = PipelineFamily(name="DNAcomplement", description="DNA complement pipeline.")
+    case.DNAcomp_pf = PipelineFamily(name="DNAcomplement", description="DNA complement pipeline.",
+                                     user=self.user)
     case.DNAcomp_pf.save()
 
     # Define DNAcompv1_p (pipeline revision)
-    case.DNAcompv1_p = case.DNAcomp_pf.members.create(revision_name="v1", revision_desc="First version")
+    case.DNAcompv1_p = case.DNAcomp_pf.members.create(revision_name="v1", revision_desc="First version",
+                                                      user=self.user)
 
     # Add Pipeline input CDT DNAinput_cdt to pipeline revision DNAcompv1_p
     case.DNAcompv1_p.create_input(
@@ -152,13 +85,14 @@
     case.datafile.write("\n")
     case.datafile.write("ATCG\n")
     case.datafile.close()
-    case.DNAinput_symDS = SymbolicDataset.create_SD(safe_fn, cdt=case.DNAinput_cdt, user=case.user,
+    case.DNAinput_symDS = SymbolicDataset.create_SD(safe_fn, user=case.user, cdt=case.DNAinput_cdt,
                                                     name="DNA input", description="input for DNAcomp pipeline")
 
     # Define PF in order to define pipeline
     case.test_PF = PipelineFamily(
         name="test pipeline family",
-        description="pipeline family placeholder")
+        description="pipeline family placeholder",
+        user=case.user)
     case.test_PF.full_clean()
     case.test_PF.save()
 
@@ -183,10 +117,6 @@
 class PipelineTestCase(TestCase):
     """
     Set up a database state for unit testing Pipeline.
->>>>>>> 09934ee3
-
-    This extends MethodTestCase, which itself extended
-    MetadataTestSetup.
     """
     fixtures = ["initial_data"]
 
@@ -197,12 +127,6 @@
     def tearDown(self):
         destroy_pipeline_test_environment(self)
 
-<<<<<<< HEAD
-        # Nothing defined.
-        p = Pipeline(family=family, revision_name="foo", revision_desc="Foo version", user=self.user)
-        p.save()
-=======
->>>>>>> 09934ee3
 
 class PipelineFamilyTests(PipelineTestCase):
 
@@ -2749,13 +2673,8 @@
 
     def test_PipelineStep_clean_delete_non_existent_tro_bad(self):
         # Define a 1-step pipeline containing self.script_4_1_M which has a raw_output
-<<<<<<< HEAD
-        raw_output = self.script_4_1_M.create_output(dataset_name="a_b_c_squared_raw",dataset_idx=1)
+        self.script_4_1_M.create_output(dataset_name="a_b_c_squared_raw",dataset_idx=1)
         pipeline_1 = self.test_PF.members.create(revision_name="v1", revision_desc="First version", user=self.user)
-=======
-        self.script_4_1_M.create_output(dataset_name="a_b_c_squared_raw",dataset_idx=1)
-        pipeline_1 = self.test_PF.members.create(revision_name="v1", revision_desc="First version")
->>>>>>> 09934ee3
         step1 = pipeline_1.steps.create(transformation=self.script_4_1_M,step_num=1)
 
         # Define a 1-step pipeline containing self.script_4_2_M which has a raw_output
@@ -2764,14 +2683,9 @@
                                    user=self.user)
         self.script_4_2_M.save()
         raw_output_unrelated = self.script_4_2_M.create_output(dataset_name="a_b_c_squared_raw",dataset_idx=1)
-<<<<<<< HEAD
         pipeline_unrelated = self.test_PF.members.create(revision_name="foo", revision_desc="Foo version",
                                                          user=self.user)
-        step1_unrelated = pipeline_unrelated.steps.create(transformation=self.script_4_2_M,step_num=1)
-=======
-        pipeline_unrelated = self.test_PF.members.create(revision_name="foo", revision_desc="Foo version")
-        pipeline_unrelated.steps.create(transformation=self.script_4_2_M,step_num=1)
->>>>>>> 09934ee3
+        pipeline_unrelated.steps.create(transformation=self.script_4_2_M, step_num=1)
 
         # For pipeline 1, mark a raw output to be deleted in an unrelated method
         step1.add_deletion(raw_output_unrelated)
@@ -3262,26 +3176,18 @@
         self.assertRaisesRegexp(ValidationError, errorMessage,
                 step1.complete_clean)
 
-        
     def test_PipelineStep_completeClean_check_underquenching_of_raw_inputs_bad(self):
         # Wire 1 raw input to a pipeline step that expects only 1 input
         self.script_4_1_M.inputs.all().delete()
-<<<<<<< HEAD
-        method_raw_in = self.script_4_1_M.create_input(dataset_name = "a_b_c",dataset_idx = 1)
-=======
-        self.script_4_1_M.create_input(dataset_name = "a_b_c",dataset_idx = 1)
-
->>>>>>> 09934ee3
+        self.script_4_1_M.create_input(dataset_name = "a_b_c", dataset_idx = 1)
         
         # Define 1-step pipeline with a single raw pipeline input
         self.pipeline_1 = self.test_PF.members.create(revision_name="v1", revision_desc="First version",
                                                       user=self.user)
-        step1 = self.pipeline_1.steps.create(transformation=self.script_4_1_M,step_num=1)
+        step1 = self.pipeline_1.steps.create(transformation=self.script_4_1_M, step_num=1)
 
         errorMessage = "Input \"a_b_c\" to transformation at step 1 is not cabled'"
-
         self.assertEquals(step1.clean(), None)
-
         self.assertRaisesRegexp(
             ValidationError,
             errorMessage,
@@ -3701,16 +3607,10 @@
     def test_pipeline_check_for_colliding_outputs_clean_good(self):
 
         # Define 1-step pipeline with 2 raw pipeline inputs
-<<<<<<< HEAD
         self.pipeline_1 = self.test_PF.members.create(revision_name="v1", revision_desc="First version",
                                                       user=self.user)
-        pipeline_input = self.pipeline_1.create_input(dataset_name="a_b_c_pipeline",dataset_idx=1)
-        step1 = self.pipeline_1.steps.create(transformation=self.script_4_1_M,step_num=1)
-=======
-        self.pipeline_1 = self.test_PF.members.create(revision_name="v1",revision_desc="First version")
-        self.pipeline_1.create_input(dataset_name="a_b_c_pipeline",dataset_idx=1)
-        self.pipeline_1.steps.create(transformation=self.script_4_1_M,step_num=1)
->>>>>>> 09934ee3
+        self.pipeline_1.create_input(dataset_name="a_b_c_pipeline", dataset_idx=1)
+        self.pipeline_1.steps.create(transformation=self.script_4_1_M, step_num=1)
 
         script_4_1_M = self.script_4_1_M
 
@@ -3993,16 +3893,10 @@
 class CustomOutputWiringTests(PipelineTestCase):
 
     def test_CustomOutputCableWire_clean_references_invalid_CDTM(self):
-
-<<<<<<< HEAD
         self.my_pipeline = self.test_PF.members.create(revision_name="foo", revision_desc="Foo version",
                                                        user=self.user)
-        pipeline_in = self.my_pipeline.create_input(compounddatatype=self.triplet_cdt, dataset_name="pipeline_in_1",
-=======
-        self.my_pipeline = self.test_PF.members.create(revision_name="foo", revision_desc="Foo version")
         self.my_pipeline.create_input(compounddatatype=self.triplet_cdt, dataset_name="pipeline_in_1",
->>>>>>> 09934ee3
-                                                    dataset_idx=1)
+                                      dataset_idx=1)
 
         # Give the method self.triplet_cdt output
         method_out = self.testmethod.create_output(dataset_name="TestOut", dataset_idx=1,
