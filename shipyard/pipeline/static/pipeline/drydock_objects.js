/**
 * drydock_objects.js
 *   JS prototypes that are used to populate canvasState
 *   (see drydock.js)
 */

var Geometry = {
    inEllipse: function(mx, my, cx, cy, rx, ry) {
        var dx = mx - cx,
            dy = my - cy;
        return (dx*dx) / (rx*rx)
             + (dy*dy) / (ry*ry) <= 1;
    },
    inRectangle: function(mx, my, x, y, w, h) {
        return mx > x && mx < x + w
            && my > y && my < y + h;
    },
    inRectangleFromCentre: function(mx, my, cx, cy, w2, h2) {
        return Math.abs(mx - cx) < w2
            && Math.abs(my - cy) < h2;
    },
    inCircle: function(mx, my, cx, cy, r) {
        var dx = cx - mx,
            dy = cy - my;
        return Math.sqrt(dx*dx + dy*dy) <= r;
    },
    ltLine: function(mx, my, x1, y1, x2, y2) {
        return x2 != x1 ? (y2 - y1) / (x2 - x1) * (mx - x1) > my - y1 : null;
    }
};

// Add ellipses to canvas element prototype.
CanvasRenderingContext2D.prototype.ellipse = function (cx, cy, rx, ry) {
    this.save(); // save state
    this.beginPath();

    this.translate(cx - rx, cy - ry);
    this.scale(rx, ry);
    this.arc(1, 1, 1, 0, 2 * Math.PI, false);

    this.restore(); // restore to original state
};

function RawNode (x, y, r, h, fill, inset, offset, label) {
    /*
    Node representing an unstructured (raw) datatype.
    Rendered as a circle.
     */
    this.x = x || 0; // defaults to top left corner
    this.y = y || 0;
    this.r = r || 20; // x-radius
    this.r2 = this.r/2; // y-radius
    this.w = this.r; // for compatibility
    this.h = h || 25; // stack height
    this.fill = fill || "#8D8";
    this.inset = inset || 10; // distance of magnet from center
    this.offset = offset || 18; // distance of label from center
    this.label = label || '';
    this.in_magnets = []; // for compatibility

    // CDT node always has one magnet
    var magnet = new Magnet(this, 5, 2, "white", null, this.label);
    this.out_magnets = [ magnet ];
}

RawNode.prototype.draw = function(ctx) {

    // draw bottom ellipse
    ctx.fillStyle = this.fill;
    ctx.ellipse(this.x, this.y + this.h/2, this.r, this.r2);
    ctx.fill();
    
    // draw stack 
    ctx.fillRect(this.x - this.r, this.y - this.h/2, this.r * 2, this.h);
    
    // draw top ellipse
    ctx.ellipse(this.x, this.y - this.h/2, this.r, this.r2);
    ctx.fill();
    
    // some shading
    ctx.fillStyle = '#fff';
    ctx.globalAlpha = 0.35;
    ctx.ellipse(this.x, this.y - this.h/2, this.r, this.r2);
    ctx.fill();
    ctx.globalAlpha = 1.0;

    // draw magnet
    out_magnet = this.out_magnets[0];
    out_magnet.x = this.x + this.inset;
    out_magnet.y = this.y + this.r2/2;
    out_magnet.draw(ctx);
};

RawNode.prototype.highlight = function(ctx) {
    ctx.globalCompositeOperation = 'destination-over';
    
    // draw bottom ellipse
    ctx.ellipse(this.x, this.y + this.h/2, this.r, this.r2);
    ctx.stroke();
    
    // draw stack 
    ctx.strokeRect(this.x - this.r, this.y - this.h/2, this.r * 2, this.h);
    
    // draw top ellipse
    ctx.ellipse(this.x, this.y - this.h/2, this.r, this.r2);
    ctx.stroke();
    
    ctx.globalCompositeOperation = 'source-over';
}

RawNode.prototype.contains = function(mx, my) {
    // node is comprised of a rectangle and two ellipses
    return Geometry.inRectangleFromCentre(mx, my, this.x, this.y, this.r, this.h/2)
        || Geometry.inEllipse(mx, my, this.x, this.y - this.h/2, this.r, this.r2)
        || Geometry.inEllipse(mx, my, this.x, this.y + this.h/2, this.r, this.r2);
};

RawNode.prototype.getVertices = function() {
    var x1 = this.x + this.r,
        x2 = this.x - this.r,
        y1 = this.y + this.h/2,
        y2 = y1 - this.h;
    
    return [
    { x: this.x, y: this.y },
        { x: x1, y: y1 },
        { x: x2, y: y1 },
        { x: x1, y: y2 },
        { x: x2, y: y2 },
        { x: this.x, y: this.y + this.h/2 + this.r2 },
        { x: this.x, y: this.y - this.h/2 - this.r2 }
    ];
};

RawNode.prototype.getLabel = function() {
    return new NodeLabel(this.label, this.x, this.y - this.h/2 - this.offset);
};


function CDtNode (pk, x, y, w, h, fill, inset, offset, label) {
    /*
    Node represents a Compound Datatype (CSV structured data).
    Rendered as a square shape.
     */
    this.pk = pk;
    this.x = x || 0;
    this.y = y || 0;
    this.w = w || 45;
    this.h = h || 28;
    this.fill = fill || "#88D";
    this.inset = inset || 13;
    this.offset = offset || 15;
    this.label = label || '';
    this.in_magnets = [];

    var magnet = new Magnet(this, 5, 2, "white", this.pk, this.label);
    this.out_magnets = [ magnet ];
}

CDtNode.prototype.draw = function(ctx) {
    ctx.fillStyle = this.fill;
    
    // draw base
    var prism_base = this.y + this.h/2;
    ctx.beginPath();
    ctx.moveTo(this.x - this.w/2, prism_base);
    ctx.lineTo(this.x, prism_base + this.w/4);
    ctx.lineTo(this.x + this.w/2, prism_base);
    ctx.lineTo(this.x, prism_base - this.w/4);
    ctx.closePath();
    ctx.fill();
    
    // draw stack 
    ctx.fillRect(this.x - this.w/2, this.y - this.h/2, this.w, this.h);
    
    // draw top
    var prism_cap = this.y - this.h/2;
    ctx.beginPath();
    ctx.moveTo(this.x - this.w/2, prism_cap);
    ctx.lineTo(this.x, prism_cap + this.w/4);
    ctx.lineTo(this.x + this.w/2, prism_cap);
    ctx.lineTo(this.x, prism_cap - this.w/4);
    ctx.closePath();
    ctx.fill();
    
    // some shading
    ctx.fillStyle = '#fff';
    ctx.globalAlpha = 0.35;
    ctx.fill();
    ctx.globalAlpha = 1.0;

    // draw magnet
    out_magnet = this.out_magnets[0];
    out_magnet.x = this.x + this.inset;
    out_magnet.y = this.y + this.w/8;
    out_magnet.draw(ctx);
};

CDtNode.prototype.getVertices = function() {
    var w2 = this.w/2,
        butt = this.y + this.h/2,
        cap  = this.y - this.h/2;
    
    return [
    { x: this.x,      y: this.y },
        { x: this.x - w2, y: butt },
        { x: this.x,      y: butt + w2/2 },
        { x: this.x + w2, y: butt },
        { x: this.x + w2, y: cap },
        { x: this.x,      y: cap - w2/2 },
        { x: this.x - w2, y: cap }
    ];
};

CDtNode.prototype.highlight = function(ctx) {
    ctx.globalCompositeOperation = 'destination-over';
//    ctx.lineJoin = 'bevel';
    
    var w2 = this.w/2,
        h2 = this.h/2,
        butt = this.y + h2,
        cap = this.y - h2;
    
    ctx.beginPath();
    ctx.moveTo(this.x - w2, butt);
    ctx.lineTo(this.x,      butt + w2/2);
    ctx.lineTo(this.x + w2, butt);
    ctx.lineTo(this.x + w2, cap);
    ctx.lineTo(this.x,      cap - w2/2);
    ctx.lineTo(this.x - w2, cap);
    ctx.closePath();
    ctx.stroke();
    
    ctx.globalCompositeOperation = 'source-over';
};


CDtNode.prototype.contains = function(mx, my) {
    /*
    Are mouse coordinates within the perimeter of this node?
     */
    var dx = Math.abs(this.x - mx),
        dy = Math.abs(this.y - my);
    
    // mouse coords are within the 4 diagonal lines.
    // can be checked with 1 expression because the 4 lines are mirror images of each other
    return this.h/2 + this.w/4 - dy > dx / 2 
    // then check the horizontal boundaries on the sides of the hexagon
        && dx < this.w/2;
};

CDtNode.prototype.getLabel = function() {
    return new NodeLabel(this.label, this.x, this.y - this.h/2 - this.offset);
};

function MethodNode (pk, x, y, w, inset, spacing, fill, label, offset, inputs, outputs) {
    /*
    CONSTRUCTOR
    A MethodNode is a rectangle of constant width (w) and varying height (h)
    where h is proportional to the maximum number of xputs (inputs or outputs).
    h = max(n_inputs, n_ouputs) * spacing
    Holes for inputs and outputs are drawn at some (inset) into the left
    and right sides, respectively.  The width must be greater than 2 * inset.
    */
    this.pk = pk;
    this.family = null; // can be passed from database

    this.x = x || 0;
    this.y = y || 0;
    this.w = w || 10;
    this.inputs = inputs;
    this.outputs = outputs;

    this.n_inputs = Object.keys(inputs).length;
    this.n_outputs = Object.keys(outputs).length;

    this.inset = inset || 10; // distance from left or right edge to center of hole
    this.offset = offset || 10; // space between bottom of node and label

    this.spacing = spacing || 10; // vertical separation between pins
    this.h = Math.max(this.n_inputs, this.n_outputs) * this.spacing;
    this.fill = fill || "#ddd";
    this.label = label || '';
    
    this.stack = 20;
    this.scoop = 45;

    this.in_magnets = [];
    for (var key in this.inputs) {
        var this_input = this.inputs[key];
        var magnet = new Magnet(
            parent = this,
            r = 5,
            attract = 5,
            fill = '#fff',
            cdt = this_input['cdt_pk'],
            label = this_input['datasetname'],
            null, false
        );

        if (this.n_inputs == 1) {
            magnet.x -= this.h/3
        }

        this.in_magnets.push(magnet);
    }

    this.out_magnets = [];
    for (key in this.outputs) {
        var this_output = this.outputs[key];
        magnet = new Magnet(
            parent = this,
            r = 5,
            attract = 5,
            fill = '#fff',
            cdt = this_output['cdt_pk'],
            label = this_output['datasetname'],
            null, true
        );

        if (this.n_inputs == 1) {
            magnet.x += this.h/3
        }

        this.out_magnets.push(magnet);
    }
}

MethodNode.prototype.draw = function(ctx) {
    ctx.fillStyle = this.fill;
    var vertices = this.getVertices();
    this.vertices = vertices;
    ctx.beginPath();
<<<<<<< HEAD
    ctx.moveTo(hx = this.x - this.w/2, hy = this.y - this.h/2);
    ctx.lineTo(hx += this.w, hy);
    ctx.lineTo(hx += this.h/4, hy += this.h/2);
    ctx.lineTo(hx -= this.h/4, hy += this.h/2);
    ctx.lineTo(hx -= this.w, hy);
    ctx.closePath();
=======
    
    // body
    ctx.moveTo( vertices[4].x, vertices[4].y );
    ctx.lineTo( vertices[5].x, vertices[5].y );
    ctx.lineTo( vertices[6].x, vertices[6].y );
    ctx.bezierCurveTo( vertices[10].x, vertices[10].y, vertices[10].x, vertices[10].y, vertices[1].x, vertices[1].y );
    ctx.lineTo( vertices[2].x, vertices[2].y );
    ctx.lineTo( vertices[3].x, vertices[3].y );
    ctx.bezierCurveTo( vertices[8].x, vertices[8].y, vertices[8].x, vertices[8].y, vertices[4].x, vertices[4].y );
    ctx.fill();
    
    // input plane (shading)
    ctx.beginPath();
    ctx.moveTo( vertices[0].x, vertices[0].y );
    ctx.lineTo( vertices[1].x, vertices[1].y );
    ctx.lineTo( vertices[2].x, vertices[2].y );
    ctx.lineTo( vertices[3].x, vertices[3].y );
    ctx.fillStyle = '#fff';
    ctx.globalAlpha = 0.35;
    ctx.fill();
    
    // top bend (shading)
    ctx.beginPath();
    ctx.moveTo( vertices[6].x, vertices[6].y );
    ctx.lineTo( vertices[7].x, vertices[7].y );
    ctx.bezierCurveTo( vertices[9].x,  vertices[9].y,  vertices[9].x,  vertices[9].y,  vertices[0].x, vertices[0].y );
    ctx.lineTo( vertices[1].x, vertices[1].y );
    ctx.bezierCurveTo( vertices[10].x, vertices[10].y, vertices[10].x, vertices[10].y, vertices[6].x, vertices[6].y );
    ctx.globalAlpha = 0.12;
>>>>>>> 99b5b57f
    ctx.fill();
    
    ctx.fillStyle = this.fill;
    ctx.globalAlpha = 1.0;
    
/*  // output plane
    ctx.moveTo( vertices[4].x, vertices[4].y );
    ctx.lineTo( vertices[5].x, vertices[5].y );
    ctx.lineTo( vertices[6].x, vertices[6].y );
    ctx.lineTo( vertices[7].x, vertices[7].y );

    // side bend
    ctx.moveTo( vertices[4].x, vertices[4].y );
    ctx.lineTo( vertices[7].x, vertices[7].y );
    ctx.bezierCurveTo( vertices[9].x, vertices[9].y, vertices[9].x, vertices[9].y, vertices[0].x, vertices[0].y );
    ctx.lineTo( vertices[3].x, vertices[3].y );
    ctx.bezierCurveTo( vertices[8].x, vertices[8].y, vertices[8].x, vertices[8].y, vertices[4].x, vertices[4].y );
    */

    // draw magnets
    var cos30 = Math.sqrt(3)/2,
     // sin30 = 0.5 (this is trivial)
        magnet_margin = 6,
        y_inputs = this.y - this.stack,
        x_outputs = this.x + this.scoop * cos30,
        y_outputs = this.y + this.scoop * .5,
        c2c = this.in_magnets[0].r * 2 + magnet_margin,
        ipl  = (this.in_magnets.length  * c2c + magnet_margin) / 2;// distance from magnet centre to edge

    this.input_plane_len = ipl;
    
    for (var i = 0, len = this.in_magnets.length; i < len; i++) {
        magnet = this.in_magnets[i];
<<<<<<< HEAD
        magnet.x = this.x - this.w/2 + this.inset;
        if (len == 1) {
            // Special case if there's only 1 input (or output).
            // I may rethink this later. -JN
            magnet.x -= this.h * .1;
        }
        magnet.y = this.y + this.spacing * (i - len/2 + .5);
=======
        var pos = i - len/2 + .5;
        magnet.x = this.x + pos * cos30 * c2c;
        magnet.y = y_inputs - pos * c2c/2;
>>>>>>> 99b5b57f
        magnet.draw(ctx);
    }
    for (i = 0, len = this.out_magnets.length; i < len; i++) {
        magnet = this.out_magnets[i];
<<<<<<< HEAD
        magnet.x = this.x + this.w/2 - this.inset;
        if (len == 1) {
            magnet.x += this.h * .1;
        }
        magnet.y = this.y + this.spacing * (i - len/2 + .5);
        magnet.draw(ctx);
    }

    // draw label
    ctx.fillStyle = '#000';
    ctx.textAlign = 'center';
    ctx.textBaseline = 'alphabetic';
    ctx.font = '10pt Lato, sans-serif';
    ctx.fillText(this.label, this.x, this.y - this.h/2 - this.offset);
=======
        var pos = i - len/2 + .5;
        magnet.x = x_outputs + pos * cos30 * c2c;
        magnet.y = y_outputs - pos * c2c/2;
        magnet.draw(ctx);
    }
>>>>>>> 99b5b57f
};

MethodNode.prototype.highlight = function(ctx, dragging) {
    // highlight this node shape
    var vertices = this.getVertices();
    ctx.globalCompositeOperation = 'destination-over';

    // body
    ctx.beginPath();
<<<<<<< HEAD
    ctx.moveTo(hx = this.x - this.w/2, hy = this.y - this.h/2);
    ctx.lineTo(hx += this.w, hy);
    ctx.lineTo(hx += this.h/4, hy += this.h/2);
    ctx.lineTo(hx -= this.h/4, hy += this.h/2);
    ctx.lineTo(hx -= this.w, hy);
=======
    ctx.moveTo( vertices[4].x, vertices[4].y );
    ctx.lineTo( vertices[5].x, vertices[5].y );
    ctx.lineTo( vertices[6].x, vertices[6].y );
    ctx.bezierCurveTo( vertices[10].x, vertices[10].y, vertices[10].x, vertices[10].y, vertices[1].x, vertices[1].y );
    ctx.lineTo( vertices[2].x, vertices[2].y );
    ctx.lineTo( vertices[3].x, vertices[3].y );
    ctx.bezierCurveTo( vertices[8].x, vertices[8].y, vertices[8].x, vertices[8].y, vertices[4].x, vertices[4].y );
>>>>>>> 99b5b57f
    ctx.closePath();
    
    ctx.stroke();
    ctx.globalCompositeOperation = 'source-over';
    
    // Any output nodes will also be highlighted.
    var magnet, connected_node, i, j;
    for (i = 0; i < this.out_magnets.length; i++) {
        magnet = this.out_magnets[i];
        for (j = 0; j < magnet.connected.length; j++) {
            connected_node = magnet.connected[j].dest.parent;
            if (connected_node.constructor == OutputNode) {
                connected_node.highlight(ctx);
            }
            
            // Draw label on cable.
            magnet.connected[j].drawLabel(ctx);
        }
        
        if (magnet.connected.length === 0) {
            // Highlight (label) the magnet
            magnet.highlight(ctx);
        }
    }
    for (var i = 0; i < this.in_magnets.length; i++) {
        magnet = this.in_magnets[i];
        if (magnet.connected.length === 0) {
            magnet.highlight(ctx);
        } else {
            magnet.connected[0].drawLabel(ctx);
        }
    }
}

MethodNode.prototype.contains = function(mx, my) {
<<<<<<< HEAD
    return this.x - this.w/2 <= mx 
        && this.x + this.w/2 >= mx 
        && this.y - this.h/2 <= my 
        && this.y + this.h/2 >= my;
};

MethodNode.prototype.getVertices = function() {
    var y1 = this.y - this.h/2,
        y2 = y1 + this.h,
        x1 = this.x - this.w/2,
        x2 = x1 + this.w,
        x3 = this.x;
    
    return [
        { x: x1, y: y1 },
        { x: x1, y: y2 },
        { x: x2, y: y1 },
        { x: x2, y: y2 },
        { x: x3, y: y1 },
        { x: x3, y: y2 }
    ];
=======
    /*
    @todo
    Make this check more precise.
    */
    return mx < this.vertices[6].x && mx > this.vertices[3].x
        && !Geometry.ltLine(mx, my, this.vertices[1].x, this.vertices[1].y, this.vertices[2].x, this.vertices[2].y)
        && !Geometry.ltLine(mx, my, this.vertices[3].x, this.vertices[3].y, this.vertices[2].x, this.vertices[2].y)
        &&  Geometry.ltLine(mx, my, this.vertices[4].x, this.vertices[4].y, this.vertices[5].x, this.vertices[5].y)
        &&  Geometry.ltLine(mx, my, this.vertices[4].x, this.vertices[4].y, this.vertices[8].x, this.vertices[8].y);
};

MethodNode.prototype.getVertices = function() {
    // experimental draw
    var cos30 = Math.sqrt(3)/2,
     // sin30 = 0.5 (this is trivial)
        magnet_radius = this.in_magnets[0].r, 
        magnet_margin = 6,
        ipy = this.y - this.stack,
        opx = this.x + this.scoop * cos30,
        opy = this.y + this.scoop * .5,
        dmc = magnet_radius + magnet_margin,// distance from magnet centre to edge
        c2c = dmc + magnet_radius,//centre 2 centre of adjacent magnets
        cosdmc = cos30 * dmc,
        input_plane_len  = (this.in_magnets.length  * c2c + magnet_margin) / 2,
        output_plane_len = (this.out_magnets.length * c2c + magnet_margin) / 2,
        cosipl = cos30 * input_plane_len,
        cosopl = cos30 * output_plane_len; // half of the length of the parallelogram ("half hypoteneuse")
    
    var vertices = [
        { x: this.x + cosdmc - cosipl, y: ipy + (dmc + input_plane_len) / 2 },
        { x: this.x + cosdmc + cosipl, y: ipy + (dmc - input_plane_len) / 2 },
        { x: this.x - cosdmc + cosipl, y: ipy - (dmc + input_plane_len) / 2 },
        { x: this.x - cosdmc - cosipl, y: ipy - (dmc - input_plane_len) / 2 },
        { x: opx - cosopl, y: opy + dmc + output_plane_len / 2 },
        { x: opx + cosopl, y: opy + dmc - output_plane_len / 2 },
        { x: opx + cosopl, y: opy - dmc - output_plane_len / 2 },
        { x: opx - cosopl, y: opy - dmc + output_plane_len / 2 }
    ];
    
    if (this.in_magnets.length > this.out_magnets.length) {
        vertices.push(
            { x: this.x - cosdmc - cosopl, y: this.y + (dmc + output_plane_len) / 2 },
            { x: this.x + cosdmc - cosopl, y: this.y - (dmc - output_plane_len) / 2 },
            { x: this.x + cosdmc + cosopl, y: this.y - (dmc + output_plane_len) / 2 }
//            { x: this.x + cosdmc - cosopl, y: this.y + dmc * 1.5 + output_plane_len / 2 },
//            { x: this.x + cosdmc + cosopl, y: this.y + dmc * 1.5 - output_plane_len / 2 },
//            { x: this.x - cosdmc + cosopl, y: this.y + (dmc - output_plane_len) / 2 },
//            { x: this.x - cosdmc + cosopl, y: this.y - dmc * 1.5 - output_plane_len / 2 },
//            { x: this.x - cosdmc - cosopl, y: this.y - dmc * 1.5 + output_plane_len / 2 }
        );
    } else { 
        vertices.push(
            { x: this.x - cosdmc - cosipl, y: this.y + cosdmc - (dmc - input_plane_len) / 2 },
            { x: this.x + cosdmc - cosipl, y: this.y - cosdmc + (dmc + input_plane_len) / 2 },
            { x: this.x + cosdmc + cosipl, y: this.y - cosdmc + (dmc - input_plane_len) / 2 }
//            { x: this.x + cosdmc - cosipl, y: this.y + cosdmc + (dmc + input_plane_len) / 2 },
//            { x: this.x + cosdmc + cosipl, y: this.y + cosdmc + (dmc - input_plane_len) / 2 },
//            { x: this.x - cosdmc + cosipl, y: this.y + cosdmc - (dmc + input_plane_len) / 2 },
//            { x: this.x - cosdmc + cosipl, y: this.y - cosdmc - (dmc + input_plane_len) / 2 },
//            { x: this.x - cosdmc - cosipl, y: this.y - cosdmc - (dmc - input_plane_len) / 2 }
        );
    }
    
    return vertices;
};

MethodNode.prototype.getLabel = function() {
    return new NodeLabel(this.label, this.x + this.scoop/4, this.y - this.stack - this.input_plane_len/2 - this.offset);
>>>>>>> 99b5b57f
};

function Magnet (parent, r, attract, fill, cdt, label, offset, isOutput) {
    /*
    CONSTRUCTOR
    A Magnet is the attachment point for a Node (shape) given a
    Connector.  It is always contained within a shape.
    x and y coordinates will be set by parent object draw().
     */
    this.parent = parent;  // the containing shape
    this.x = null;
    this.y = null;
    this.r = r; // radius
    this.attract = attract; // radius of Connector attraction
    this.fill = fill || "#fff";
    this.cdt = cdt; // primary key to CDT
    this.label = label || '';
    this.offset = offset || 11;
    this.isOutput = isOutput || false;
    this.isInput = !this.isOutput;
    this.connected = [];  // hold references to Connectors
}

Magnet.prototype.draw = function(ctx) {
    // magnet coords are set by containing shape
    ctx.beginPath();
    ctx.arc(this.x, this.y, this.r, 0, 2 * Math.PI, true);
    ctx.closePath();
    ctx.fillStyle = this.fill;
    ctx.fill();
};

Magnet.prototype.highlight = function(ctx) {
    // draw label
    ctx.font = '9pt Lato, sans-serif';
    ctx.textBaseline = 'middle';
    
    ctx.textAlign = 'right';
    var dir = -1;
    if (this.isOutput) {
        ctx.textAlign = 'left';
        dir = 1;
    }
    
    // make a backing box so the label is on white
    ctx.fillStyle = '#fff';
    ctx.globalAlpha = 0.5;
    ctx.fillRect(
        this.x + dir * (this.r + this.offset - 3),
        this.y - 7.5,
        dir * (ctx.measureText(this.label).width + 6),
        15
    );
    ctx.globalAlpha = 1.0;
    ctx.fillStyle = '#000';
    
    ctx.fillText(this.label, this.x + dir * (this.r + this.offset), this.y);
};

Magnet.prototype.contains = function(mx, my) {
    var dx = this.x - mx;
    var dy = this.y - my;
    return Math.sqrt(dx*dx + dy*dy) <= this.r + this.attract;
};


function Connector (from_x, from_y, out_magnet) {
    /*
    Constructor.
    A Connector is a line drawn between two Magnets.
    Actions:
    - on mouse down in raw data end-zone OR an out-magnet:
        - push new Connector to list
        - assign out-magnet CDT
        - else assign x, y in end-zone (TODO: zip to other coords?)
    - on mouse move
        - update line with mouse move
        - light up all CDT-matched in-magnets
        - if mouse in vicinity of CDT-matched in-magnet, jump to magnet
    - on mouse up
        - if mouse NOT on CDT-matched in-magnet, delete Connector
     */
    this.dest = null;
    this.source = out_magnet || null;

    // is this Connector being drawn from an out-magnet?
    if (this.source == null) {
        // FIXME: currently this should never be the case - afyp
        this.fromX = from_x;
        this.fromY = from_y;
    } else {
        this.fromX = out_magnet.x;
        this.fromY = out_magnet.y;
    }

    this.x = this.from_x; // for compatibility with shape-based functions
    this.y = this.from_y;
        
}

Connector.prototype.draw = function(ctx) {
    /*
    Draw a line to represent a Connector originating from a Magnet.
     */
    ctx.strokeStyle = '#aaa';
    ctx.lineWidth = 6;
    ctx.lineCap = 'round';

    if (this.source !== null) {
        // update coordinates in case magnet has moved
        this.fromX = this.source.x;
        this.fromY = this.source.y;
    }

    if (this.dest !== null) {
        if (this.dest.constructor === Magnet) {
            // move with the attached shape
            this.x = this.dest.x;
            this.y = this.dest.y;
        }
    } else {
        // if connector doesn't have a destination yet,
        // give it the label of the source magnet it's coming from 
        ctx.fillStyle = '#000';
        ctx.textAlign = 'center';
        ctx.textBaseline = 'top';
        ctx.font = '10pt Lato, sans-serif';
        ctx.fillText(this.source.label, this.x, this.y + ctx.lineWidth );
    }
    
    this.dx = this.x - this.fromX,
    this.dy = this.y - this.fromY;
    
    this.ctrl1 = {
        x: this.fromX + Math.max(this.dx, 50) * Math.sqrt(3) / 2,
        y: this.fromY + Math.max(this.dx, 50) / 2
    };
    this.ctrl2 = {
        x: this.x,
        y: this.y - Math.max(this.dy, 50) / 2
    };
    
    this.midX = this.fromX + this.dx / 2;
    
    ctx.beginPath();
    ctx.moveTo(this.fromX, this.fromY);
    ctx.bezierCurveTo(this.ctrl1.x, this.ctrl1.y, this.ctrl2.x, this.ctrl2.y, this.x, this.y);
    ctx.stroke();
};

Connector.prototype.highlight = function(ctx) {
    /*
    Highlight this Connector by drawing another line along
    its length. Colour and line width set by canvasState.
     */
    ctx.beginPath();
    ctx.moveTo(this.fromX, this.fromY);
    ctx.bezierCurveTo(this.ctrl1.x, this.ctrl1.y, this.ctrl2.x, this.ctrl2.y, this.x, this.y);
    ctx.stroke();
    
    if (this.dest !== null) {
        this.drawLabel(ctx);
    }
}

// make an object in the format of jsBezier lib
Connector.prototype.getJsBez = function() {
    return [
        { x: this.fromX,   y: this.fromY   },
        { x: this.ctrl1.x, y: this.ctrl1.y },
        { x: this.ctrl2.x, y: this.ctrl2.y },
        { x: this.x,       y: this.y       }
    ];
};

Connector.prototype.drawLabel = function(ctx) {
    this.label_width = ctx.measureText(this.source.label).width + 10;
    this.dx = this.x - this.fromX,
    this.dy = this.y - this.fromY;
    
    if (Math.sqrt(this.dx*this.dx + this.dy*this.dy) * .7 > this.label_width) {
        // determine the angle of the bezier at the midpoint
        var connJsb = this.getJsBez(),
            midpoint = jsBezier.pointOnCurve(connJsb, 0.5),
            midpointAngle = jsBezier.gradientAtPoint(connJsb, 0.5),
            corner = 6;
    
        // save the canvas state to start applying transformations
        ctx.save();
    
        // set the bezier midpoint as the origin
        ctx.translate(midpoint.x, midpoint.y);
        ctx.rotate(midpointAngle);
        ctx.fillStyle = '#aaa';
    
        var x1 = this.label_width/2,
            y1 = 6;
        
        // rounded rectangle
        ctx.beginPath();
        ctx.moveTo(-x1 + corner, -y1);
        ctx.lineTo( x1 - corner, -y1);
        ctx.arcTo ( x1, -y1,  x1, -y1 + corner, corner );
        ctx.lineTo( x1,  y1 - corner);
        ctx.arcTo ( x1,  y1,  x1 - corner, y1, corner );
        ctx.lineTo(-x1 + corner, y1);
        ctx.arcTo (-x1,  y1, -x1, y1 - corner, corner );
        ctx.lineTo(-x1, -y1 + corner);
        ctx.arcTo (-x1, -y1, -x1 + corner, -y1, corner );
        ctx.closePath();
        ctx.fill();
        
        ctx.fillStyle = 'white';
        ctx.fillText(this.source.label, 0, 0);
        ctx.restore();
    }
}

Connector.prototype.contains = function(mx, my, pad) {
    // Uses library jsBezier to accomplish certain tasks.
    // Since precise bezier distance is expensive to compute, we start by
    // running a faster algorithm to see if mx,my is outside the rectangle
    // given by fromX,fromY,x,y (plus padding).

    // assume certain things about top/bottom/right/left
    var bottom = this.y,
        top = this.fromY,
        right = this.x,
        left = this.fromX;
    
    // now check if our assumptions were correct
    if (this.fromX > this.x) {
        left = this.x,
        right = this.fromX;
    }
    if (this.fromY > this.y) {
        top = this.y,
        bottom = this.fromY;
    }
    
    if (mx > left - pad && mx < right + pad
        && my > top - pad && my < bottom + pad
        ) {
        // expensive route: run bezier distance algorithm
        return pad > 
            jsBezier.distanceFromCurve(
                { x: mx, y: my }, 
                this.getJsBez()
            ).distance;
    }
    // mx,my is outside the rectangle, don't bother computing the bezier distance
    else return false;
};

function NodeLabel (label, x, y) {
    this.label = label || '';
    this.x = x || 0;
    this.y = y || 0;
}

function OutputZone (cw, ch, inset) {
    this.x = cw * .8;
    this.w = cw * .15;
    this.h = this.w;
    this.y = 1;
    
    while (this.h + this.y > ch) {
        this.h /= 1.5;
    }
    
    this.inset = inset || 15; // distance of label from center
}

OutputZone.prototype.draw = function (ctx) {
    // draw output zone
    ctx.fillStyle = this.fill;
    
    ctx.beginPath();
    ctx.strokeStyle = "#aaa";
    ctx.setLineDash([5]);
    ctx.lineWidth = 1;
    ctx.rect(this.x, this.y, this.w, this.h);
    ctx.closePath();
    ctx.stroke();
    ctx.setLineDash([0]);

    // draw label
    ctx.fillStyle = '#aaa';
    ctx.textAlign = 'center';
    ctx.textBaseline = 'alphabetic';
    ctx.font = 'bold 10pt Lato, sans-serif';
    ctx.fillText("Drag here to", this.x + this.w/2, this.y + this.inset);
    ctx.fillText("create an output", this.x + this.w/2, this.y + this.inset*2);
};

OutputZone.prototype.contains = function (mx, my) {
    return (
        mx >= this.x 
        && mx <= this.x + this.w 
        && my >= this.y 
        && my <= this.y + this.h
    );
};

function OutputNode (x, y, r, h, fill, inset, offset, label) {
    /*
    Node representing an output.
    Rendered as a cylinder.
     */
    this.x = x || 0; // defaults to top left corner
    this.y = y || 0;
    this.r = r || 20; // x-radius (ellipse)
    this.r2 = this.r / 2; // y-radius (ellipse)
    this.w = this.r; // for compatibility
    this.h = h || 25; // height of cylinder
    this.fill = fill || "#d40";
    this.inset = inset || 12; // distance of magnet from center
    this.offset = offset || 18; // distance of label from center
    this.label = label || '';
    this.out_magnets = []; // for compatibility

    // CDT node always has one magnet
    var magnet = new Magnet(this, 5, 2, "white", null, this.label);
    this.in_magnets = [ magnet ];
}

OutputNode.prototype.draw = function(ctx) {
    // draw bottom ellipse
    ctx.fillStyle = this.fill;
    ctx.ellipse(this.x, this.y + this.h/2, this.r, this.r2);
    ctx.fill();
    
    // draw stack 
    ctx.fillRect(this.x - this.r, this.y - this.h/2, this.r * 2, this.h);
    
    // draw top ellipse
    ctx.ellipse(this.x, this.y - this.h/2, this.r, this.r2);
    ctx.fill();
    
    // some shading
    ctx.fillStyle = '#fff';
    ctx.globalAlpha = 0.35;
    ctx.ellipse(this.x, this.y - this.h/2, this.r, this.r2);
    ctx.fill();
    ctx.globalAlpha = 1.0;
    
    // draw magnet
    in_magnet = this.in_magnets[0];
    in_magnet.x = this.x - this.inset;
    in_magnet.y = this.y - this.h/2;
    in_magnet.draw(ctx);
};

OutputNode.prototype.contains = function(mx, my) {
    // node is comprised of a rectangle and two ellipses
    return Math.abs(mx - this.x) < this.r
        && Math.abs(my - this.y) < this.h/2
        || Geometry.inEllipse(mx, my, this.x, this.y - this.h/2, this.r, this.r2)
        || Geometry.inEllipse(mx, my, this.x, this.y + this.h/2, this.r, this.r2);
};

OutputNode.prototype.getVertices = function() {
    var x1 = this.x + this.r,
        x2 = this.x - this.r,
        y1 = this.y + this.h/2,
        y2 = y1 - this.h;
    
    return [
    { x: this.x, y: this.y },
        { x: x1, y: y1 },
        { x: x2, y: y1 },
        { x: x1, y: y2 },
        { x: x2, y: y2 },
        { x: this.x, y: this.y + this.h/2 + this.r2 },
        { x: this.x, y: this.y - this.h/2 - this.r2 }
    ];
};

OutputNode.prototype.highlight = function(ctx) {
    // This line means that we are drawing "behind" the canvas now.
    // We must set it back after we're done otherwise it'll be utter chaos.
    ctx.globalCompositeOperation = 'destination-over';
    
    // draw bottom ellipse
    ctx.ellipse(this.x, this.y + this.h/2, this.r, this.r2);
    ctx.stroke();
    
    // draw stack 
    ctx.strokeRect(this.x - this.r, this.y - this.h/2, this.r * 2, this.h);
    
    // draw top ellipse
    ctx.ellipse(this.x, this.y - this.h/2, this.r, this.r2);
    ctx.stroke();
    
    ctx.globalCompositeOperation = 'source-over';
    
    // The cable leading to the output is also selected.
    this.in_magnets[0].connected[0].highlight(ctx);
}

OutputNode.prototype.getVertices = function() {
    var x1 = this.x + this.r,
        x2 = this.x - this.r,
        y1 = this.y + this.h/2,
        y2 = y1 - this.h;
    
    return [
        { x: x1, y: y1 },
        { x: x2, y: y1 },
        { x: x1, y: y2 },
        { x: x2, y: y2 },
        { x: this.x, y: this.y + this.h/2 + this.r2 },
        { x: this.x, y: this.y - this.h/2 - this.r2 }
    ];
};

OutputNode.prototype.getLabel = function() {
    return new NodeLabel(this.label, this.x, this.y - this.h/2 - this.offset);
};<|MERGE_RESOLUTION|>--- conflicted
+++ resolved
@@ -331,14 +331,6 @@
     var vertices = this.getVertices();
     this.vertices = vertices;
     ctx.beginPath();
-<<<<<<< HEAD
-    ctx.moveTo(hx = this.x - this.w/2, hy = this.y - this.h/2);
-    ctx.lineTo(hx += this.w, hy);
-    ctx.lineTo(hx += this.h/4, hy += this.h/2);
-    ctx.lineTo(hx -= this.h/4, hy += this.h/2);
-    ctx.lineTo(hx -= this.w, hy);
-    ctx.closePath();
-=======
     
     // body
     ctx.moveTo( vertices[4].x, vertices[4].y );
@@ -368,7 +360,6 @@
     ctx.lineTo( vertices[1].x, vertices[1].y );
     ctx.bezierCurveTo( vertices[10].x, vertices[10].y, vertices[10].x, vertices[10].y, vertices[6].x, vertices[6].y );
     ctx.globalAlpha = 0.12;
->>>>>>> 99b5b57f
     ctx.fill();
     
     ctx.fillStyle = this.fill;
@@ -402,45 +393,18 @@
     
     for (var i = 0, len = this.in_magnets.length; i < len; i++) {
         magnet = this.in_magnets[i];
-<<<<<<< HEAD
-        magnet.x = this.x - this.w/2 + this.inset;
-        if (len == 1) {
-            // Special case if there's only 1 input (or output).
-            // I may rethink this later. -JN
-            magnet.x -= this.h * .1;
-        }
-        magnet.y = this.y + this.spacing * (i - len/2 + .5);
-=======
         var pos = i - len/2 + .5;
         magnet.x = this.x + pos * cos30 * c2c;
         magnet.y = y_inputs - pos * c2c/2;
->>>>>>> 99b5b57f
         magnet.draw(ctx);
     }
     for (i = 0, len = this.out_magnets.length; i < len; i++) {
         magnet = this.out_magnets[i];
-<<<<<<< HEAD
-        magnet.x = this.x + this.w/2 - this.inset;
-        if (len == 1) {
-            magnet.x += this.h * .1;
-        }
-        magnet.y = this.y + this.spacing * (i - len/2 + .5);
-        magnet.draw(ctx);
-    }
-
-    // draw label
-    ctx.fillStyle = '#000';
-    ctx.textAlign = 'center';
-    ctx.textBaseline = 'alphabetic';
-    ctx.font = '10pt Lato, sans-serif';
-    ctx.fillText(this.label, this.x, this.y - this.h/2 - this.offset);
-=======
         var pos = i - len/2 + .5;
         magnet.x = x_outputs + pos * cos30 * c2c;
         magnet.y = y_outputs - pos * c2c/2;
         magnet.draw(ctx);
     }
->>>>>>> 99b5b57f
 };
 
 MethodNode.prototype.highlight = function(ctx, dragging) {
@@ -450,13 +414,6 @@
 
     // body
     ctx.beginPath();
-<<<<<<< HEAD
-    ctx.moveTo(hx = this.x - this.w/2, hy = this.y - this.h/2);
-    ctx.lineTo(hx += this.w, hy);
-    ctx.lineTo(hx += this.h/4, hy += this.h/2);
-    ctx.lineTo(hx -= this.h/4, hy += this.h/2);
-    ctx.lineTo(hx -= this.w, hy);
-=======
     ctx.moveTo( vertices[4].x, vertices[4].y );
     ctx.lineTo( vertices[5].x, vertices[5].y );
     ctx.lineTo( vertices[6].x, vertices[6].y );
@@ -464,7 +421,6 @@
     ctx.lineTo( vertices[2].x, vertices[2].y );
     ctx.lineTo( vertices[3].x, vertices[3].y );
     ctx.bezierCurveTo( vertices[8].x, vertices[8].y, vertices[8].x, vertices[8].y, vertices[4].x, vertices[4].y );
->>>>>>> 99b5b57f
     ctx.closePath();
     
     ctx.stroke();
@@ -500,29 +456,6 @@
 }
 
 MethodNode.prototype.contains = function(mx, my) {
-<<<<<<< HEAD
-    return this.x - this.w/2 <= mx 
-        && this.x + this.w/2 >= mx 
-        && this.y - this.h/2 <= my 
-        && this.y + this.h/2 >= my;
-};
-
-MethodNode.prototype.getVertices = function() {
-    var y1 = this.y - this.h/2,
-        y2 = y1 + this.h,
-        x1 = this.x - this.w/2,
-        x2 = x1 + this.w,
-        x3 = this.x;
-    
-    return [
-        { x: x1, y: y1 },
-        { x: x1, y: y2 },
-        { x: x2, y: y1 },
-        { x: x2, y: y2 },
-        { x: x3, y: y1 },
-        { x: x3, y: y2 }
-    ];
-=======
     /*
     @todo
     Make this check more precise.
@@ -591,7 +524,6 @@
 
 MethodNode.prototype.getLabel = function() {
     return new NodeLabel(this.label, this.x + this.scoop/4, this.y - this.stack - this.input_plane_len/2 - this.offset);
->>>>>>> 99b5b57f
 };
 
 function Magnet (parent, r, attract, fill, cdt, label, offset, isOutput) {
