"""
pipeline.models

Shipyard data models relating to the (abstract) definition of
Pipeline.
"""

from django.db import models
from django.core.exceptions import ValidationError
from django.core.validators import MinValueValidator
from django.db import transaction
from django.utils import timezone

import exceptions
import os
import csv
import logging
import json
import operator
import transformation.models
import method.models
import metadata.models


logger = logging.getLogger(__name__)


class PipelineFamily(transformation.models.TransformationFamily):
    """
    PipelineFamily groups revisions of Pipelines together.

    Inherits :model:`transformation.TransformationFamily`
    Related to :model:`pipeline.Pipeline`
    """

    # Implicitly defined:
    #   members (Pipeline/ForeignKey)
    def get_absolute_url(self):
        return '/pipelines/%i' % self.id

    @property
    def size(self):
        """Returns size of this Pipeline's family"""
        return Pipeline.objects.filter(family=self).count()

    @property
    def num_revisions(self):
        """
        Number of revisions within this TransformationFamily
        """
        return self.size

    pass


class PipelineSerializationException(exceptions.Exception):
    """
    An exception class for problems arising in defining Pipelines from the UI.
    """
    def __init__(self, error_msg):
        self.error_msg = error_msg

    def __str__(self):
        return repr(self.error_msg)


class Pipeline(transformation.models.Transformation):
    """
    A particular pipeline revision.

    Inherits from :model:`transformation.models.Transformation`
    Related to :model:`pipeline.models.PipelineFamily`
    Related to :model:`pipeline.models.PipelineStep`
    Related to :model:`pipeline.models.PipelineOutputCable`
    """

    family = models.ForeignKey(PipelineFamily, related_name="members")
    revision_parent = models.ForeignKey("self", related_name = "descendants", null=True, blank=True)

    # June 16, 2014: UI information.
    canvas_height = models.IntegerField(default=600, validators=[MinValueValidator(0)])
    canvas_width = models.IntegerField(default=800, validators=[MinValueValidator(0)])

    # June 24, 2014: moved this here from Transformation so that it can be put into
    # the unique_together statement below.
    revision_number = models.PositiveIntegerField(
        'Pipeline revision number',
        help_text='Revision number of this Pipeline in its family',
        validators=[MinValueValidator(1)]
    )

    # revision_number must be unique within PipelineFamily.
    class Meta:
        unique_together = (("family", "revision_number"))

    def __unicode__(self):
        """Represent pipeline by revision name and pipeline family"""

        string_rep = u"Pipeline {} {}".format("{}", self.revision_name)

        # If family isn't set (if created from family admin page)
        if hasattr(self, "family"):
            string_rep = string_rep.format(unicode(self.family))
        else:
            string_rep = string_rep.format("[family unset]")

        return string_rep

    @property
    def is_method(self):
        return False

    @property
    def is_pipeline(self):
        return True

    @property
    def family_size(self):
        """Returns size of this Pipeline's family"""
        return Pipeline.objects.filter(family=self.family).count()

    def clean(self):
        """
        Validate pipeline revision inputs/outputs

        - Pipeline INPUTS must be consecutively numbered from 1
        - Pipeline STEPS must be consecutively starting from 1
        - Steps are clean
        - PipelineOutputCables are appropriately mapped from the pipeline's steps
        """
        # Transformation.clean() - check for consecutive numbering of
        # input/outputs for this pipeline as a whole
        super(self.__class__, self).clean()

        # Internal pipeline STEP numbers must be consecutive from 1 to n
        # Check that steps are clean; this also checks the cabling between steps.
        # Note: we don't call *complete_clean* because this may refer to a
        # "transient" state of the Pipeline whereby it is not complete yet.
        for i, step in enumerate(self.steps.order_by("step_num"), start=1):
            step.clean()
            if step.step_num != i:
                raise ValidationError("Steps are not consecutively numbered starting from 1")

        # Validate each PipelineOutput(Raw)Cable
        for i, outcable in enumerate(self.outcables.order_by("output_idx"), start=1):
            outcable.clean()
            if outcable.output_idx != i:
                raise ValidationError("Outputs are not consecutively numbered starting from 1")

    def complete_clean(self):
        """
        Check that the pipeline is both coherent and complete.

        Coherence is checked using clean(); the tests for completeness are:
        - there is at least 1 step
        - steps are complete, not just clean
        """
        self.clean()

        all_steps = self.steps.all()
        if all_steps.count == 0:
            raise ValidationError("Pipeline {} has no steps".format(unicode(self)))

        for step in all_steps:
            step.complete_clean()

    def create_outputs(self):
        """
        Delete existing pipeline outputs, and recreate them from output cables.

        PRE: this should only be called after the pipeline has been verified by
        clean and the outcables are known to be OK.
        """
        # Be careful if customizing delete() of TransformationOutput.
        self.outputs.all().delete()

        # outcables is derived from (PipelineOutputCable/ForeignKey).
        # For each outcable, extract the cabling parameters.
        for outcable in self.outcables.all():
            outcable.create_output()

    # Helper to create raw outcables.  This is just so that our unit tests
    # can be easily amended to work in our new scheme, and wouldn't really
    # be used elsewhere.
    @transaction.atomic
    def create_raw_outcable(self, raw_output_name, raw_output_idx,
                            source_step, source):
        """Creates a raw outcable."""
        new_outcable = self.outcables.create(
            output_name=raw_output_name,
            output_idx=raw_output_idx,
            source_step=source_step,
            source=source)
        new_outcable.full_clean()

        return new_outcable

    # Helper to create non-raw outcables with a default output_cdt equalling
    # that of the providing TO.
    @transaction.atomic
    def create_outcable(self, output_name, output_idx, source_step,
                        source, output_CDT=None):
        """Creates a non-raw outcable taking output_cdt from the providing TO."""
        output_CDT = output_CDT or source.get_cdt()
        new_outcable = self.outcables.create(
            output_name=output_name,
            output_idx=output_idx,
            source_step=source_step,
            source=source,
            output_cdt=output_CDT)

        new_outcable.full_clean()

        return new_outcable

    # FIXME can we eliminate source_type and source_pk from the description of PSICs?
    def represent_as_dict(self):
        """
        Creates a dict-based representation of this Pipeline.

        This dict will be structured as:
         - family_pk: None if no PipelineFamily exists yet; otherwise, its PK
         - family_name: string
         - family_desc: string

         - revision_number: positive integer
         - revision_name: string
         - revision_desc: string
         - revision_parent_pk: None if there is no parent to this revision; otherwise, its PK

         - canvas_width: int
         - canvas_height: int

         - pipeline_inputs: list of dicts as produced by the represent_as_dict method
           of TransformationXput

         - pipeline_steps: list of dicts as produced by the represent_as_dict method of PipelineStep.

         - pipeline_output_cables: list of dicts as produced by the represent_as_dict method of PipelineOutputCable.
        """
        dict_repr = {
            "family_pk": self.family.pk,
            "family_name": self.family.name,
            "family_desc": self.family.description,

            "revision_number": self.revision_number,
            "revision_name": self.revision_name,
            "revision_desc": self.revision_desc,
            "revision_parent_pk": None if self.revision_parent is None else self.revision_parent.pk,

            "canvas_width": self.canvas_width,
            "canvas_height": self.canvas_height,

            "pipeline_inputs": [],
            "pipeline_steps": [],
            "pipeline_output_cables": []
        }

        # Populate dict_repr["pipeline_inputs"].
        for curr_input in self.inputs.all():
            dict_repr["pipeline_inputs"].append(curr_input.represent_as_dict())

        # Now populate dict_repr["pipeline_steps"].
        for curr_step in self.steps.all().order_by("step_num"):
            dict_repr["pipeline_steps"].append(curr_step.represent_as_dict())

        # Finally, populate dict_repr["pipeline_output_cables"].
        for curr_poc in self.outcables.all():
            dict_repr["pipeline_output_cables"].append(curr_poc.represent_as_dict())

        return dict_repr

    @transaction.atomic
    def update_from_dict(self, pipeline_dict_repr):
        """
        Update this Pipeline to reflect what's given in the specified dictionary.

        Return a dict with the status and error message if applicable,
        as expected by pipeline.views.pipeline_add.

        This will raise a PipelineSerializationException if the Pipeline has ever been run or revised
        (and therefore it should never be changed).
        """
        if self.pipeline_instances.exists():
            raise PipelineSerializationException(
                'Pipeline "{}" has been previously run so cannot be updated'.format(self))
        elif self.descendants.exists():
            raise PipelineSerializationException(
                'Pipeline "{}" has been previously revised so cannot be updated'.format(self))

        # Nuke everything in this Pipeline.
        for curr_input in self.inputs.all():
            curr_input.delete()

        for curr_step in self.steps.all():
            curr_step.delete()

        for curr_outcable in self.outcables.all():
            curr_outcable.delete()

        # Now pass the dict representation to the function that fills out a Pipeline.
        return Pipeline.create_from_dict(pipeline_dict_repr, self)

    @transaction.atomic
    def revise_from_dict(self, pipeline_dict_repr, revision_name, revision_desc, canvas_width, canvas_height):
        """
        Make a revision of this Pipeline with the specified dictionary.

        Return a dict with the status and error message if applicable,
        as expected by pipeline.views.pipeline_add.

        This will raise a ValueError if the Pipeline has ever been run or revised
        (and therefore it should never be changed).
        """
        # Make a new revision.
        new_revision = self.family.members.create(
            revision_parent=self,
            revision_number=self.family.num_revisions+1,
            revision_name=revision_name,
            revision_desc=revision_desc,
            canvas_height=canvas_height,
            canvas_width=canvas_width
        )

        # Now pass the dict representation to the function that fills out a Pipeline.
        return Pipeline.create_from_dict(pipeline_dict_repr, new_revision)

    @transaction.atomic
    def create_input_from_dict(self, input_dict):
        """
        Create a Pipeline input from a dictionary representation.

        input_dict should be structured as the dictionaries produced
        by the represent_as_dict() method of TransformationXput.

        Raise a PipelineSerializationException on error.
        """
        try:
            CDT_pk = input_dict["CDT_pk"]
            new_input = self.create_input(
                compounddatatype=None if CDT_pk is None else metadata.models.CompoundDatatype.objects.get(pk=CDT_pk),
                dataset_name=input_dict["dataset_name"],
                dataset_idx=input_dict["dataset_idx"],
                min_row=None if input_dict["min_row"] is None else input_dict["min_row"],
                max_row=None if input_dict["max_row"] is None else input_dict["max_row"],
                x=input_dict["x"], y=input_dict["y"]
            )
        except Exception as e:
            # The fact this is a transaction will roll back the Pipeline and PipelineFamily.
            raise PipelineSerializationException("Error in creating pipeline input: {}".format(e))

        return new_input

    @transaction.atomic
    def create_PS_from_dict(self, PS_dict):
        """
        Create a PipelineStep from a dictionary representation.

        The dictionary should be structured as those produced by
        the represent_as_dict() method of PS.

        Raises a PipelineSerializationException on error.
        """
        try:
            transf_definite_type = method.models.Method if PS_dict["transf_type"] == "Method" else Pipeline
            transf_pk = PS_dict["transf_pk"]
            transf = transf_definite_type.objects.get(pk=transf_pk)
            pipeline_step = self.steps.create(
                transformation=transf,
                step_num=PS_dict['step_num'],
                x=PS_dict["x"], y=PS_dict["y"], name=PS_dict["name"]
            )

            # Add the corresponding PSICs.
            for in_cable in PS_dict["cables_in"]:
                pipeline_step.create_incable_from_dict(in_cable)

            # Mark the specified outputs as deletions.
            for otd_name in PS_dict["outputs_to_delete"]:
                pipeline_step.add_deletion(transf.outputs.get(dataset_name=otd_name))

        except PipelineSerializationException as e:
            # Propagate this upwards.
            raise e

        except Exception as e:
            # Note that this is logger, not self.logger: this is a class method so it will write
            # to the module-level logger.
            raise PipelineSerializationException("Error in creating pipeline step: {}".format(e))

        return pipeline_step

    @transaction.atomic
    def create_outcable_from_dict(self, outcable_dict):
        """
        Create a PipelineOutputCable from a dictionary representation.

        The dictionary should be structured as those produced by
        the represent_as_dict() method of POC.

        Raises a PipelineSerializationException on error.
        """
        try:
            source_step = self.steps.get(step_num=outcable_dict["source_step"])
            source_output = source_step.transformation.outputs.get(dataset_name=outcable_dict["source_dataset_name"])
            output_CDT = None
            if outcable_dict["output_CDT_pk"] is not None:
                output_CDT = metadata.models.CompoundDatatype.objects.get(pk=outcable_dict["output_CDT_pk"])
            new_outcable = self.outcables.create(
                source_step=source_step.step_num,
                source=source_output,
                output_name=outcable_dict["output_name"],
                output_idx=outcable_dict["output_idx"],
                output_cdt=output_CDT
            )
            # Define the wires as well.
            for wire in outcable_dict["wires"]:
                new_outcable.create_wire_from_dict(wire)

            new_outcable.create_output(x=outcable_dict["x"], y=outcable_dict["y"])

        except PipelineSerializationException as e:
            # Propagate this upwards.
            raise e

        except Exception as e:
            raise PipelineSerializationException("Error in creating pipeline output cable: {}".format(e))

        return new_outcable

    @classmethod
    @transaction.atomic
    def create_from_dict(cls, form_data, pipeline=None):
        """
        Creates a fresh Pipeline with a new PipelineFamily from a dict.

        If the pipeline parameter is specified, we fill it in rather than creating a fresh one.
        Otherwise, form_data must contain fields revision_name, revision_desc, canvas_width, canvas_height,
        family_name, and family_desc.

        The form_data dict should be structured the same way represent_as_dict produces them.

        This raises a PipelineSerializationException if anything goes wrong.
        """
        if pipeline is None:
            # Does Pipeline family with this name already exist?
            if PipelineFamily.objects.filter(name=form_data['family_name']).exists():
                raise PipelineSerializationException('Duplicate pipeline family name')

            # Make a new PipelineFamily.
            pl_family = PipelineFamily(
                name=form_data['family_name'],
                description=form_data['family_desc']
            )
            pl_family.save()

            # Make a new Pipeline revision within this PipelineFamily.
            pipeline = pl_family.members.create(
                revision_number=1,
                revision_name=form_data['revision_name'],
                revision_desc=form_data['revision_desc'],
                revision_parent=(None if form_data["revision_parent_pk"] is None
                                 else Pipeline.objects.get(pk=form_data["revision_parent_pk"])),
                canvas_width=form_data["canvas_width"],
                canvas_height=form_data["canvas_height"]
            )
<<<<<<< HEAD
        else:
            # Update the current Pipeline.
            pipeline.revision_name = form_data['revision_name']
            pipeline.revision_desc = form_data['revision_desc']
            pipeline.canvas_width = form_data["canvas_width"]
            pipeline.canvas_height = form_data["canvas_height"]
=======

        # June 24, 2014: don't bother with this, it will be passed in with all of this
        # already set.
        # else:
        #     # Update the current Pipeline.
        #     pipeline.revision_number = pipeline.family.num_revisions+1
        #     pipeline.revision_name = form_data['revision_name']
        #     pipeline.revision_desc = form_data['revision_desc']
        #     pipeline.revision_parent = (None if form_data["revision_parent_pk"] is None
        #                                 else Pipeline.objects.get(pk=form_data["revision_parent_pk"]))
        #     pipeline.canvas_width = form_data["canvas_width"]
        #     pipeline.canvas_height = form_data["canvas_height"]
>>>>>>> 39c5f8ae

        # Create the inputs for the Pipeline.
        for new_input in form_data["pipeline_inputs"]:
            pipeline.create_input_from_dict(new_input)

        # Make PipelineSteps.
        # We need to sort the PipelineSteps by their step number so that step 1
        # gets added before step 2, etc.
        for step_dict in sorted(form_data["pipeline_steps"], key=operator.itemgetter("step_num")):
            pipeline.create_PS_from_dict(step_dict)

        # Add output cables.
        for outcable_dict in form_data["pipeline_output_cables"]:
            pipeline.create_outcable_from_dict(outcable_dict)

        try:
            pipeline.complete_clean()
            pipeline.save()
        except ValidationError as e:
            raise PipelineSerializationException("Pipeline is invalid: {}".format(e))

        return pipeline


class PipelineStep(models.Model):
    """
    A step within a Pipeline representing a single transformation
    operating on inputs that are either pre-loaded (Pipeline inputs)
    or derived from previous pipeline steps within the same pipeline.

    Related to :model:`archive.models.Dataset`
    Related to :model:`pipeline.models.Pipeline`
    Related to :model:`transformation.models.Transformation`
    Related to :model:`pipeline.models.PipelineStepInput`
    Related to :model:`pipeline.models.PipelineStepDelete`
    """
    pipeline = models.ForeignKey(Pipeline, related_name="steps")

    # Pipeline steps are associated with a transformation
    transformation = models.ForeignKey(transformation.models.Transformation, related_name="pipelinesteps")
    step_num = models.PositiveIntegerField(validators=[MinValueValidator(1)])

    # Which outputs of this step we want to delete.
    # Previously, this was done via another explicit class (PipelineStepDelete)
    # this is more compact.
    # -- August 21, 2013
    outputs_to_delete = models.ManyToManyField(
        "transformation.TransformationOutput",
        help_text="TransformationOutputs whose data should not be retained",
        related_name="pipeline_steps_deleting")

    # June 16, 2014: UI information.
    x = models.IntegerField(default=0, validators=[MinValueValidator(0)])
    y = models.IntegerField(default=0, validators=[MinValueValidator(0)])
    name = models.CharField(default="", max_length=128, blank=True)

    def __unicode__(self):
        """ Represent with the pipeline and step number """

        pipeline_name = "[no pipeline assigned]"
        if hasattr(self, "pipeline"):
            pipeline_name = unicode(self.pipeline)
        return "{} step {}".format(pipeline_name, self.step_num)

    @property
    def is_subpipeline(self):
        """Is this PipelineStep a sub-pipeline?"""
        return self.transformation.is_pipeline

    @property
    def inputs(self):
        """Inputs to this PipelineStep, ordered by index."""
        return self.transformation.inputs.order_by("dataset_idx")

    @property
    def outputs(self):
        """Outputs from this PipelineStep, ordered by index."""
        return self.transformation.outputs.order_by("dataset_idx")

    @property
    def is_cable(self):
        return False

    def recursive_pipeline_check(self, pipeline):
        """Given a pipeline, check if this step contains it.

        PRECONDITION: the transformation at this step has been appropriately
        cleaned and does not contain any circularities.  If it does this
        function can be fragile!
        """
        contains_pipeline = False

        # Base case 1: the transformation is a method and can't possibly contain the pipeline.
        if self.transformation.is_method:
            contains_pipeline = False

        # Base case 2: this step's transformation exactly equals the pipeline specified
        elif self.transformation.pipeline == pipeline:
            contains_pipeline = True

        # Recursive case: go through all of the target pipeline steps and check if
        # any substeps exactly equal the transformation: if it does, we have circular pipeline references
        else:
            transf_steps = self.transformation.definite.steps.all()
            for step in transf_steps:
                step_contains_pipeline = step.recursive_pipeline_check(pipeline)
                if step_contains_pipeline:
                    contains_pipeline = True
        return contains_pipeline

    def clean(self):
        """
        Check coherence of this step of the pipeline.

        - Does the transformation at this step contain the parent pipeline?
        - Are any inputs multiply-cabled?
        
        Also, validate each input cable, and each specified output deletion.

        A PipelineStep must be save()d before cables can be connected to
        it, but it should be clean before being saved. Therefore, this
        checks coherency rather than completeness, for which we call
        complete_clean() - such as cabling.
        """
        # Check recursively to see if this step's transformation contains
        # the specified pipeline at all.
        if self.recursive_pipeline_check(self.pipeline):
            raise ValidationError("Step {} contains the parent pipeline".
                                  format(self.step_num))

        # Check for multiple cabling to any of the step's inputs.
        for transformation_input in self.transformation.inputs.all():
            num_matches = self.cables_in.filter(dest=transformation_input).count()
            if num_matches > 1:
                raise ValidationError(
                    "Input \"{}\" to transformation at step {} is cabled more than once".
                    format(transformation_input.dataset_name, self.step_num))

        # Validate each cable (Even though we call PS.clean(), we want complete wires)
        for curr_cable in self.cables_in.all():
            curr_cable.clean_and_completely_wired()

        # Validate each PipelineStep output deletion
        for curr_del in self.outputs_to_delete.all():
            curr_del.clean()

        # Note that outputs_to_delete takes care of multiple deletions
        # (if a TO is marked for deletion several times, it will only
        # appear once anyway).  All that remains to check is that the
        # TOs all belong to the transformation at this step.
        for otd in self.outputs_to_delete.all():
            if not self.transformation.outputs.filter(pk=otd.pk).exists():
                raise ValidationError(
                    "Transformation at step {} does not have output \"{}\"".
                    format(self.step_num, otd.definite))

    def complete_clean(self):
        """Executed after the step's wiring has been fully defined, and
        to see if all inputs are quenched exactly once.
        """
        self.clean()

        for transformation_input in self.transformation.inputs.all():
            # See if the input is specified more than 0 times (and
            # since clean() was called above, we know that therefore
            # it was specified exactly 1 time).
            num_matches = self.cables_in.filter(dest=transformation_input).count()
            if num_matches == 0:
                raise ValidationError(
                    "Input \"{}\" to transformation at step {} is not cabled".
                    format(transformation_input.dataset_name, self.step_num))

    # Helper to create *raw* cables.  This is really just so that all our
    # unit tests can be easily amended; going forwards, there's no real reason
    # to use this.
    @transaction.atomic
    def create_raw_cable(self, dest, source):
        """
        Create a raw cable feeding this PipelineStep.
        """
        new_cable = self.cables_in.create(
            dest=dest,
            source_step=0,
            source=source)
        # June 6, 2014: now that we've eliminated the GFK, we go back to using new_cable.full_clean().
        # Previously when GFKs were being used, clean_fields() was barfing.
        new_cable.full_clean()
        # new_cable.clean_fields()
        # new_cable.clean()
        # new_cable.validate_unique()
        return new_cable

    # Same for deletes.
    @transaction.atomic
    def add_deletion(self, output_to_delete):
        """
        Mark a TO for deletion.
        """
        self.outputs_to_delete.add(output_to_delete)

    def outputs_to_retain(self):
        """Returns a list of TOs this PipelineStep doesn't delete."""
        outputs_needed = []

        # Checking each TO of this PS and maintain TOs marked to be deleted
        for step_output in self.transformation.outputs.all():

            # Check if for this pipeline step we want to delete TO step_output
            if not self.outputs_to_delete.filter(pk=step_output.pk).exists():
                outputs_needed.append(step_output)

        return outputs_needed

    @transaction.atomic
    def represent_as_dict(self):
        """
        Make a dictionary representation of this PipelineStep.

        This representation will look like:
         - transf_pk: PK of Method/Pipeline to go into this step
         - transf_type: "Method" or "Pipeline"
         - step_num: 1-based step number
         - x: int
         - y: int
         - name: string
         - cables_in: list of objects as produced by PSIC.represent_as_dict()
         - outputs_to_delete: list of names of TransformationOutputs that are not to be retained by this step
        """
        transf_type_str = "Method" if self.transformation.is_method else "Pipeline"
        my_dict = {
            "transf_pk": self.transformation.definite.pk,
            "transf_type": transf_type_str,
            "step_num": self.step_num,
            "x": self.x,
            "y": self.y,
            "name": self.name,
            "cables_in": [],
            "outputs_to_delete": [x.dataset_name for x in self.outputs_to_delete.all()]
        }

        # Populate curr_step_dict["cables_in"].
        for curr_psic in self.cables_in.all():
            my_dict["cables_in"].append(curr_psic.represent_as_dict())

        return my_dict

    @transaction.atomic
    def create_incable_from_dict(self, cable_dict):
        """
        Create a PSIC from a dictionary representation.

        The dictionary should be structured as one produced by
        PSIC's represent_as_dict() method.

        Raises a PipelineSerializationException if anything goes wrong.
        """
        try:
            dest = self.transformation.inputs.get(dataset_name=cable_dict["dest_dataset_name"])
            source_step = cable_dict["source_step"]
            source = None
            if source_step != 0:
                source = self.pipeline.steps.get(step_num=source_step).transformation.outputs.get(
                    dataset_name=cable_dict["source_dataset_name"])
            else:
                source = self.pipeline.inputs.get(dataset_name=cable_dict["source_dataset_name"])

            new_cable = self.cables_in.create(
                dest=dest,
                source_step=source_step,
                source=source,
                keep_output=cable_dict["keep_output"]
            )

            # Define some wires, while we're at it.
            for wire in cable_dict["wires"]:
                new_cable.create_wire_from_dict(wire)

        except PipelineSerializationException as e:
            # Propagate this upwards.
            raise e

        except Exception as e:
            raise PipelineSerializationException("Error in creating pipeline step input cable: {}".format(e))

        return new_cable


class PipelineCable(models.Model):
    """A cable feeding into a step or out of a pipeline."""
    # Implicitly defined:
    # - custom_wires: from a FK in CustomCableWire

    @property
    def is_incable(self):
        """Is this an input cable, as opposed to an output cable?"""
        try:
            self.pipelinestepinputcable
        except PipelineStepInputCable.DoesNotExist:
            return False
        return True

    @property
    def is_outcable(self):
        """Is this an output cable, as opposed to an input cable?"""
        try:
            self.pipelineoutputcable
        except PipelineOutputCable.DoesNotExist:
            return False
        return True

    @property
    def is_cable(self):
        return True

    def is_compatible(self, other_cable):
        """
        Cables are compatible if both are trivial, or the wiring
        matches.
        
        For two cables' wires to match, any wire connecting column
        indices (source_idx, dest_idx) must appear in both cables.

        PRE: self, other_cable are clean.
        """
        trivial = [self.is_trivial(), other_cable.is_trivial()]
        if all(trivial):
            return True
        elif any(trivial):
            return False

        # Both cables are non-raw and non-trivial, so check the wiring.
        for wire in self.custom_wires.all():
            corresponding_wire = other_cable.custom_wires.filter(
                    dest_pin__column_name=wire.dest_pin.column_name,
                    dest_pin__column_idx=wire.dest_pin.column_idx)

            if not corresponding_wire.exists():
                return False

            # I'm not 100% sure which direction the restrictions need to go...
            if not wire.source_pin.datatype.is_restriction(corresponding_wire.first().source_pin.datatype):
                return False
            if not corresponding_wire.first().dest_pin.datatype.is_restriction(wire.dest_pin.datatype):
                return False
        return True

    def is_trivial(self):
        """
        True if this cable is trivial; False otherwise.

        Definition of trivial:
        1) All raw cables
        2) Cables without wiring
        3) Cables with wiring that doesn't change name/idx

        PRE: cable is clean.
        """
        if self.is_raw():
            return True

        if not self.custom_wires.exists():
            return True

        for wire in self.custom_wires.all():
            if (wire.source_pin.column_idx != wire.dest_pin.column_idx or
                    wire.source_pin.column_name != wire.dest_pin.column_name):
                return False

        return True

    @property
    def definite(self):
        if self.is_incable:
            return self.pipelinestepinputcable
        else:
            return self.pipelineoutputcable

    def run_cable(self, source, output_path, cable_record, curr_log):
        """
        Perform cable transformation on the input.
        Creates an ExecLog, associating it to cable_record.
        Source can either be a Dataset or a path to a file.

        INPUTS
        source          Either the Dataset to run through the cable, or a file path containing the data.
        output_path     where the cable should put its output
        cable_record    RSIC/ROC for this step.
        curr_log        ExecLog to fill in for execution
        """
        # Set the ExecLog's start time.
        self.logger.debug("Filling in ExecLog of record {} and running cable (source='{}', output_path='{}')"
                          .format(cable_record, source, output_path))
        curr_log.start()
        curr_log.save()

        if self.is_trivial():
            self.logger.debug("Trivial cable, making sym link: os.link({},{})".format(source, output_path))
            link_result = os.link(source, output_path)
            curr_log.stop()
            return link_result

        # Make a dict encapsulating the mapping required: keyed by the output column name, with value
        # being the input column name.
        source_of = {}
        column_names_by_idx = {}

        mappings = ""
        for wire in self.custom_wires.all():
            mappings += "{} wires to {}   ".format(wire.source_pin, wire.dest_pin)
            source_of[wire.dest_pin.column_name] = wire.source_pin.column_name
            column_names_by_idx[wire.dest_pin.column_idx] = wire.dest_pin.column_name

        self.logger.debug("Nontrivial cable. {}".format(mappings))

        # Construct a list with the column names in the appropriate order.
        output_fields = [column_names_by_idx[i] for i in sorted(column_names_by_idx)]

        with open(source, "rb") as infile:
            infile = open(source, "rb")

            input_csv = csv.DictReader(infile)

            with open(output_path, "wb") as outfile:
                output_csv = csv.DictWriter(outfile,fieldnames=output_fields)
                output_csv.writeheader()

                for source_row in input_csv:
                    # row = {col1name: col1val, col2name: col2val, ...}
                    dest_row = {}

                    # source_of = {outcol1: sourcecol5, outcol2: sourcecol1, ...}
                    for out_col_name in source_of:
                        dest_row[out_col_name] = source_row[source_of[out_col_name]]

                    output_csv.writerow(dest_row)

        # Now give it the correct end_time
        curr_log.stop()
        curr_log.complete_clean()
        curr_log.save()

    def _wires_match(self, other_cable):
        """
        Helper used by is_restriction for both PSIC and POC.

        PRE: when this is called, we know that both cables:
         - feed the same TI if they are PSICs
         - fed by the same TO if they are POCs
        """
        # If there is non-trivial custom wiring on either, then
        # the wiring must match.
        if self.is_trivial() and other_cable.is_trivial():
            return True
        elif self.is_trivial() != other_cable.is_trivial():
            return False

        # Now we know that both have non-trivial wiring.  Check both
        # cables' wires and see if they connect corresponding pins.
        # (We already know they feed the same TransformationInput,
        # so we only have to check the indices.)
        for wire in self.custom_wires.all():
            corresp_wire = other_cable.custom_wires.get(
                dest_pin=wire.dest_pin)
            if (wire.source_pin.column_idx !=
                    corresp_wire.source_pin.column_idx):
                return False

        # Having reached this point, we know that the wiring matches.
        return True

    def _raw_clean(self):
        """
        Helper function called by clean() of both PSIC and POC on raw cables.

        PRE: cable is raw (i.e. the source and destination are both
        raw); this is enforced by clean().
        """
        # Are there any wires defined?
        if self.custom_wires.all().exists():
            raise ValidationError(
                "Cable \"{}\" is raw and should not have custom wiring defined".
                format(self))

    def clean(self):
        """This must be either a PSIC or POC."""
        if not self.is_incable and not self.is_outcable:
            raise ValidationError("PipelineCable with pk={} is neither a PSIC nor a POC".format(self.pk))

    @transaction.atomic
    def create_wire_from_dict(self, wire_dict):
        """
        Create a CustomCableWire from a dictionary representation.

        wire_dict should be structured as one produced by CustomCableWire's
        represent_as_dict() method.
        """
        if self.is_incable:
            dest_CDT = self.dest.get_cdt()
        else:
            dest_CDT = self.output_cdt

        try:
            new_wire = self.custom_wires.create(
                source_pin=self.source.get_cdt().members.get(column_idx=wire_dict["source_idx"]),
                dest_pin=dest_CDT.members.get(column_idx=wire_dict["dest_idx"])
            )
        except Exception as e:
            raise PipelineSerializationException("Error in defining custom wire: {}".format(e))

        return new_wire


class PipelineStepInputCable(PipelineCable):
    """
    Represents the "cables" feeding into the transformation of a
    particular pipeline step, specifically:

    A) Destination of cable - step implicitly defined
    B) Source of the cable (source_step, source)

    Related to :model:`pipeline.models.PipelineStep`
    """
    # The step (Which has a transformation) where we define incoming cabling
    pipelinestep = models.ForeignKey(PipelineStep, related_name = "cables_in")

    # Input hole (TransformationInput) of the transformation
    # at this step to which the cable leads
    dest = models.ForeignKey("transformation.TransformationInput",
                             help_text="Wiring destination input hole",
                             related_name="cables_leading_in")

    # (source_step, source) unambiguously defines
    # the source of the cable.  source_step can't refer to a PipelineStep
    # as it might also refer to the pipeline's inputs (i.e. step 0).
    source_step = models.PositiveIntegerField("Step providing the input source", help_text="Cabling source step")
    # Wiring source output hole.
    source = models.ForeignKey(transformation.models.TransformationXput)

    # Implicitly defined:
    # - custom_wires (through inheritance)

    # October 15, 2013: allow the data coming out of a PSIC to be
    # saved.  Note that this is only relevant if the PSIC is not
    # trivial, and is false by default.
    keep_output = models.BooleanField(
        "Whether or not to retain the output of this PSIC",
        help_text="Keep or delete output",
        default=False)

    # source_step must be PRIOR to this step (Time moves forward)

    # Coherence of data is already enforced by Pipeline

    def __init__(self, *args, **kwargs):
        super(self.__class__, self).__init__(*args, **kwargs)
        self.logger = logging.getLogger(self.__class__.__name__)

    def __unicode__(self):
        """
        Represent PipelineStepInputCable with the pipeline step, and the cabling destination input name.

        If cable is raw, this will look like:
        [PS]:[input name](raw)
        If not:
        [PS]:[input name]
        """
        step_str = "[no pipeline step set]"
        is_raw_str = ""
        if self.pipelinestep != None:
            step_str = unicode(self.pipelinestep)
        if self.is_raw():
            is_raw_str = "(raw)"
        return "{}:{}{}".format(step_str, self.dest.dataset_name, is_raw_str)

    @property
    def min_rows_out(self):
        """Minimum number of rows this cable can output."""
        return self.dest.get_min_row()

    @property
    def max_rows_out(self):
        """Maximum number of rows this cable can output."""
        return self.dest.get_max_row()

    @property
    def inputs(self):
        """Inputs to this cable (only one)."""
        return [self.source]

    @property
    def outputs(self):
        """Outputs from this cable (only one)."""
        return [self.dest]

    def clean(self):
        """
        Check coherence of the cable.

        Check in all cases:
        - Are the source and destination either both raw or both
          non-raw?
        - Does the source come from a prior step or from the Pipeline?
        - Does the cable map to an (existent) input of this step's transformation?
        - Does the requested source exist?

        If the cable is raw:
        - Are there any wires defined?  (There shouldn't be!)

        If the cable is not raw:
        - Do the source and destination 'work together' (compatible min/max)?

        Whether the input and output have compatible CDTs or have valid custom
        wiring is checked via clean_and_completely_wired.
        """
        PipelineCable.clean(self)

        if self.source.is_raw() != self.dest.is_raw():
            raise ValidationError(
                "Cable \"{}\" has mismatched source (\"{}\") and destination (\"{}\")".
                format(self, self.source, self.dest))

        # input_requested = self.source
        # requested_from = self.source_step
        # feed_to_input = self.dest
        # step_trans = self.pipelinestep.transformation

        # Does the source come from a step prior to this one?
        if self.source_step >= self.pipelinestep.step_num:
            raise ValidationError(
                "Step {} requests input from a later step".
                format(self.pipelinestep.step_num))

        # Does the specified input defined for this transformation exist?
        if not self.pipelinestep.transformation.inputs.filter(
                pk=self.dest.pk).exists():
            raise ValidationError(
                "Transformation at step {} does not have input \"{}\"".
                format(self.pipelinestep.step_num, unicode(self.dest)))

        # Check that the source is available.
        if self.source_step == 0:
            # Look for the desired input among the Pipeline inputs.
            pipeline_inputs = self.pipelinestep.pipeline.inputs.all()

            if self.source.definite not in pipeline_inputs:
                raise ValidationError(
                    "Pipeline does not have input \"{}\"".
                    format(unicode(self.source)))

        # If not from step 0, input derives from the output of a pipeline step
        else:
            # Look for the desired input among this PS' inputs.
            source_ps = self.pipelinestep.pipeline.steps.get(
                step_num=self.source_step)

            source_ps_outputs = source_ps.transformation.outputs.all()
            if self.source.definite not in source_ps_outputs:
                raise ValidationError(
                    "Transformation at step {} does not produce output \"{}\"".
                    format(self.source_step,
                           unicode(self.source.definite)))

        # Propagate to more specific clean functions.
        if self.is_raw():
            self._raw_clean()
        else:
            self.non_raw_clean()

    def non_raw_clean(self):
        """Helper function called by clean() to deal with non-raw cables."""
        # Check that the input and output connected by the
        # cable are compatible re: number of rows.  Don't check for
        # ValidationError because this was checked in the
        # clean() of PipelineStep.

        # These are source and destination row constraints.
        source_min_row = (0 if self.source.get_min_row() == None
                          else self.source.get_min_row())
        dest_min_row = (0 if self.dest.get_min_row() == None
                        else self.dest.get_min_row())

        # Check for contradictory min row constraints
        if (source_min_row < dest_min_row):
            raise ValidationError(
                "Data fed to input \"{}\" of step {} may have too few rows".
                format(self.dest.dataset_name, self.pipelinestep.step_num))

        # Similarly, these are max-row constraints.
        source_max_row = (float("inf") if self.source.get_max_row() == None
                          else self.source.get_max_row())
        dest_max_row = (float("inf") if self.dest.get_max_row() == None
                        else self.dest.get_max_row())

        # Check for contradictory max row constraints
        if (source_max_row > dest_max_row):
            raise ValidationError(
                "Data fed to input \"{}\" of step {} may have too many rows".
                format(self.dest.dataset_name, self.pipelinestep.step_num))

        # Validate whatever wires there already are.
        if self.custom_wires.all().exists():
            for wire in self.custom_wires.all():
                wire.clean()

    def clean_and_completely_wired(self):
        """
        Check coherence and wiring of this cable (if it is non-raw).

        This will call clean() as well as checking whether the input
        and output 'work together'.  That is, either both are raw, or
        neither are non-raw and:
         - the source CDT is a restriction of the destination CDT; or
         - there is good wiring defined.
        """
        # Check coherence of this cable otherwise.
        self.clean()

        # There are no checks to be done on wiring if this is a raw cable.
        if self.is_raw():
            return

        # If source CDT cannot feed (i.e. is not a restriction of)
        # destination CDT, check presence of custom wiring
        if not self.source.get_cdt().is_restriction(self.dest.get_cdt()):
            if not self.custom_wires.all().exists():
                raise ValidationError(
                    "Custom wiring required for cable \"{}\"".
                    format(unicode(self)))

        # Validate whatever wires there are.
        if self.custom_wires.all().exists():
            # Each destination CDT member of must be wired to exactly once.

            # Get the CDT members of dest.
            dest_members = self.dest.get_cdt().members.all()

            # For each CDT member, check that there is exactly 1
            # custom_wire leading to it (i.e. number of occurrences of
            # CDT member = dest_pin).
            for dest_member in dest_members:
                numwires = self.custom_wires.filter(dest_pin=dest_member).count()

                if numwires == 0:
                    raise ValidationError(
                        "Destination member \"{}\" has no wires leading to it".
                        format(unicode(dest_member)))

                if numwires > 1:
                    raise ValidationError(
                        "Destination member \"{}\" has multiple wires leading to it".
                        format(unicode(dest_member)))

    def is_raw(self):
        """True if this cable maps raw data; false otherwise."""
        return self.dest.is_raw()

    def is_restriction(self, other_cable):
        """
        Returns whether this cable is a restriction of the specified.

        More specifically, this cable is a restriction of the
        parameter if they feed the same TransformationInput and, if
        they are not raw:
         - source CDT is a restriction of parameter's source CDT
         - wiring matches

        PRE: both self and other_cable are clean.
        """
        # Trivial case.
        if self == other_cable:
            return True

        if self.dest != other_cable.dest:
            return False

        # Now we know that they feed the same TransformationInput.
        if self.is_raw():
            return True

        # From here on, we assume both cables are non-raw.
        # (They must be, since both feed the same TI and self
        # is not raw.)
        if not self.source.get_cdt().is_restriction(
                other_cable.source.get_cdt()):
            return False

        # Now we know that they feed the same TransformationInput.
        # Call _wires_match.
        return self._wires_match(other_cable)

    @transaction.atomic
    def represent_as_dict(self):
        """
        Make a dict serialization of this PSIC.

        It will be structured as:
         - source_dataset_name: name of the source TI
         - source_step: 0 if source is a Pipeline input; otherwise the 1-based index of the source step
         - dest_dataset_name: name of TI to feed in this step
         - keep_output: Boolean
         - wires: list of wire dict serializations as produced by CustomCableWire.represent_as_dict()
        """
        curr_cable_dict = {
            "source_dataset_name": self.source.definite.dataset_name,
            "source_step": self.source_step,
            "dest_dataset_name": self.dest.definite.dataset_name,
            "keep_output": self.keep_output,
            "wires": []
        }

        for wire in self.custom_wires.all():
            curr_cable_dict["wires"].append(wire.represent_as_dict())

        return curr_cable_dict


class CustomCableWire(models.Model):
    """
    Defines a customized connection within a pipeline.

    This allows us to filter/rearrange/repeat columns when handing
    data from a source TransformationXput to a destination Xput

    The analogue here is that we have customized a cable by rearranging
    the connections between the pins.
    """
    cable = models.ForeignKey(PipelineCable, related_name="custom_wires")

    # CDT member on the source output hole
    source_pin = models.ForeignKey(
        "metadata.CompoundDatatypeMember",
        related_name="source_pins")

    # CDT member on the destination input hole
    dest_pin = models.ForeignKey(
        "metadata.CompoundDatatypeMember",
        related_name="dest_pins")

    # A cable cannot have multiple wires leading to the same dest_pin
    class Meta:
        unique_together = ("cable", "dest_pin")

    def clean(self):
        """
        Check the validity of this wire.

        The wire belongs to a cable which connects a source TransformationXput
        and a destination TransformationInput:
        - wires cannot connect a raw source or a raw destination
        - source_pin must be a member of the source CDT
        - dest_pin must be a member of the destination CDT
        - source_pin datatype matches the dest_pin datatype
        """

        # You cannot add a wire if the cable is raw
        if self.cable.is_raw():
            raise ValidationError(
                "Cable \"{}\" is raw and should not have wires defined" .
                format(self.cable))

        # Wires connect either PSIC or POCs, so these cases are separate
        source_CDT_members = self.cable.source.get_cdt().members.all() # Duck-typing
        dest_CDT = None
        dest_CDT_members = None
        if self.cable.is_incable:
            dest_CDT = self.cable.dest.get_cdt()
            dest_CDT_members = dest_CDT.members.all()
        else:
            dest_CDT = self.cable.output_cdt
            dest_CDT_members = dest_CDT.members.all()

        if not source_CDT_members.filter(pk=self.source_pin.pk).exists():
            raise ValidationError(
                "Source pin \"{}\" does not come from compounddatatype \"{}\"".
                format(self.source_pin,
                       self.cable.source.get_cdt()))

        if not dest_CDT_members.filter(pk=self.dest_pin.pk).exists():
            raise ValidationError(
                "Destination pin \"{}\" does not come from compounddatatype \"{}\"".
                format(self.dest_pin,
                       dest_CDT))

        # Check that the datatypes on either side of this wire are
        # either the same, or restriction-compatible
        if not self.source_pin.datatype.is_restriction(self.dest_pin.datatype):
            raise ValidationError(
                "The datatype of the source pin \"{}\" is incompatible with the datatype of the destination pin \"{}\"".
                format(self.source_pin, self.dest_pin))

    def is_casting(self):
        """
        Tells whether the cable performs a casting on Datatypes.

        PRE: the wire must be clean (and therefore the source DT must
        at least be a restriction of the destination DT).
        """
        return self.source_pin.datatype != self.dest_pin.datatype

    @transaction.atomic
    def represent_as_dict(self):
        """
        Serialize this wire as a Python dictionary.

        The dictionary should be structured as:
         - source_idx: column index of source
         - dest_idx: column index of destination
        """
        return {
            "source_idx": self.source_pin.column_idx,
            "dest_idx": self.dest_pin.column_idx
        }


class PipelineOutputCable(PipelineCable):
    """
    Defines which outputs of internal PipelineSteps are mapped to
    end-point Pipeline outputs once internal execution is complete.

    Thus, a definition of cables leading to external pipeline outputs.

    Related to :model:`pipeline.models.Pipeline`
    Related to :model:`transformation.models.TransformationOutput`
    """
    pipeline = models.ForeignKey(Pipeline, related_name="outcables")

    output_name = models.CharField("Output hole name", max_length=128, help_text="Pipeline output hole name")

    # We need to specify both the output name and the output index because
    # we are defining the outputs of the Pipeline indirectly through
    # this wiring information - name/index mapping is stored...?
    output_idx = models.PositiveIntegerField("Output hole index", validators=[MinValueValidator(1)],
                                             help_text="Pipeline output hole index")

    # If null, the source must be raw
    output_cdt = models.ForeignKey("metadata.CompoundDatatype", blank=True, null=True, related_name="cables_leading_to")

    # source_step refers to an actual step of the pipeline and
    # source actually refers to one of the outputs at that step.
    # This is enforced via clean()s.
    source_step = models.PositiveIntegerField("Source pipeline step number", validators=[MinValueValidator(1)],
                                              help_text="Source step at which output comes from")

    source = models.ForeignKey("transformation.TransformationOutput", help_text="Source output hole")

    # Implicitly defined through PipelineCable and a FK from CustomCableWire:
    # - custom_wires

    # Enforce uniqueness of output names and indices.
    # Note: in the pipeline, these will still need to be compared with the raw
    # output names and indices.
    class Meta:
        unique_together = (("pipeline", "output_name"),
                           ("pipeline", "output_idx"))

    def __init__(self, *args, **kwargs):
        self.logger = logging.getLogger(self.__class__.__name__)
        super(self.__class__, self).__init__(*args, **kwargs)

    def __unicode__(self):
        """ Represent with the pipeline name, and TO output index + name """

        pipeline_name = "[no pipeline set]"
        if self.pipeline != None:
            pipeline_name = unicode(self.pipeline)

        return "POC feeding Output_idx [{}], Output_name [{}] for pipeline [{}]".format(
                self.output_idx,
                self.output_name,
                pipeline_name)

    @property
    def dest(self):
        """Where does this cable go?"""
        return self.pipeline.outputs.get(dataset_name=self.output_name)

    @property
    def min_rows_out(self):
        """Minimum number of rows this cable can output."""
        return self.source.get_min_row()

    @property
    def max_rows_out(self):
        """Maximum number of rows this cable can output."""
        return self.source.get_max_row()

    @property
    def inputs(self):
        """Inputs to this cable (only one)."""
        return [self.source]

    @property
    def outputs(self):
        """Outputs from this cable (only one)."""
        return [self.dest]

    def clean(self):
        """
        Checks coherence of this output cable.
        
        PipelineOutputCable must reference an existant, undeleted
        transformation output hole.  Also, if the cable is raw, there
        should be no custom wiring.  If the cable is not raw and there
        are custom wires, they should be clean.
        """
        # Step number must be valid for this pipeline
        if self.source_step > self.pipeline.steps.all().count():
            raise ValidationError(
                "Output requested from a non-existent step")

        source_ps = self.pipeline.steps.get(step_num=self.source_step)

        # Try to find a matching output hole
        if not source_ps.transformation.outputs.filter(pk=self.source.pk).exists():
            raise ValidationError(
                "Transformation at step {} does not produce output \"{}\"".
                format(self.source_step, self.source))

        outwires = self.custom_wires.all()

        # The cable and destination must both be raw (or non-raw)
        if self.output_cdt == None and not self.is_raw():
            raise ValidationError(
                "Cable \"{}\" has a null output_cdt but its source is non-raw" .
                format(self))
        elif self.output_cdt != None and self.is_raw():
            raise ValidationError(
                "Cable \"{}\" has a non-null output_cdt but its source is raw" .
                format(self))

        # The cable has a raw source (and output_cdt is None).
        if self.is_raw():
            self._raw_clean()

        # The cable has a nonraw source (and output_cdt is specified).
        else:
            if not self.source.get_cdt().is_restriction(
                    self.output_cdt) and not outwires.exists():
                raise ValidationError(
                    "Cable \"{}\" has a source CDT that is not a restriction of its target CDT, but no wires exist".
                    format(self))

            # Clean all wires.
            for outwire in outwires:
                outwire.clean()
                outwire.validate_unique()
                # It isn't enough that the outwires are clean: they
                # should do no casting.
                if outwire.is_casting():
                    raise ValidationError(
                        "Custom wire \"{}\" of PipelineOutputCable \"{}\" casts the Datatype of its source".
                        format(outwire, self))

    def complete_clean(self):
        """Checks completeness and coherence of this POC.
        
        Calls clean, and then checks that if this POC is not raw and there
        are any custom wires defined, then they must quench the output CDT.
        """
        self.clean()

        if not self.is_raw() and self.custom_wires.all().exists():
            # Check that each CDT member has a wire leading to it
            for dest_member in self.output_cdt.members.all():
                if not self.custom_wires.filter(dest_pin=dest_member).exists():
                    raise ValidationError(
                        "Destination member \"{}\" has no outwires leading to it".
                        format(dest_member))

    def is_raw(self):
        """True if this output cable is raw; False otherwise."""
        return self.source.is_raw()

    def is_restriction(self, other_outcable):
        """
        Returns whether this cable is a restriction of the specified.

        More specifically, this cable is a restriction of the
        parameter if they come from the same TransformationOutput and, if
        they are not raw:
         - destination CDT is a restriction of parameter's destination CDT
         - wiring matches

        PRE: both self and other_cable are clean.
        """
        # Trivial case.
        if self == other_outcable:
            return True

        if self.source != other_outcable.source:
            return False

        # Now we know that they are fed by the same TransformationOutput.
        if self.is_raw():
            return True

        # From here on, we assume both cables are non-raw.
        # (They must be, since both are fed by the same TO and self
        # is not raw.)
        if not self.output_cdt.is_restriction(other_outcable.output_cdt):
            return False

        # Call _wires_match.
        return self._wires_match(other_outcable)

    def create_output(self, x=0, y=0):
        """
        Creates the corresponding output for the parent Pipeline.
        """
        output_requested = self.source

        new_pipeline_output = self.pipeline.outputs.create(
            dataset_name=self.output_name,
            dataset_idx=self.output_idx,
            x=x, y=y)

        if not self.is_raw():
            # Define an XputStructure for new_pipeline_output.
            new_structure = transformation.models.XputStructure(
                transf_xput=new_pipeline_output,
                compounddatatype=self.output_cdt,
                min_row=output_requested.get_min_row(),
                max_row=output_requested.get_max_row()
            )
            new_structure.save()

    @transaction.atomic
    def represent_as_dict(self):
        """
        Make a dict serialization of this POC.

        The dict is structured as:
         - output_idx: index of the resulting Pipeline output,
         - output_name: name of the resulting Pipeline output
         - output_CDT_pk: None if raw, otherwise PK of the CDT of the resulting Pipeline output
         - source_step: 1-based index of the step producing the output
         - source_dataset_name: name of the source output
         - x: x-coordinate of the corresponding Pipeline output
         - y: y-coordinate of the same
         - wires: list of dicts as produced by a CustomCableWire's represent_as_dict() method.
        """
        corresp_output = self.pipeline.outputs.get(dataset_name=self.output_name)
        my_dict = {
            "output_idx": self.output_idx,
            "output_name": self.output_name,
            "output_CDT_pk": None if self.is_raw() else self.output_cdt.pk,
            "source_step": self.source_step,
            "source_dataset_name": self.source.definite.dataset_name,
            "x": corresp_output.x,
            "y": corresp_output.y,
            "wires": []
        }

        for wire in self.custom_wires.all():
            my_dict["wires"].append(wire.represent_as_dict())

        return my_dict<|MERGE_RESOLUTION|>--- conflicted
+++ resolved
@@ -464,14 +464,6 @@
                 canvas_width=form_data["canvas_width"],
                 canvas_height=form_data["canvas_height"]
             )
-<<<<<<< HEAD
-        else:
-            # Update the current Pipeline.
-            pipeline.revision_name = form_data['revision_name']
-            pipeline.revision_desc = form_data['revision_desc']
-            pipeline.canvas_width = form_data["canvas_width"]
-            pipeline.canvas_height = form_data["canvas_height"]
-=======
 
         # June 24, 2014: don't bother with this, it will be passed in with all of this
         # already set.
@@ -484,7 +476,6 @@
         #                                 else Pipeline.objects.get(pk=form_data["revision_parent_pk"]))
         #     pipeline.canvas_width = form_data["canvas_width"]
         #     pipeline.canvas_height = form_data["canvas_height"]
->>>>>>> 39c5f8ae
 
         # Create the inputs for the Pipeline.
         for new_input in form_data["pipeline_inputs"]:
