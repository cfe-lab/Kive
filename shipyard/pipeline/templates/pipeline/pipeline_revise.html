--- conflicted
+++ resolved
@@ -164,19 +164,11 @@
                     for (var i = 0; i < canvasState.shapes.length; i++) {
                         canvasState.detectCollisions(canvasState.shapes[i], 0.5);
                     }
-<<<<<<< HEAD
 
                     $('#id_publish').val(
                         result['is_published_version']?
                         'Cancel publication' :
                         'Make published version'
-=======
-                    
-                    $('#id_make_active').val(
-                        result['is_active_version']?
-                        'Cancel activation' :
-                        'Make active version'
->>>>>>> a3fcf6b8
                     );
                 }
             })
