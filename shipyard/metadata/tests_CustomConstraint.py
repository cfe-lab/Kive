import tempfile
import csv
import re
import os
import shutil

from django.contrib.auth.models import User
from django.core.exceptions import ValidationError
from django.core.files import File
from django.test import TestCase, TransactionTestCase

from metadata.models import Datatype, CompoundDatatype, CustomConstraint
from method.models import MethodFamily, CodeResource
from librarian.models import SymbolicDataset
from datachecking.models import ContentCheckLog
from sandbox.execute import Sandbox

import sandbox.testing_utils as tools

from constants import datatypes, CDTs


class CustomConstraintTests(TransactionTestCase):
    """
    Test the creation and use of custom constraints.
    """
    fixtures = ["initial_data"]

    def setUp(self):
        tools.create_sandbox_testing_tools_environment(self)
        self.user_oscar = User.objects.create_user('oscar', 'oscar@thegrouch.com', 'garbage')
        self.workdir = tempfile.mkdtemp()

        # A Datatype with basic constraints.
        self.dt_basic = self._setup_datatype("alpha", "strings of letters", 
                [("regexp", "^[A-Za-z]+$")], 
                [Datatype.objects.get(pk=datatypes.STR_PK)])
        
        # A Datatype with custom constraints restricting the basic datatype.
        self.dt_custom = self._setup_datatype("words", 
                "correctly spelled words", [], [self.dt_basic])

        # Set up the custom constraint, a spell checker.
        self._setup_custom_constraint(
            "spellcheck", "methods to perform spell-checking",
            "spellcheck", "a spell checker",
            """#!/bin/bash
            echo failed_row > "$2"
            row_num=0
            for row in $(cat "$1"); do
              if [[ $row_num -gt 0 ]]; then
                 grep $row /usr/share/dict/words > /dev/null
                 if [[ $? -eq 1 ]]; then
                    echo $row_num >> "$2"
                 fi  
              fi  
              row_num=$(($row_num+1))
            done""",
            self.dt_custom)

        # A compound datatype composed of alphabetic strings and correctly
        # spelled words.
        self.cdt_constraints = self._setup_compounddatatype(
                [self.dt_basic, self.dt_custom],
                ["letter strings", "words"])

        # A file conforming to the compound datatype.
        self.good_datafile = self._setup_datafile(self.cdt_constraints,
                [["abcab", "hello"], ["goodbye", "world"]])

        # A file not conforming to the compound datatype.
        self.bad_datafile = self._setup_datafile(self.cdt_constraints,
                [["hello", "there"], ["live", "long"], ["and", "porsper"]])

        # A pipeline to process the constraint CDT.
        self.pipeline_noop = self._setup_onestep_pipeline("does nothing",
                "does nothing", '#!/bin/bash\n cat "$1" > "$2"',
                self.cdt_constraints)

        # A pipeline to mess up the constraint CDT.
        self.pipeline_mangle = self._setup_onestep_pipeline("mangle",
                "messes up data", 
                """#!/bin/bash
                echo "letter strings,words" > "$2"
                echo 1234,yarrr >> "$2"
                """, self.cdt_constraints)

    def tearDown(self):
        shutil.rmtree(self.workdir)
        tools.destroy_sandbox_testing_tools_environment(self)

    def _setup_onestep_pipeline(self, name, desc, script, cdt):
        """
        Helper function to set up a one step pipeline which passes the same
        dataset all the way through.

        name    name of the pipeline
        desc    description for the pipeline
        script  contents of CodeResourceRevision which will drive the method
        cdt     CompoundDatatype used throughout the pipeline
        """
        coderev = tools.make_first_revision(name, desc,
                "{}.sh".format(name), script)
        method = tools.make_first_method(name, desc, coderev)
        tools.simple_method_io(method, cdt, "in data", "out data")
        pipeline = tools.make_first_pipeline(name, desc)
        tools.create_linear_pipeline(pipeline, [method], "in data", "out data")
        pipeline.create_outputs()
        return pipeline

    def _setup_datafile(self, compounddatatype, lines):
        """
        Helper function to set up a datafile for a compounddatatype on the file
        system.
        """
        datafile = tempfile.NamedTemporaryFile(delete=False, dir=self.workdir)
        header = [m.column_name for m in compounddatatype.members.order_by("column_idx")]
        writer = csv.writer(datafile)
        writer.writerow(header)
        [writer.writerow(line) for line in lines]
        datafile.close()
        return datafile.name

    def _setup_datatype(self, name, desc, basic_constraints, restricts):
        """
        Helper function to set up a Datatype, given a list of basic
        constraints (which are tuples (ruletype, rule)), and a list
        of other datatypes to restrict.
        """
        datatype = Datatype(name=name, description=desc)
        datatype.save()
        for supertype in restricts:
            datatype.restricts.add(supertype)
        for ruletype, rule in basic_constraints:
            datatype.basic_constraints.create(ruletype=ruletype, rule=rule)
        return(datatype)

    def _setup_compounddatatype(self, datatypes, column_names):
        """
        Helper function to create a compound datatype, given a list of members
        and column names.
        """
        compounddatatype = CompoundDatatype()
        compounddatatype.save()
        for i in range(len(datatypes)):
            compounddatatype.members.create(datatype=datatypes[i],
                    column_name = column_names[i], column_idx=i+1)
        compounddatatype.save()
        return compounddatatype

    def _setup_custom_constraint(self, famname, famdesc, crname, crdesc, script, datatype):
        """
        Helper function to set up a custom constraint on a datatype.
        
        INPUTS
        name        name of the code resource of the verifier
        desc        description for the code resource of the verifier
        script      contents of verification script
        datatype    datatype which will recieve custom constraint
        """
        scriptfile = tempfile.NamedTemporaryFile(delete=False, dir=self.workdir)
        scriptfile.write(script)
        scriptfile.close()

        coderesource = CodeResource(name=crname, filename="{}.sh".format(crname), description=crdesc)
        coderesource.save()
        with open(scriptfile.name, "rb") as f:
            revision = coderesource.revisions.create(revision_name="1", revision_number=1,
                                                     revision_desc="first version",
                                                     content_file=File(f))
            revision.save()
        methodfamily = MethodFamily(name=famname, description=famdesc)
        methodfamily.save()
        method = methodfamily.members.create(driver=revision, revision_number=methodfamily.members.count()+1)
        method.create_input("to_test", 1, compounddatatype=CompoundDatatype.objects.get(pk=CDTs.VERIF_IN_PK))
        method.create_output("failed_row", 1, compounddatatype=CompoundDatatype.objects.get(pk=CDTs.VERIF_OUT_PK))
        method.save()
        cc = CustomConstraint(verification_method = method)
        cc.save()
        datatype.custom_constraint = cc
        datatype.save()

    def _setup_content_check_log(self, datafile, cdt, user, name, desc):
        """
        Helper function to create a SymbolicDataset and ContentCheckLog
        for a given CompoundDatatype.
        """
        symbolicdataset = SymbolicDataset.create_SD(datafile, user=user, cdt=cdt, name=name,
                                                    description=desc)
        log = ContentCheckLog(symbolicdataset=symbolicdataset)
        log.save()
        return log

    def test_summarize_CSV_no_output(self):
        """
        A verification method which produces no output should throw a ValueError.
        """
        dt_no_output = self._setup_datatype("numerics", "strings of digits",
                [("regexp", "^[0-9]+$")],
                [Datatype.objects.get(pk=datatypes.INT_PK)])
        self._setup_custom_constraint(
            "empty", "Methods producing no output",
            "empty", "a script producing no output", "#!/bin/bash", dt_no_output)
        cdt_no_output = self._setup_compounddatatype( 
                [dt_no_output, self.dt_basic],
                ["numerics", "letter strings"])
        no_output_datafile = self._setup_datafile(cdt_no_output,
                [[123, "foo"], [456, "bar"], [789, "baz"]])

        self.assertRaisesRegexp(
            ValueError,
            re.escape('Verification method for Datatype "{}" produced no output'.format(dt_no_output)),
            lambda: SymbolicDataset.create_SD(no_output_datafile, self.user_oscar, cdt=cdt_no_output,
                                              name="no output", description="data with a bad verifier")
        )
        os.remove(no_output_datafile)

    def test_verification_method_failed_row_too_large(self):
        """
        If a verification method produces a row which is greater than the number
        of rows in the input, a ValueError should be raised.
        """
        dt_big_row = self._setup_datatype("barcodes",
                "strings of upper case alphanumerics of length between 10 and 12", 
                [("regexp", "^[A-Z0-9]+$"), ("minlen", 10), ("maxlen", 12)],
                [Datatype.objects.get(pk=datatypes.STR_PK)])
        self._setup_custom_constraint(
            "bigrow",
            "methods outputting a big row number",
            "bigrow",
            "a script outputting a big row number",
            '#!/bin/bash\necho -e "failed_row\\n1000" > "$2"',
            dt_big_row)
        cdt_big_row = self._setup_compounddatatype(
                [dt_big_row, self.dt_custom], ["barcodes", "words"])
        big_row_datafile = self._setup_datafile(cdt_big_row,
                [["ABCDE12345", "hello"], ["12345ABCDE", "goodbye"]])

        self.assertRaisesRegexp(
            ValueError,
            re.escape('Verification method for Datatype "{}" indicated an error in row {}, but '
                      'only {} rows were checked'.format(dt_big_row, 1000, 2)),
            lambda: SymbolicDataset.create_SD(big_row_datafile,
                                              user=self.user_oscar, cdt=cdt_big_row, name="big row",
                                              description="data with a verifier outputting too high a row number")
        )
        os.remove(big_row_datafile)

    def test_summarize_correct_datafile(self):
        """
        A conforming datafile should return a CSV summary with no errors.
        """
        log = self._setup_content_check_log(self.good_datafile,
            self.cdt_constraints, self.user_oscar, "constraint data",
            "data to test custom constraint checking")
        with open(self.good_datafile) as f:
            summary = self.cdt_constraints.summarize_CSV(f, self.workdir, log)
        expected_header = [m.column_name for m in self.cdt_constraints.members.order_by("column_idx")]
        self.assertEqual(summary.has_key("num_rows"), True)
        self.assertEqual(summary.has_key("header"), True)
        self.assertEqual(summary.has_key("bad_num_cols"), False)
        self.assertEqual(summary.has_key("bad_col_indices"), False)
        self.assertEqual(summary.has_key("failing_cells"), False)
        self.assertEqual(summary["num_rows"], 2)
        self.assertEqual(summary["header"], expected_header)

    def test_create_SD_bad_datafile(self):
        """
        We sholudn't be allowed to create a SymbolicDataset from a file
        which does not conform to the Datatype's CustomConstraints.
        """
        self.assertRaisesRegexp(
            ValueError,
            re.escape('The entry at row {}, column {} of file "{}" did not pass the constraints of '
                      'Datatype "{}"'.format(3, 2, self.bad_datafile, self.dt_custom)),
                      lambda: SymbolicDataset.create_SD(self.bad_datafile,
                                                        user=self.user_oscar, cdt=self.cdt_constraints,
                                                        name="bad data",
                                                        description="invalid data to test custom constraint checking")
        )

    def _test_content_check_integrity(self, content_check, execlog, symds):
        """
        Things which should be true about a ContentCheckLog, whether or not
        it indicated errors.
        """
        self.assertEqual(content_check.clean(), None)
        self.assertEqual(content_check.execlog, execlog)
        self.assertEqual(content_check.symbolicdataset, symds)
        self.assertIsNotNone(content_check.end_time)
        self.assertEqual(content_check.start_time.date(),
                content_check.end_time.date())
        self.assertEqual(content_check.start_time <= content_check.end_time,
                True)

    def _test_upload_data_good(self):
        """
        Helper function to upload good data.
        """
        symds_good = SymbolicDataset.create_SD(self.good_datafile, user=self.user_oscar,
                                               cdt=self.cdt_constraints, name="good data",
                                               description="data which conforms to all its constraints")
        return symds_good

    def _test_upload_data_bad(self):
        """
        Helper function to upload bad data.
        """
<<<<<<< HEAD
        symds_bad = SymbolicDataset.create_SD(self.bad_datafile, user=self.user_oscar,
                                              cdt=self.cdt_constraints, name="good data",
                                              description="data which conforms to all its constraints")
=======
        symds_bad = SymbolicDataset.create_SD(self.bad_datafile,
                cdt=self.cdt_constraints, user=self.user_oscar,
                name="bad data",
                description="data which violates its constraints")
>>>>>>> 09934ee3
        return symds_bad

    def _test_setup_prototype_good(self):
        prototype_cdt = CompoundDatatype.objects.get(pk=CDTs.PROTOTYPE_PK)
        prototype_file = self._setup_datafile(prototype_cdt, 
                [["hello", "True"], ["hell", "True"], ["hel", "False"],
                 ["he", "True"], ["h", "False"]])
        prototype_SD = SymbolicDataset.create_SD(prototype_file, user=self.user_oscar,
                                                 cdt=prototype_cdt, name="good prototype",
                                                 description="working prototype for constraint CDT")
        os.remove(prototype_file)

        # Add a prototype to the custom DT, and make a new CDT.
        self.dt_custom.prototype = prototype_SD.dataset
        self.dt_custom.save()
        cdt = self._setup_compounddatatype(
                [self.dt_basic, self.dt_custom],
                ["letter strings", "words"])
        return cdt

    def _test_setup_prototype_bad(self):
        prototype_cdt = CompoundDatatype.objects.get(pk=CDTs.PROTOTYPE_PK)
        prototype_file = self._setup_datafile(prototype_cdt, 
                [["hello", "False"], ["hell", "True"], ["hel", "False"],
                 ["he", "True"], ["h", "False"]])
        prototype_SD = SymbolicDataset.create_SD(prototype_file, user=self.user_oscar,
                                                 cdt=prototype_cdt, name="good prototype",
                                                 description="working prototype for constraint CDT")
        os.remove(prototype_file)

        # Add a prototype to the custom DT.
        self.dt_custom.prototype = prototype_SD.dataset
        self.dt_custom.save()
        return self.dt_custom

    def _test_execute_pipeline_constraints(self, pipeline):
        """
        Helper function to execute a pipeline with the cdt_constraints 
        compound datatype as input.
        """
        symds_good = self._test_upload_data_good()
        sandbox = Sandbox(self.user_oscar, pipeline, [symds_good])
        sandbox.execute_pipeline()
        runstep = sandbox.run.runsteps.first()
        execlog = runstep.log
        symds_out = runstep.execrecord.execrecordouts.first().symbolicdataset
        content_check = symds_out.content_checks.first()
        return (content_check, execlog, symds_out)

    def test_execute_pipeline_content_check_good(self):
        """
        Test the integrity of the ContentCheck created while running a
        Pipeline on some data with CustomConstraints.
        """
        content_check, execlog, symds_out = self._test_execute_pipeline_constraints(self.pipeline_noop)
        self._test_content_check_integrity(content_check, execlog, symds_out)
        self.assertEqual(content_check.is_fail(), False)

    def test_execute_pipeline_content_check_bad(self):
        """
        Test the integrity of the ContentCheck created while running a
        Pipeline on some data with CustomConstraints, where the output data
        does not pass the content check.
        """
        content_check, execlog, symds_out = self._test_execute_pipeline_constraints(self.pipeline_mangle)
        self._test_content_check_integrity(content_check, execlog, symds_out)
        self.assertEqual(content_check.is_fail(), True)

    def test_upload_data_content_check_good(self):
        """
        Test the integrity of a ContentCheck created when uploading a dataset.
        """
        symds_good = self._test_upload_data_good()
        content_check = symds_good.content_checks.first()
        self._test_content_check_integrity(content_check, None, symds_good)
        self.assertEqual(content_check.is_fail(), False)

    def _test_verification_log(self, verif_log, content_check, CDTM):
        """
        Checks which should pass for any VerificationLog, succesful or not.
        """
        self.assertIsNotNone(verif_log)
        self.assertIsNone(verif_log.clean())
        self.assertEqual(verif_log.contentchecklog, content_check) 
        self.assertEqual(verif_log.CDTM, CDTM)
        self.assertIsNotNone(verif_log.start_time)
        self.assertIsNotNone(verif_log.end_time)
        self.assertEqual(verif_log.end_time.date(), verif_log.start_time.date())
        self.assertEqual(verif_log.start_time <= verif_log.end_time, True)

    def test_execute_pipeline_verification_log_good(self):
        """
        Test the integrity of the VerificationLog created while running a
        Pipeline on some data with CustomConstraints.
        """
        content_check, execlog, symds_out = self._test_execute_pipeline_constraints(self.pipeline_noop)

        verif_log = content_check.verification_logs.first()
        self._test_verification_log(verif_log, content_check, self.cdt_constraints.members.last())
        self.assertEqual(verif_log.return_code, 0)
        self.assertEqual(verif_log.output_log.read(), "")
        self.assertEqual(verif_log.error_log.read(), "")

    def test_execute_pipeline_verification_log_bad(self):
        """
        Test the integrity of the VerificationLog created while running a
        Pipeline on some data with CustomConstraints, when the data does not
        conform.
        """
        content_check, execlog, symds_out = self._test_execute_pipeline_constraints(self.pipeline_mangle)
        verif_log = content_check.verification_logs.first()
        self._test_verification_log(verif_log, content_check, self.cdt_constraints.members.last())
        self.assertEqual(verif_log.return_code, 0)
        self.assertEqual(verif_log.output_log.read(), "")
        self.assertEqual(verif_log.error_log.read(), "")

    def test_upload_data_verification_log_good(self):
        """
        Test the integrity of the VerificationLog created while uploading
        conforming data with CustomConstraints.
        """
        symds_good = self._test_upload_data_good()
        content_check = symds_good.content_checks.first()
        verif_log = content_check.verification_logs.first()
        self._test_verification_log(verif_log, content_check, self.cdt_constraints.members.last())
        self.assertEqual(verif_log.return_code, 0)
        self.assertEqual(verif_log.output_log.read(), "")
        self.assertEqual(verif_log.error_log.read(), "")

    def test_upload_data_prototype_good_contentcheck(self):
        """
        Test the integrity of the ContentCheckLog created when a Dataset with
        CustomConstraints is uploaded with a working prototype.
        """
        cdt = self._test_setup_prototype_good()
        symds_good = SymbolicDataset.create_SD(self.good_datafile, user=self.user_oscar, cdt=cdt,
                                               name="good data",
                                               description="data which conforms to all its constraints")
        self.assertEqual(symds_good.clean(), None)
        content_check = symds_good.content_checks.first()
        self._test_content_check_integrity(content_check, None, symds_good)
        self.assertEqual(content_check.is_fail(), False)

    def test_upload_data_prototype_bad(self):
        """
        Test the integrity of the ContentCheckLog created when a Dataset with
        CustomConstraints is uploaded with a prototype not agreeing with the
        CustomConstraints.
        """
        dt = self._test_setup_prototype_bad()
        self.assertRaisesRegexp(ValidationError,
                                re.escape('The prototype for Datatype "{}" indicates the value "{}" should be '
                                          'invalid, but it passed all constraints'.format(dt, "hello")),
                                dt.clean)<|MERGE_RESOLUTION|>--- conflicted
+++ resolved
@@ -306,16 +306,9 @@
         """
         Helper function to upload bad data.
         """
-<<<<<<< HEAD
         symds_bad = SymbolicDataset.create_SD(self.bad_datafile, user=self.user_oscar,
                                               cdt=self.cdt_constraints, name="good data",
                                               description="data which conforms to all its constraints")
-=======
-        symds_bad = SymbolicDataset.create_SD(self.bad_datafile,
-                cdt=self.cdt_constraints, user=self.user_oscar,
-                name="bad data",
-                description="data which violates its constraints")
->>>>>>> 09934ee3
         return symds_bad
 
     def _test_setup_prototype_good(self):
