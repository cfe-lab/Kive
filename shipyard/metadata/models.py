"""
metadata.models

Shipyard data models relating to metadata: Datatypes and their related
paraphernalia, CompoundDatatypes, etc.

FIXME get all the models pointing at each other correctly!
"""

from django.db import models
from django.core.exceptions import ValidationError
from django.core.validators import MinValueValidator, RegexValidator
from django.core.files import File
from django.utils import timezone

import operator
import re
import csv
import os
import sys
import math
from datetime import datetime

from file_access_utils import set_up_directory
from constants import datatypes, CDTs, error_messages
from datachecking.models import VerificationLog

import logging

class Datatype(models.Model):
    """
    Abstract definition of a semantically atomic type of data.
    Related to :model:`copperfish.CompoundDatatype`
    """
    # print(__name__)
    name = models.CharField(
        "Datatype name",
        max_length=64,
        help_text="The name for this Datatype");

    # auto_now_add: set to now on instantiation (editable=False)
    date_created = models.DateTimeField(
        'Date created',
        auto_now_add = True,
        help_text="Date Datatype was defined");

    description = models.TextField(
        "Datatype description",
        help_text="A description for this Datatype");

    # Admissible "Shipyard atomic" types.
    INT = "int"
    STR = "str"
    FLOAT = "float"
    BOOL = "bool"

    restricts = models.ManyToManyField(
        'self',
        symmetrical=False,
        related_name="restricted_by",
        null=True,
        blank=True,
        help_text="Captures hierarchical is-a classifications among Datatypes");

    def get_restricts (self):
        return ','.join([dt['name'] for dt in self.restricts.values()])
    restricts_str = property(get_restricts)

    prototype = models.OneToOneField(
        "archive.Dataset",
        null=True,
        blank=True,
        related_name="datatype_modelled")

    def __init__(self, *args, **kwargs):
        super(self.__class__, self).__init__(*args, **kwargs)
        self.logger = logging.getLogger(self.__class__.__name__)

    def is_restricted_by(self, possible_restrictor_datatype):
        """
        Determine if this datatype is ever *properly* restricted, directly or indirectly,
        by a given datatype.
        
        PRE: there is no circular restriction in the possible restrictor
        datatype (this would cause an infinite recursion).
        """
        # The default is that self is not restricted by
        # possible_restrictor_datatype; toggle to True if it turns out
        # that it is.
        is_restricted = False
        restrictions = possible_restrictor_datatype.restricts.all()

        for restrictedDataType in restrictions:

            # Case 1: If restrictions restrict self, return true
            if restrictedDataType == self:
                is_restricted = True

            # Case 2: Check if any restricted Datatypes themselves restrict self
            else:
                theValue = self.is_restricted_by(restrictedDataType)

                # If any restricted Datatypes themselves restrict self, propagate
                # this information to the parent Datatype as restricting self
                if theValue == True:
                    is_restricted = True

        # Return False if Case 1 is never encountered
        return is_restricted

    def is_restriction(self, possible_restricted_datatype):
        """
        True if this Datatype restricts the parameter, directly or indirectly.

        This induces a partial ordering A <= B if A is a restriction of B.
        For example, a DNA sequence is a restriction of a string.
        """
        return (self == possible_restricted_datatype or
                possible_restricted_datatype.is_restricted_by(self))

    def get_effective_num_constraint(self, BC_type):
        """
        Gets the 'effective' BasicConstraint of the specified type.

        That is, the most restrictive BasicConstraint of this type
        acting on this Datatype or its supertypes.  Returns a tuple
        with the BC in the first position and its value in the
        second.

        If this instance cannot have a numerical constraint (it does
        not restrict either INT or FLOAT or it restricts BOOL) then
        return (None, [appropriate value]).

        PRE: all of this instance's supertypes are clean (in the
        Django sense), this instance has been properly defined as
        restricting at least one of the Shipyard builtin Datatypes,
        and this instance has at most one BasicConstraint of the
        specified type (and it is clean).  If this instance has such
        a BasicConstraint, it exceeds the maximum of those of its
        supertypes.
        """
        # The Shipyard builtins.
        STR = Datatype.objects.get(pk=datatypes.STR_PK)
        INT = Datatype.objects.get(pk=datatypes.INT_PK)
        FLOAT = Datatype.objects.get(pk=datatypes.FLOAT_PK)
        BOOL = Datatype.objects.get(pk=datatypes.BOOL_PK)

        # TODO: make these functions, which we call below, not strings
        min_or_max = "min" if BC_type in (BasicConstraint.MIN_LENGTH, BasicConstraint.MIN_VAL) else "max"
        val_or_len = "val" if BC_type in (BasicConstraint.MIN_VAL, BasicConstraint.MAX_VAL) else "len"

        effective_BC = None
        # Default value if this is a 'max' constraint.
        effective_val = float("inf")
        if BC_type == BasicConstraint.MIN_VAL:
            effective_val = -float("inf")
        elif BC_type == BasicConstraint.MIN_LENGTH:
            effective_val = 0

        # Base case: this Datatype does not restrict INT or FLOAT,
        # or it restricts BOOL, and this is a (MIN|MAX)_VAL restriction.
        if val_or_len == "val" and self.get_builtin_type() in (STR, BOOL):
            # self.logger.debug("Datatype \"{}\" with pk={} is not one that should have a numerical constraint".
            #                   format(self, self.pk))
            return (None, effective_val)

        # Base case 2: this Datatype restricts any of FLOAT, INT, or
        # BOOL, and this is a (MIN|MAX)_LENGTH restriction.
        if (val_or_len == "len") and self.get_builtin_type() != STR:
            return (None, effective_val)

        # Base case 2: this instance has a constraint of this type already.
        my_BC = self.basic_constraints.filter(ruletype=BC_type)
        if my_BC.exists():
            if val_or_len == "val":
                effective_val = float(my_BC.first().rule)
            else:
                effective_val = int(my_BC.first().rule)
            effective_BC = my_BC.first()

        else:
            # Base case 3: this instance has no supertypes, in which case we don't touch effective_BC or
            # effective_val.
            if hasattr(self, "restricts"):
                for supertype in self.restricts.all():
                    # self.logger.debug("Checking supertype \"{}\" with pk={} for BasicConstraints of form \"{}\"".
                    #                   format(supertype, supertype.pk, BC_type))
                    # Recursive case: go through all of the supertypes and take the maximum.
                    supertype_BC, supertype_val = supertype.get_effective_num_constraint(BC_type)

                    if ((min_or_max == "min" and supertype_val > effective_val) or
                            (min_or_max == "max" and supertype_val < effective_val)):
                        effective_BC = supertype_BC
                        effective_val = supertype_val

        return (effective_BC, effective_val)

    def get_all_regexps(self):
        """
        Retrieves all of the REGEXP BasicConstraints acting on this instance.

        PRE: all of this instance's supertypes are clean (in the Django
        sense), as are this instance's REGEXP BasicConstraints.
        """
        all_regexp_BCs = []

        for regexp_BC in self.basic_constraints.filter(ruletype=BasicConstraint.REGEXP):
            all_regexp_BCs.append(regexp_BC)

        for supertype in self.restricts.all():
            for regexp_BC in supertype.get_all_regexps():
                all_regexp_BCs.append(regexp_BC)

        return all_regexp_BCs

    def get_effective_datetimeformat(self):
        """
        Retrieves the date-time format string effective for this instance.

        There can only be one such format string acting on this or its supertypes.
        Moreover, this returns None if this instance restricts any other atomic
        type than STR.

        PRE: this instance has at most one DATETIMEFORMAT BasicConstraint (and it is clean if it exists),
        and all its supertypes are clean (in the Django sense).
        """
        # The Shipyard builtins.
        STR = Datatype.objects.get(pk=datatypes.STR_PK)
        INT = Datatype.objects.get(pk=datatypes.INT_PK)
        FLOAT = Datatype.objects.get(pk=datatypes.FLOAT_PK)
        BOOL = Datatype.objects.get(pk=datatypes.BOOL_PK)

        if self.get_builtin_type() != STR:
            return None

        my_dtf = self.basic_constraints.filter(ruletype=BasicConstraint.DATETIMEFORMAT)
        if my_dtf.exists():
            return my_dtf.first()

        for supertype in self.restricts.all():
            curr_dtf = supertype.basic_constraints.filter(ruletype=BasicConstraint.DATETIMEFORMAT)
            if curr_dtf.exists():
                return curr_dtf.first()

        # If we reach this point, there is no effective datetimeformat constraint.
        return None

    def get_builtin_type(self):
        """
        Get the Shipyard builtin type restricted by this Datatype.

        This retrieves the most restrictive one under the ordering:
        BOOL < INT < FLOAT < STR

        PRE: this Datatype restricts at least one clean Datatype
        (thus at least restricts STR).
        """
        # The Shipyard builtins.
        STR = Datatype.objects.get(pk=datatypes.STR_PK)
        INT = Datatype.objects.get(pk=datatypes.INT_PK)
        FLOAT = Datatype.objects.get(pk=datatypes.FLOAT_PK)
        BOOL = Datatype.objects.get(pk=datatypes.BOOL_PK)

        builtin_type = STR
        if self.is_restriction(BOOL):
            builtin_type = BOOL
        elif self.is_restriction(INT):
            builtin_type = INT
        elif self.is_restriction(FLOAT):
            builtin_type = FLOAT

        return builtin_type


    # Clean: If prototype is specified, it must have a CDT with
    # 2 columns: column 1 is a string "example" field,
    # column 2 is a bool "valid" field.  This CDT will be hard-coded
    # and loaded into the database on creation.
    def clean(self):
        """
        Checks coherence of this Datatype.

        Note that a Datatype must be saved into the database before it's complete,
        as a complete Datatype must be a restriction of a Shipyard atomic Datatype
        (STR, INT, FLOAT, or BOOL).  This necessitates a complete_clean() routine.
        """
        # The Shipyard builtins.
        STR = Datatype.objects.get(pk=datatypes.STR_PK)
        INT = Datatype.objects.get(pk=datatypes.INT_PK)
        FLOAT = Datatype.objects.get(pk=datatypes.FLOAT_PK)
        BOOL = Datatype.objects.get(pk=datatypes.BOOL_PK)

        if hasattr(self, "restricts"):
            if self.is_restricted_by(self):
                raise ValidationError(error_messages["DT_circular_restriction"].format(self))

            # February 18, 2014: we do not allow Datatypes to simultaneously restrict
            # supertypes whose "built-in types" are not all either STR, BOOL, or INT/FLOAT
            # (they can be a mix of INT and FLOAT though).
            supertype_builtin_types = set([supertype.get_builtin_type() for supertype in self.restricts.all()])
            if len(supertype_builtin_types) > 1 and supertype_builtin_types != set([FLOAT, INT]):
                raise ValidationError(error_messages["DT_multiple_builtin_types"].format(self))

        if self.prototype is not None:
            if self.prototype.symbolicdataset.is_raw():
                raise ValidationError(error_messages["DT_prototype_raw"].format(self))

            PROTOTYPE_CDT = CompoundDatatype.objects.get(pk=CDTs.PROTOTYPE_PK)

            if not self.prototype.symbolicdataset.get_cdt().is_identical(PROTOTYPE_CDT):
                raise ValidationError(error_messages["DT_prototype_wrong_CDT"].format(self))

        # Clean all BasicConstraints.
        for bc in self.basic_constraints.all():
            bc.clean()

        # Check numerical constraints for coherence against the supertypes' constraints.
        for constr_type in (BasicConstraint.MIN_VAL, BasicConstraint.MAX_VAL,
                            BasicConstraint.MIN_LENGTH, BasicConstraint.MAX_LENGTH):
            # Extract details on what kind of constraint this is.
            min_or_max = "min" if constr_type in (BasicConstraint.MIN_VAL, BasicConstraint.MIN_LENGTH) else "max"
            val_or_len = "val" if constr_type in (BasicConstraint.MIN_VAL, BasicConstraint.MAX_VAL) else "length"

            all_curr_type = self.basic_constraints.filter(ruletype=constr_type)

            if all_curr_type.count() > 1:
                # Check that there is at most one BasicConstraint of types (MIN|MAX)_(VAL|LENGTH)
                # directly associated to this instance.
                raise ValidationError(error_messages["DT_several_same_constraint"].format(self, constr_type))

            elif all_curr_type.count() == 1:
                my_constr_val = None
                if val_or_len == "val":
                    my_constr_val = float(all_curr_type.first().rule)
                else:
                    my_constr_val = int(all_curr_type.first().rule)

                # Default constraint value for the supertypes if the constraint is a max-type.
                supertypes_val = float("inf")
                if constr_type == BasicConstraint.MIN_VAL:
                    supertypes_val = -float("inf")
                elif constr_type == BasicConstraint.MIN_LENGTH:
                    supertypes_val = 0

                if hasattr(self, "restricts"):
                    if min_or_max == "min":
                        supertypes_val = max(
                            supertype.get_effective_num_constraint(constr_type)[1]
                            for supertype in self.restricts.all())
                    else:
                        supertypes_val = min(
                            supertype.get_effective_num_constraint(constr_type)[1]
                            for supertype in self.restricts.all())

                if min_or_max == "min" and my_constr_val <= supertypes_val:
                    if val_or_len == "val":
                        raise ValidationError(error_messages["DT_min_val_smaller_than_supertypes"].format(self))
                    else:
                        raise ValidationError(error_messages["DT_min_length_smaller_than_supertypes"].format(self))
                elif min_or_max == "max" and my_constr_val >= supertypes_val:
                    if val_or_len == "val":
                        raise ValidationError(error_messages["DT_max_val_larger_than_supertypes"].format(self))
                    else:
                        raise ValidationError(error_messages["DT_max_length_larger_than_supertypes"].format(self))

        # Check that there is only one DATETIMEFORMAT between this Datatype and all of its supertypes.
        my_dtf_count = self.basic_constraints.filter(ruletype=BasicConstraint.DATETIMEFORMAT).count()
        supertype_dtf_count = 0 if not hasattr(self, "restricts") else sum(
            [supertype.basic_constraints.filter(ruletype=BasicConstraint.DATETIMEFORMAT).count()
             for supertype in self.restricts.all()])
        if my_dtf_count + supertype_dtf_count > 1:
            raise ValidationError(error_messages["DT_too_many_datetimeformats"].format(self))

        # Check that effective min_val <= max_val if applicable; if this Datatype is an
        # integer, then check that the closed interval [min_val, max_val] actually
        # contains any integers.
        if hasattr(self, "restricts") and self.get_builtin_type() in (FLOAT, INT):
            min_val = self.get_effective_num_constraint(BasicConstraint.MIN_VAL)[1]
            max_val = self.get_effective_num_constraint(BasicConstraint.MAX_VAL)[1]
            if (min_val > max_val):
                raise ValidationError(error_messages["DT_min_val_exceeds_max_val"].format(self))

            if self.get_builtin_type() == INT and math.floor(max_val) < math.ceil(min_val):
                raise ValidationError(
                    error_messages["DT_integer_min_max_val_too_narrow"].format(self, min_val, max_val)
                )

        # Check that effective min_length <= max_length if applicable.
        if hasattr(self, "restricts") and self.get_builtin_type() == STR:
            if (self.get_effective_num_constraint(BasicConstraint.MIN_LENGTH)[1] >
                    self.get_effective_num_constraint(BasicConstraint.MAX_LENGTH)[1]):
                raise ValidationError(error_messages["DT_min_length_exceeds_max_length"].format(self))

        # Clean the CustomConstraint if it exists.
        if self.has_custom_constraint():
            self.custom_constraint.clean()

    def is_complete(self):
        """
        Returns whether this Datatype has a complete definition; i.e. restricts a Shipyard atomic.
        """
        # The hard-coded Shipyard atomic string Datatype.  We check that this
        # instance restricts it.
        STR = Datatype.objects.get(pk=datatypes.STR_PK)
        if hasattr(self, "restricts") and self.is_restriction(STR):
            return True
        return False

    def complete_clean(self):
        """
        Checks completeness and coherence of this Datatype.

        First calls clean; then confirms that this Datatype restricts
        a Shipyard atomic Datatype.
        """
        self.clean()

        if not self.is_complete():
            raise ValidationError(error_messages["DT_does_not_restrict_atomic"].format(self))

    def get_absolute_url(self):
        return '/datatypes/%i' % self.id

    def __unicode__(self):
        """Describe Datatype by name"""
        return self.name

    def has_custom_constraint(self):
        """Tells whether this Datatype has a CustomConstraint."""
        return hasattr(self, "custom_constraint")

    def check_basic_constraints(self, string_to_check):
        """
        Check the specified string against basic constraints.

        This includes both whether or not the string can be 
        interpreted as all of the Shipyard atomic types it inherits from, but also
        whether it then checks out against all BasicConstraints.

        Return a list of BasicConstraints that it failed (hopefully it's
        empty!).

        PRE: this Datatype and by extension all of its BasicConstraints
        are clean.  That means that only the appropriate BasicConstraints
        for this Datatype are applied.
        """
        ####
        # First, determine what Shipyard atomic datatypes this restricts.
        # Then, check it against any type-specific BasicConstraints
        # (MIN|MAX_LENGTH or DATETIMEFORMAT for strings,
        # MIN|MAX_VAL for numerical types).

        # The hard-coded Shipyard atomic types.
        STR = Datatype.objects.get(pk=datatypes.STR_PK)
        INT = Datatype.objects.get(pk=datatypes.INT_PK)
        FLOAT = Datatype.objects.get(pk=datatypes.FLOAT_PK)
        BOOL = Datatype.objects.get(pk=datatypes.BOOL_PK)

        constraints_failed = []
        if self.get_builtin_type() == STR:
            # string_to_check is, by definition, a string, so we skip
            # to checking the BasicConstraints.
            eff_min_length_BC, eff_min_length = self.get_effective_num_constraint(BasicConstraint.MIN_LENGTH)
            if eff_min_length_BC is not None and len(string_to_check) < eff_min_length:
                constraints_failed.append(eff_min_length_BC)
            else:
                eff_max_length_BC, eff_max_length = self.get_effective_num_constraint(BasicConstraint.MAX_LENGTH)
                if eff_max_length_BC is not None and len(string_to_check) > eff_max_length:
                    constraints_failed.append(eff_max_length_BC)

            eff_dtf_BC = self.get_effective_datetimeformat()
            # Attempt to make a datetime object using this format
            # string.
            if eff_dtf_BC is not None:
<<<<<<< HEAD
              try:
                  datetime.strptime(string_to_check, eff_dtf_BC.rule)
              except ValueError:
                  constraints_failed.append(eff_dtf_BC)
=======
                try:
                    datetime.strptime(string_to_check, eff_dtf_BC.rule)
                except:
                    constraints_failed.append(eff_dtf_BC)
>>>>>>> c515460a

        # Next, check the numeric (and non-Boolean) cases.
        elif self.get_builtin_type() == INT:
            try:
                int(string_to_check)
            except ValueError:
                return ["Was not integer"]

            # Check the numeric-type BasicConstraints.
            eff_min_val_BC, eff_min_val = self.get_effective_num_constraint(BasicConstraint.MIN_VAL)
            if eff_min_val_BC is not None and int(string_to_check) < eff_min_val:
                constraints_failed.append(eff_min_val_BC)
            else:
                eff_max_val_BC, eff_max_val = self.get_effective_num_constraint(BasicConstraint.MAX_VAL)
                if eff_max_val_BC is not None and int(string_to_check) > eff_max_val:
                    constraints_failed.append(eff_max_val_BC)

        elif self.get_builtin_type() == FLOAT:
            try:
                float(string_to_check)
            except ValueError:
                return ["Was not float"]

            # Same as for the int case.
            eff_min_val_BC, eff_min_val = self.get_effective_num_constraint(BasicConstraint.MIN_VAL)
            if eff_min_val_BC is not None and float(string_to_check) < eff_min_val:
                constraints_failed.append(eff_min_val_BC)
            else:
                eff_max_val_BC, eff_max_val = self.get_effective_num_constraint(BasicConstraint.MAX_VAL)
                if eff_max_val_BC is not None and float(string_to_check) > eff_max_val:
                    constraints_failed.append(eff_max_val_BC)

        elif self.get_builtin_type() == BOOL:
            bool_RE = re.compile("^(True)|(False)|(true)|(false)|(TRUE)|(FALSE)|T|F|t|f|0|1$")
            if not bool_RE.match(string_to_check):
                return ["Was not Boolean"]

        ####
        # Check all REGEXP-type BasicConstraints.

        for re_BC in self.get_all_regexps():
            constraint_re = re.compile(re_BC.rule)
            if not constraint_re.search(string_to_check):
                constraints_failed.append(re_BC)

        return constraints_failed

    # Note that checking the CustomConstraint requires a place to run.
    # As such, it's debatable whether to put it here or as a Sandbox
    # method.  We'll probably put it here.

class BasicConstraint(models.Model):
    """
    Basic (level 1) constraint on a Datatype.

    The admissible constraints are:
     - (min|max)len (string)
     - (min|max)val (numeric)
     - (min|max)prec (float)
     - regexp (this will work on anything)
     - datetimeformat (string -- this is a special case)
    """
    datatype = models.ForeignKey(
        Datatype,
        related_name="basic_constraints")

    # Define the choices for rule type.
    MIN_LENGTH = "minlen"
    MAX_LENGTH = "maxlen"
    MIN_VAL = "minval"
    MAX_VAL = "maxval"
    # MIN_PREC = "minprec"
    # MAX_PREC = "maxprec"
    REGEXP = "regexp"
    DATETIMEFORMAT = "datetimeformat"
    
    CONSTRAINT_TYPES = (
        (MIN_LENGTH, "minimum string length"),
        (MAX_LENGTH, "maximum string length"),
        (MIN_VAL, "minimum numeric value"),
        (MAX_VAL, "maximum numeric value"),
        (REGEXP, "Perl regular expression"),
        (DATETIMEFORMAT, "date format string (1989 C standard)")
    )

    # Added the validator here to ensure that the value of ruletype is one of the allowable choices.
    ruletype = models.CharField(
        "Type of rule",
        max_length=32,
        choices=CONSTRAINT_TYPES,
        validators=[
            RegexValidator(
                re.compile("{}|{}|{}|{}|{}|{}".format(MIN_LENGTH, MAX_LENGTH, MIN_VAL, MAX_VAL, REGEXP, DATETIMEFORMAT)
                )
            )])

    rule = models.CharField(
        "Rule specification",
        max_length = 100)

    def __unicode__(self):
        """
        Unicode representation of this BasicConstraint.

        The representation takes the form {rule type}={rule}.
        """
        return u"{}={}".format(self.ruletype, self.rule)

    def clean(self):
        """
        Check coherence of the specified rule and rule type.

        First check: the parent Datatype must restrict at least one of our Shipyard atomic types, or else
        there is no sense in creating a BasicConstraint at all.

        The rule types must satisfy:
         - MIN_LENGTH: rule must be castable to a non-negative integer;
           parent DT inherits from Shipyard type 'STR' and not 'FLOAT', 'INT', or 'BOOL'
         - MAX_LENGTH: as for MIN_LENGTH but rule must be castable to a positive integer
         - (MIN|MAX)_VAL: rule must be castable to a float; parent DT
           must inherit from Shipyard type 'FLOAT' or 'INT'
         - REGEXP: rule must be a valid Perl-style RE
         - DATETIMEFORMAT: rule can be anything (note that it's up to you
           to define something *useful* here); parent DT inherits from Shipyard type 'STR'
           and not 'FLOAT', 'INT', or 'BOOL'
        """
        if not self.datatype.is_complete():
            raise ValidationError(error_messages["BC_DT_not_complete"].format(self.datatype, self))

        # The hard-coded Shipyard atomic types.
        STR = Datatype.objects.get(pk=datatypes.STR_PK)
        INT = Datatype.objects.get(pk=datatypes.INT_PK)
        FLOAT = Datatype.objects.get(pk=datatypes.FLOAT_PK)
        BOOL = Datatype.objects.get(pk=datatypes.BOOL_PK)

        error_msg = ""
        is_error = False

        # Check the rule for coherence.
        if self.ruletype in (BasicConstraint.MIN_LENGTH, BasicConstraint.MAX_LENGTH):
            # MIN/MAX_LENGTH should not apply to anything that restricts INT, FLOAT, or BOOL.  Note that INT <= FLOAT.
            if self.datatype.get_builtin_type() != STR:
                error_msg = error_messages["BC_length_constraint_on_non_string"].format(self, self.datatype)
                is_error = True
            try:
                length_constraint = int(self.rule)
                if length_constraint < 1:
                    error_msg = error_messages["BC_length_constraint_non_positive"].format(self, self.rule)
                    is_error = True
            except ValueError:
                error_msg = error_messages["BC_length_constraint_non_integer"].format(self, self.rule)
                is_error = True

        elif self.ruletype in (BasicConstraint.MAX_VAL, BasicConstraint.MIN_VAL):
            # This should not apply to a non-numeric.
            if self.datatype.get_builtin_type() not in (FLOAT, INT):
                error_msg = error_messages["BC_val_constraint_parent_non_numeric"].format(self, self.datatype)
                is_error = True
            try:
                val_bound = float(self.rule)
            except ValueError:
                error_msg = error_messages["BC_val_constraint_rule_non_numeric"].format(self, self.rule)
                is_error = True
        
        elif self.ruletype == BasicConstraint.REGEXP:
            try:
                re.compile(self.rule)
            except re.error:
                error_msg = error_messages["BC_bad_RE"].format(self, self.rule)
                is_error = True

        elif self.ruletype == BasicConstraint.DATETIMEFORMAT:
            # This should not apply to a boolean or a numeric.
            if self.datatype.get_builtin_type() != STR:
                error_msg = error_messages["BC_datetimeformat_non_string"].format(self, self.datatype)
                is_error = True

        if is_error:
            raise ValidationError(error_msg)

class CustomConstraint(models.Model):
    """
    More complex (level 2) verification of Datatypes.

    These will be specified in the form of Methods that
    take a CSV of strings (which is the parent of all
    Datatypes) and return T/F for 
    """
    datatype = models.OneToOneField(
        Datatype,
        related_name="custom_constraint")

    verification_method = models.ForeignKey(
        "method.Method",
        related_name="custom_constraints")

    # Clean: Methods which function as CustomConstraints must take in
    # a column of strings named "to_test" and returns a column of
    # positive integers named "failed_row".  We thus need to
    # hard-code in at least two Datatypes and two CDTs (string,
    # PositiveInteger (and probably int) so that PositiveInteger can
    # restrict it), and a CDT for each).  We'll probably need more
    # later anyway.  Such CDTs will be pre-loaded into the database.
    def clean(self):
        """
        Checks coherence of this CustomConstraint.

        The method used for verification must accept as input
        a CDT looking like (string to_test); it must return
        as output a CDT looking like (bool is_valid).
        """
        # Pre-defined CDTs that the verification method must use.
        VERIF_IN = CompoundDatatype.objects.get(pk=CDTs.VERIF_IN_PK)
        VERIF_OUT = CompoundDatatype.objects.get(pk=CDTs.VERIF_OUT_PK)
        
        verif_method_in = self.verification_method.inputs.all()
        verif_method_out = self.verification_method.outputs.all()
        if verif_method_in.count() != 1 or verif_method_out.count() != 1:
            raise ValidationError("CustomConstraint \"{}\" verification method does not have exactly one input and one output".
                                  format(self))
        if not verif_method_in[0].get_cdt().is_identical(VERIF_IN):
            raise ValidationError(
                "CustomConstraint \"{}\" verification method does not have an input CDT identical to VERIF_IN".
                format(self))

        if not verif_method_out[0].get_cdt().is_identical(VERIF_OUT):
            raise ValidationError(
                "CustomConstraint \"{}\" verification method does not have an output CDT identical to VERIF_OUT".
                format(self))



class CompoundDatatypeMember(models.Model):
    """
    A data type member of a particular CompoundDatatype.
    Related to :model:`archive.models.Dataset`
    Related to :model:`metadata.models.CompoundDatatype`
    """

    compounddatatype = models.ForeignKey(
        "CompoundDatatype",
        related_name="members",
        help_text="Links this DataType member to a particular CompoundDataType");

    datatype = models.ForeignKey(
        Datatype,
        help_text="Specifies which DataType this member is");

    column_name = models.CharField(
        "Column name",
        blank=False,
        max_length=128,
        help_text="Gives datatype a 'column name' as an alternative to column index");

    # MinValueValidator(1) constrains column_idx to be >= 1
    column_idx = models.PositiveIntegerField(
        validators=[MinValueValidator(1)],
        help_text="The column number of this DataType");

    # Define database indexing rules to ensure tuple uniqueness
    # A compoundDataType cannot have 2 member definitions with the same column name or column number
    class Meta:
        unique_together = (("compounddatatype", "column_name"),
                           ("compounddatatype", "column_idx"));

    def __unicode__(self):
        """Describe a CompoundDatatypeMember with it's column number, datatype name, and column name"""

        returnString = u"{}: <{}> [{}]".format(self.column_idx,
                                               unicode(self.datatype),
                                               self.column_name);

        return returnString

class CompoundDatatype(models.Model):
    """
    A definition of a structured collection of datatypes,
    the resultant data structure serving as inputs or outputs
    for a Transformation.

    Related to :model:`copperfish.CompoundDatatypeMember`
    Related to :model:`copperfish.Dataset`
    """

    # Implicitly defined:
    #   members (CompoundDatatypeMember/ForeignKey)
    #   Conforming_datasets (Dataset/ForeignKey)

    def __init__(self, *args, **kwargs):
        super(self.__class__, self).__init__(*args, **kwargs)
        self.logger = logging.getLogger(self.__class__.__name__)

    def __unicode__(self):
        """ Represent CompoundDatatype with a list of it's members """

        string_rep = u"(";

        # Get the members for this compound data type
        all_members = self.members.all();

        # A) Get the column index for each member
        member_indices = [member.column_idx for member in all_members];

        # B) Get the column index of each Datatype member, along with the Datatype member itself
        members_with_indices = [ (member_indices[i], all_members[i]) for i in range(len(all_members))];
        # Can we do this?
        # members_with_indices = [ (all_members[i].column_idx, all_members[i])
        #                          for i in range(len(all_members))];

        # Sort members using column index as a basis (operator.itemgetter(0))
        members_with_indices = sorted(  members_with_indices,
                                        key=operator.itemgetter(0));

        # Add sorted Datatype members to the string representation
        for i, colIdx_and_member in enumerate(members_with_indices):
            colIdx, member = colIdx_and_member;
            string_rep += unicode(member);

            # Add comma if not at the end of member list
            if i != len(members_with_indices) - 1:
                string_rep += ", ";

        string_rep += ")";

        if string_rep == "()":
            string_rep = "[empty CompoundDatatype]";

        return string_rep;

    # clean() is executed prior to save() to perform model validation
    def clean(self):
        """Check if Datatype members have consecutive indices from 1 to n"""
        column_indices = [];

        # += is shorthand for extend() - concatenate a list with another list
        for member in self.members.all():
            member.full_clean()
            column_indices += [member.column_idx]

        # Check if the sorted list is exactly a sequence from 1 to n
        if sorted(column_indices) != range(1, self.members.count()+1):
            raise ValidationError("Column indices are not consecutive starting from 1");

    def is_restriction(self, other_CDT):
        """
        True if this CDT is a column-wise restriction of its parameter.

        This is trivially true if they are the same CDT; otherwise
        the column names must be exactly the same and each column
        of this CDT is a restriction of the corresponding column
        of the parameter CDT.

        Note that this induces a partial order on CDTs.

        PRE: this CDT and other_CDT are clean.
        """
        if self == other_CDT:
            return True
        
        # Make sure they have the same number of columns.
        if self.members.count() != other_CDT.members.count():
            return False

        # Since they have the same number of columns at this point,
        # and we have enforced that the numbering of members is
        # consecutive starting from one, we can go through all of this
        # CDT's members and look for the matching one.
        for member in self.members.all():
            counterpart = other_CDT.members.get(
                column_idx=member.column_idx)
            if (member.column_name != counterpart.column_name or
                    not member.datatype.is_restriction(
                        counterpart.datatype)):
                return False
        
        # Having reached this point, this CDT must be a restriction
        # of other_CDT.
        return True

    def is_identical(self, other_CDT):
        """
        True if this CDT is identical with its parameter; False otherwise.
        
        This is trivially true if they are the same CDT; otherwise
        the column names and column types must be exactly the same.

        PRE: this CDT and other_CDT are clean.
        """
        return (self.is_restriction(other_CDT) and
                other_CDT.is_restriction(self))


    def _check_header(self, header):
        """
        SYNOPSIS
        Verify that a list of field names (which we presumably read from a file) 
        matches the anticipated header for this CompoundDatatype. This is a helper
        function for summarize_CSV.

        INPUTS
        header  list of fields forming a header, to check against this
                CompoundDatatype's expected header

        OUTPUTS
        A dictionary with keys indicating header errors. Possible key: value
        pairs are the following.

            - bad_num_cols: length of fieldnames, which does not match number
              of members of this CompoundDatatype.
            - bad_col_indices: list of column indices which do not have the same
              name as the corresponding CompoundDatatypeMember. Will only be
              present if the number of columns is correct.

        """
        summary = {}
        if len(header) != self.members.count():
            summary["bad_num_cols"] = len(header)
            self.logger.debug("number of CSV columns must match number of CDT members")
            return summary
    
        # The ith cdt member must have the same name as the ith CSV header.
        bad_col_indices = []
        for cdtm in self.members.all():
            if cdtm.column_name != header[cdtm.column_idx-1]:
                bad_col_indices.append(cdtm.column_idx)
                self.logger.debug("Incorrect header for column {}".format(cdtm.column_idx))

        if bad_col_indices:
            summary["bad_col_indices"] = bad_col_indices
        
        return summary

    def _columns_with_cc(self):
        """
        SYNOPSIS
        Return a list of the column indices of this CompoundDatatype which have
        a custom constraint. This is a helper function for summarize_CSV.
        """
        return [m.column_idx for m in self.members.all() if m.datatype.has_custom_constraint()]

    def _setup_verification_path(self, column_index, summary_path):
        """
        Set up a path on the file system where we will run the verification
        method for the column of this CompoundDatatype with the index
        column_index. This is a helper function for summarize_CSV.

        INPUTS
        column_index        index of the column which we are going to verify.
        summary_path        top-level directory in which the checks are happening,
                            where we are going to make subdirectories to do the
                            verification.

        OUTPUTS
        input_file_path     a file name where the data to verify should be written to.
        """
        verif_in = CompoundDatatype.objects.get(pk=CDTs.VERIF_IN_PK)
        column_test_path = os.path.join(summary_path, "col{}".format(column_index))
    
        # Set up the paths
        # [testing path]/col[colnum]/
        # [testing path]/col[colnum]/input_data/
        # [testing path]/col[colnum]/output_data/
        # [testing path]/col[colnum]/logs/
        
        # We will use the first to actually run the script; the input file will
        # go into the second; the output will go into the third; output and
        # error logs go into the fourth.

        input_data = os.path.join(column_test_path, "input_data")
        output_data = os.path.join(column_test_path, "output_data")
        logs = os.path.join(column_test_path, "logs")
        for workdir in [input_data, output_data, logs]:
            set_up_directory(workdir)

        input_file_path = os.path.join(column_test_path, "input_data", "to_test.csv")
        
        # Write a CSV header.
        with open(input_file_path, "wb") as f:
            verif_in_header = [m.column_name for m in verif_in.members.all()]
            writer = csv.DictWriter(f, fieldnames=verif_in_header)
            writer.writeheader()

        return input_file_path

    def _check_basic_constraints(self, data_reader, out_handles):
        """
        Check the basic constraints on a CSV file, and copy the contents of
        each column to the file handle indicated in out_handles. Return the
        number of rows processed, and a dictionary of cells where a
        BasicConstraint was not satisfied. Outputs a tuple (num_rows,
        failing_cells). This is a helper function for summarize_CSV.
        TODO: Make out_handles CSV writers or DictWriters, not file handles.

        INPUTS
        data_reader     csv.DictReader object, open on the CSV file we wish
                        to check.
        out_handles     dictionary of file handles, keyed by column index,
                        where the column should be copied to. If the column
                        index is not present in the dictionary, don't copy the
                        column anywhere.

        OUTPUTS
        num_rows        the number of rows which were processed.
        failing_cells   a dictionary of failed BasicContraints for cells in
                        the CSV. Key is (row, column), and value is a list of
                        BasicConstraints which the cell failed.
        """
        failing_cells = {}
        rownum = 0
        for i, row in enumerate(data_reader):
            rownum = i+1
                
            for cdtm in self.members.all():
                colnum = cdtm.column_idx
                curr_cell_value = row[cdtm.column_name]
                test_result = cdtm.datatype.check_basic_constraints(curr_cell_value)
                    
                # Note that i is 0-based, but our rows should be 1-based.
                if test_result:
                    failing_cells[(rownum, colnum)] = test_result
    
                if colnum in out_handles:
                    out_handles[colnum].write(curr_cell_value + "\n")
    
        return (rownum, failing_cells)

    def _check_verification_output(self, column_index, output_path, num_rows):
        """
        Check the one-column CSV file, contained at output_path, which was output
        by a verification method for the Datatype member with index column_index.
        This is a helper function for summarize_CSV.

        INPUTS
        output_path     the CSV file to check, which was output by a verification method
        column_index    index of the CompoundDatatypeMember for which a verification was
                        run, resulting in the file at output_path
        num_rows        the number of rows in the CSV which was verified

        OUTPUTS
        failing_cells   a dictionary of CustomConstraints which were failed in the
                        original CSV, as indicated by the verification method's output.
                        Keys are (row, column), and values are lists of failed custom
                        constraints (currently, these lists may only be of length 1, since
                        a Datatype may only have one CustomConstraint and we do not check
                        them recursively).
        """
        VERIF_OUT = CompoundDatatype.objects.get(pk=CDTs.VERIF_OUT_PK)
        corresp_DT = self.members.get(column_idx=column_index).datatype
        summary_path = os.path.split(output_path)[0]
        for i in range(2):
            summary_path = os.path.split(summary_path)[0]

        if not os.path.exists(output_path):
            raise ValueError(error_messages["verification_no_output"].
                    format(column_index, self))

        # Now: open the resulting file, which is at output_path, and make sure
        # it's OK.  We're going to have to call summarize_CSV on this resulting
        # file, but that's OK because it must have a CDT (NaturalNumber
        # failed_row), and we will define NaturalNumber to have no
        # CustomConstraint, so that no deeper recursion will happen.
        with open(output_path, "rb") as test_out:
            output_summary = VERIF_OUT.summarize_CSV(test_out, 
                os.path.join(summary_path, "SHOULDNEVERBEWRITTENTO"))

        if output_summary.has_key("bad_num_cols"):
            raise ValueError(
                "Output of verification method for Datatype \"{}\" had the wrong number of columns".
                format(corresp_DT))

        if output_summary.has_key("bad_col_indices"):
            raise ValueError(
                "Output of verification method for Datatype \"{}\" had a malformed header".
                format(corresp_DT))

        if output_summary.has_key("failing_cells"):
            raise ValueError(
                "Output of verification method for Datatype \"{}\" had malformed entries".
                format(corresp_DT))

        # This should really never happen.
        # Should this really be a value error? The previous checks are for
        # problems with the user's code, but this one is for ours. Seems
        # inconsistent. -RM
        if os.path.exists(os.path.join(summary_path, "SHOULDNEVERBEWRITTENTO")):
            raise ValueError(
                "Verification output CDT \"{}\" has been corrupted".
                format(VERIF_OUT))

        # Collect the row numbers of incorrect entries in this column.
        failing_cells = {}
        with open(output_path, "rb") as test_out:
            test_out_csv = csv.reader(test_out)
            next(test_out_csv) # skip header
            for row in test_out_csv:
                if int(row[0]) > num_rows:
                    raise ValueError(error_messages["verification_large_row"].
                            format(corresp_DT, row[0], self, num_rows))
                failing_cells[(int(row[0]), column_index)] = [corresp_DT.custom_constraint]

        return failing_cells

    def _check_custom_constraint(self, column_index, input_path,
            content_check_log, num_rows):
        """
        SYNOPSIS
        Check the one-column CSV file file stored at input_path against the
        CustomConstraint of the column_index column of this CompoundDatatype.
        Create a new VerificationLog, which records the running of the
        verification method, pointing to the provided ContentCheckLog.
        This is a helper function for summarize_CSV.

        INPUTS
        column_index        index of the column whose CustomConstraint we will
                            verify on the file
        input_path          one-column CSV to be checked
        content_check_log   this function is called during a check of the
                            contents of a CSV file - this parameter is the log
                            created for that check
        num_rows            the number of rows in the CSV to be checked

        OUTPUTS
        failing_cells       a dictionary of cells which failed a custom
                            constraint (see summarize_CSV)

        ASSUMPTIONS 
        1) input_path has been returned from _setup_verification_path for this
        column index. This means it is in the folder 
        [testing path]/col[colnum]/input_data.
        """
        # We need to invoke the verification method using run_code.
        # All of our inputs are in place.
        corresp_DTM = self.members.get(column_idx=column_index)
        verif_method = corresp_DTM.datatype.custom_constraint.verification_method

        # Go up two levels.
        dir_to_run = os.path.split(os.path.split(input_path)[0])[0]
        output_path = os.path.join(dir_to_run, "output_data", "is_valid.csv")
        stdout_path = os.path.join(dir_to_run, "logs", "stdout.txt")
        stderr_path = os.path.join(dir_to_run, "logs", "stderr.txt")

        # TODO: There is still a bit of duplication here, namely in filling
        # out the log. Perhaps put it into run_code_with_streams.
        with open(stdout_path, "wb") as out, open(stderr_path, "wb") as err:
            verif_log = VerificationLog(contentchecklog=content_check_log,
                    CDTM = corresp_DTM)
            verif_log.save()
            return_code = verif_method.run_code_with_streams(dir_to_run, 
                    [input_path], [output_path], 
                    [out, sys.stdout], [err, sys.stderr])
            verif_log.end_time = timezone.now()
            verif_log.return_code = return_code

        with open(stdout_path, "rb") as out, open(stderr_path, "rb") as err:
            verif_log.output_log.save(stdout_path, File(out))
            verif_log.error_log.save(stderr_path, File(err))

        verif_log.complete_clean()

        return self._check_verification_output(column_index, output_path,
                num_rows)
    
    def summarize_CSV(self, file_to_check, summary_path, content_check_log=None):
        """
        SYNOPSIS
        Give metadata on the CSV: number of rows, and any deviations
        from the CDT (defects).

        INPUTS
        file_to_check       open file object set to the beginning
        summary_path        if any column of this CompoundDatatype has
                            CustomConstraints, checking a CSV file will require
                            running a verification method. summary_path is the
                            work directory where we will do that
        content_check_log   summarize_CSV is called as part of a content check
                            on a SymbolicDataset; this is the log of that check

        OUTPUT
        summary             a dict containing metadata about the CSV, whose keys
                            may be any of the following:

        - bad_num_cols: set if header has wrong number of columns;
          if so, returns number of columns in the header.
        - bad_col_indices: set if header has improperly named columns;
          if so, returns list of indices of bad columns
        - num_rows: number of rows
        - failing_cells: dict of non-conforming cells in the file.
          Entries keyed by (rownum, colnum) contain list of tests failed.

        ASSUMPTIONS
        1) content_check_log may only be None if this function is being called
        to check the output of a verification method (ie. we are verifying that
        file_to_check matches VERIF_OUT). 
        """
        # A CSV reader which we will use to check individual 
        # cells in the file, as well as creating external CSVs
        # for columns whose DT has a CustomConstraint.
        data_csv = csv.DictReader(file_to_check)
        if data_csv.fieldnames is None:
            self.logger.warning("file is empty")
            return {}
    
        # CHECK HEADER
        self.logger.debug("Checking header")
        header = data_csv.fieldnames
        summary = self._check_header(header)
        summary["header"] = header

        # If the header was malformed, just return the summary. We don't keep
        # checking constraints.
        if summary.has_key("bad_num_cols") or summary.has_key("bad_col_indices"):
            return summary

        # CHECK CONSTRAINTS
        # Check if any columns have CustomConstraints.  We will use this lookup
        # table while we're reading through the CSV file to see which columns
        # need to be copied out for checking against CustomConstraints.
        self.logger.debug("Retrieving columns with custom constraints")
        cols_with_cc = dict.fromkeys(self._columns_with_cc())
        self.logger.debug("{} columns with custom constrains found".format(len(cols_with_cc)))

        # Each column with custom constraints gets a file handle where 
        # the results of the verification method will be written.
        try:
            for column in cols_with_cc:
                self.logger.debug("Setting up verification path for column {}".
                        format(summary_path, column))
                input_file_path = self._setup_verification_path(column, summary_path)
                self.logger.debug("Verification path was set up, column will be written to {}".
                        format(input_file_path))
                cols_with_cc[column] = open(input_file_path, "ab")

            # CHECK BASIC CONSTRAINTS AND COUNT ROWS
            self.logger.debug("Checking basic constraints")
            num_rows, failing_cells = self._check_basic_constraints(data_csv, cols_with_cc)
            summary["num_rows"] = num_rows
            self.logger.debug("Checked basic constraints for {} rows".
                    format(num_rows))
    
        finally:
            for col in cols_with_cc:
                cols_with_cc[col].close()

        # CHECK CUSTOM CONSTRAINTS
        # Now: any column that had a CustomConstraint must be checked 
        # using the specified verification method. The handles in cols_with_cc
        # are all closed.
        if cols_with_cc:
            self.logger.debug("Checking custom constraints")
        for col in cols_with_cc:
            for k, v in self._check_custom_constraint(col, cols_with_cc[col].name,
                    content_check_log, summary["num_rows"]).items():
                if k in failing_cells:
                    failing_cells[k].extend(v)
                else:
                    failing_cells[k] = v
        self.logger.debug("{} cells failed constraints".format(len(failing_cells)))
    
        # If there are any failing cells, then add the dict to summary.
        if failing_cells:
            summary["failing_cells"] = failing_cells
    
        return summary

    def count_conforming_datasets (self):
        """
        Returns the number of Datasets that conform to this CompoundDatatype.
        Is this even possible?
        """
        return 0

    num_conforming_datasets = property(count_conforming_datasets)<|MERGE_RESOLUTION|>--- conflicted
+++ resolved
@@ -437,7 +437,10 @@
         interpreted as all of the Shipyard atomic types it inherits from, but also
         whether it then checks out against all BasicConstraints.
 
-        Return a list of BasicConstraints that it failed (hopefully it's
+        If it fails against even the simplest casting test (i.e. the
+        string could not be cast to the appropriate Python type),
+        return a list containing a describing string.  If not, return
+        a list of BasicConstraints that it failed (hopefully it's
         empty!).
 
         PRE: this Datatype and by extension all of its BasicConstraints
@@ -472,17 +475,10 @@
             # Attempt to make a datetime object using this format
             # string.
             if eff_dtf_BC is not None:
-<<<<<<< HEAD
               try:
                   datetime.strptime(string_to_check, eff_dtf_BC.rule)
               except ValueError:
                   constraints_failed.append(eff_dtf_BC)
-=======
-                try:
-                    datetime.strptime(string_to_check, eff_dtf_BC.rule)
-                except:
-                    constraints_failed.append(eff_dtf_BC)
->>>>>>> c515460a
 
         # Next, check the numeric (and non-Boolean) cases.
         elif self.get_builtin_type() == INT:
