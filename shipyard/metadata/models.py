--- conflicted
+++ resolved
@@ -22,11 +22,7 @@
 from datetime import datetime
 
 from file_access_utils import set_up_directory
-<<<<<<< HEAD
 from constants import datatypes, CDTs, maxlengths, groups
-=======
-from constants import datatypes, CDTs, maxlengths
->>>>>>> 09934ee3
 
 import logging
 
