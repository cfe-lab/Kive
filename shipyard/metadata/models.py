"""
metadata.models

Shipyard data models relating to metadata: Datatypes and their related
paraphernalia, CompoundDatatypes, etc.

FIXME get all the models pointing at each other correctly!
"""

from django.db import models
from django.core.exceptions import ValidationError
from django.core.validators import MinValueValidator

import operator
import re
import csv
import os
import traceback
from datetime import datetime

<<<<<<< HEAD
from file_access_utils import set_up_directory
from messages import error_messages
from datachecking.models import VerificationLog
=======
from constants import CDTs
>>>>>>> c3f554a9

class Datatype(models.Model):
    """
    Abstract definition of a semantically atomic type of data.
    Related to :model:`copperfish.CompoundDatatype`
    """
    name = models.CharField(
        "Datatype name",
        max_length=64,
        help_text="The name for this Datatype");

    # auto_now_add: set to now on instantiation (editable=False)
    date_created = models.DateTimeField(
        'Date created',
        auto_now_add = True,
        help_text="Date Datatype was defined");

    description = models.TextField(
        "Datatype description",
        help_text="A description for this Datatype");

    # Admissible Python types.
    INT = "int"
    STR = "str"
    FLOAT = "float"
    BOOL = "bool"

    PYTHON_TYPE_CHOICES = (
        (INT, 'int'),
        (STR, 'str'),
        (FLOAT, 'float'),
        (BOOL, 'bool')
    )

    Python_type = models.CharField(
        'Python variable type',
        max_length=64,
        default = STR,
        choices=PYTHON_TYPE_CHOICES,
        help_text="Python type (int|str|float|bool)");

    restricts = models.ManyToManyField(
        'self',
        symmetrical=False,
        related_name="restricted_by",
        null=True,
        blank=True,
        help_text="Captures hierarchical is-a classifications among Datatypes");

    prototype = models.OneToOneField(
        "archive.Dataset",
        null=True,
        blank=True,
        related_name="datatype_modelled")

    def is_restricted_by(self, possible_restrictor_datatype):
        """
        Determine if this datatype is ever *properly* restricted, directly or indirectly,
        by a given datatype.
        
        PRE: there is no circular restriction in the possible restrictor
        datatype (this would cause an infinite recursion).
        """
        # The default is that self is not restricted by
        # possible_restrictor_datatype; toggle to True if it turns out
        # that it is.
        is_restricted = False
        restrictions = possible_restrictor_datatype.restricts.all()

        for restrictedDataType in restrictions:

            # Case 1: If restrictions restrict self, return true
            if restrictedDataType == self:
                is_restricted = True

            # Case 2: Check if any restricted Datatypes themselves restrict self
            else:
                theValue = self.is_restricted_by(restrictedDataType)

                # If any restricted Datatypes themselves restrict self, propagate
                # this information to the parent Datatype as restricting self
                if theValue == True:
                    is_restricted = True

        # Return False if Case 1 is never encountered
        return is_restricted

    def is_restriction(self, possible_restricted_datatype):
        """
        True if this Datatype restricts the parameter, directly or indirectly.

        This induces a partial ordering A <= B if A is a restriction of B.
        For example, a DNA sequence is a restriction of a string.
        """
        return (self == possible_restricted_datatype or
                possible_restricted_datatype.is_restricted_by(self))

    # Clean: If prototype is specified, it must have a CDT with
    # 2 columns: column 1 is a string "example" field,
    # column 2 is a bool "valid" field.  This CDT will be hard-coded
    # and loaded into the database on creation.

    # FIXME: when we get execution working, we'll have to also
    # check that the first column of prototype yields the second
    # column of prototype after checking all constraints.

    # NOTE: we are going to assume that each Datatype has its own
    # well-defined constraints; we aren't going to check data
    # against all of its Datatype's parents.  But we *will* check
    # prototype against its parents' constraints.
    def clean(self):
        if hasattr(self, "restricts") and self.is_restricted_by(self):
            raise ValidationError(
                "Datatype \"{}\" has a circular restriction".
                format(self))

        if self.prototype is not None:
            if self.prototype.symbolicdataset.is_raw():
                raise ValidationError(
                    "Prototype Dataset for Datatype \"{}\" is raw".format(self)
                )

            PROTOTYPE_CDT = CompoundDatatype.objects.get(pk=CDTs.PROTOTYPE_PK)

            if not self.prototype.symbolicdataset.get_cdt().is_identical(PROTOTYPE_CDT):
                raise ValidationError(
                    "Prototype Dataset for Datatype \"{}\" should have CDT identical to PROTOTYPE".format(self)
                )

    def get_absolute_url(self):
        return '/datatypes/%i' % self.id

    def __unicode__(self):
        """Describe Datatype by name"""
        return self.name

    def has_custom_constraint(self):
        """Tells whether this Datatype has a CustomConstraint."""
        return hasattr(self, "custom_constraint")

    def check_basic_constraints(self, string_to_check):
        """
        Check the specified string against basic constraints.

        This includes both whether or not the string can be 
        interpreted as the appropriate Python type, but also
        whether it then checks out against all BasicConstraints.

        If it fails against even the simplest casting test (i.e.  the
        string could not be cast to the appropriate Python type),
        return a list containing a describing string.  If not, return
        a list of BasicConstraints that it failed (hopefully it's
        empty!).

        PRE: this Datatype and by extension all of its BasicConstraints
        are clean.  That means that only the appropriate BasicConstraints
        for this Datatype's Python_type are applied.
        """
        ####
        # CHECK PYTHON TYPE
        
        # First, try to cast it to the appropriate Python type.
        if self.Python_type == Datatype.STR:
            # string_to_check is, by definition, a string.
            pass
        elif self.Python_type == Datatype.INT:
            try:
                int(string_to_check)
            except ValueError:
                return ["Was not integer"]
        elif self.Python_type == Datatype.FLOAT:
            try:
                float(string_to_check)
            except ValueError:
                return ["Was not float"]
        elif self.Python_type == Datatype.BOOL:
            bool_RE = re.compile("^(True)|(False)|(true)|(false)|(TRUE)|(FALSE)|T|F|t|f|0|1$")
            if not bool_RE.match(string_to_check):
                return ["Was not boolean"]

        # FINISHED CHECKING PYTHON TYPE
        ####

        ####
        # CHECK BASIC CONSTRAINTS
        constraints_failed = []
        
        # Go through the BasicConstraints and check them all in turn.
        for basic_constraint in self.basic_constraints.all():
            if (basic_constraint.ruletype == BasicConstraint.MIN_LENGTH and
                    len(string_to_check) < int(basic_constraint.rule)):
                constraints_failed.append(basic_constraint)

            elif (basic_constraint.ruletype == BasicConstraint.MAX_LENGTH and
                    len(string_to_check) > int(basic_constraint.rule)):
                constraints_failed.append(basic_constraint)

            elif (basic_constraint.ruletype == BasicConstraint.MIN_VAL and
                    float(string_to_check) < float(basic_constraint.rule)):
                constraints_failed.append(basic_constraint)

            elif (basic_constraint.ruletype == BasicConstraint.MAX_VAL and
                    float(string_to_check) > float(basic_constraint.rule)):
                constraints_failed.append(basic_constraint)

            elif basic_constraint.ruletype == BasicConstraint.REGEXP:
                constraint_re = re.compile(basic_constraint.rule)
                if not constraint_re.match(string_to_check):
                    constraints_failed.append(basic_constraint)

            elif basic_constraint.ruletype == BasicConstraint.DATETIMEFORMAT:
                # Attempt to make a datetime object using this format
                # string.
                try:
                    datetime.strptime(string_to_check,
                                      basic_constraint.rule)
                except:
                    constraints_failed.append(basic_constraint)

        # FINISHED CHECKING BASIC CONSTRAINTS
        ####
                    
        return constraints_failed

    # Note that checking the CustomConstraint requires a place to run.
    # As such, it's debatable whether to put it here or as a Sandbox
    # method.  We'll probably put it here.

class BasicConstraint(models.Model):
    """
    Basic (level 1) constraint on a Datatype.

    The admissible constraints are:
     - (min|max)len (string)
     - (min|max)val (numeric)
     - (min|max)prec (float)
     - regexp (this will work on anything)
     - datetimeformat (string -- this is a special case)
    """
    datatype = models.ForeignKey(
        Datatype,
        related_name="basic_constraints")

    # Define the choices for rule type.
    MIN_LENGTH = "minlen"
    MAX_LENGTH = "maxlen"
    MIN_VAL = "minval"
    MAX_VAL = "maxval"
    # MIN_PREC = "minprec"
    # MAX_PREC = "maxprec"
    REGEXP = "regexp"
    DATETIMEFORMAT = "datetimeformat"
    
    CONSTRAINT_TYPES = (
        (MIN_LENGTH, "minimum string length"),
        (MAX_LENGTH, "maximum string length"),
        (MIN_VAL, "minimum numeric value"),
        (MAX_VAL, "maximum numeric value"),
        (REGEXP, "Perl regular expression"),
        (DATETIMEFORMAT, "date format string (1989 C standard)")
    )

    ruletype = models.CharField(
        "Type of rule",
        max_length=32,
        choices=CONSTRAINT_TYPES)

    rule = models.CharField(
        "Rule specification",
        max_length = 100)

    # TO DO: write a clean function handling the above.
    def clean(self):
        """
        Check coherence of the specified rule and rule type.

        The rule types must satisfy:
         - MIN_LENGTH: rule must be castable to a non-negative integer;
           parent DT must have Python type 'str'
         - MAX_LENGTH: rule must be castable to a positive integer;
           parent DT must have Python type 'str'
         - (MIN|MAX)_VAL: rule must be castable to a float; parent DT
           must have Python type 'float' or 'int'
         - REGEXP: rule must be a valid Perl-style RE
         - DATETIMEFORMAT: rule can be anything (note that it's up to you
           to define something *useful* here); parent DT must have Python 
           type 'str'
        """
        error_msg = ""
        is_error = False
        if self.ruletype == BasicConstraint.MIN_LENGTH:
            if self.datatype.Python_type != Datatype.STR:
                error_msg = ("Rule \"{}\" specifies a minimum string length but its parent Datatype \"{}\" is not a Python string".
                             format(self, self.datatype))
                is_error = True
            try:
                min_length = int(self.rule)
                if min_length < 0:
                    error_msg = ("Rule \"{}\" specifies a minimum string length but \"{}\" is negative".
                                 format(self, self.rule))
                    is_error = True
            except ValueError:
                error_msg = ("Rule \"{}\" specifies a minimum string length but \"{}\" does not specify an integer".
                             format(self, self.rule))
                is_error = True

        elif self.ruletype == BasicConstraint.MAX_LENGTH:
            if self.datatype.Python_type != Datatype.STR:
                error_msg = ("Rule \"{}\" specifies a maximum string length but its parent Datatype \"{}\" is not a Python string".
                             format(self, self.datatype))
                is_error = True
            try:
                max_length = int(self.rule)
                if max_length < 1:
                    error_msg = ("Rule \"{}\" specifies a maximum string length but \"{}\" is non-positive".
                                 format(self, self.rule))
                    is_error = True
            except ValueError:
                error_msg = ("Rule \"{}\" specifies a maximum string length but \"{}\" does not specify an integer".
                             format(self, self.rule))
                is_error = True

        elif self.ruletype in (BasicConstraint.MAX_VAL, 
                               BasicConstraint.MIN_VAL):
            if self.datatype.Python_type not in (Datatype.INT, Datatype.FLOAT):
                error_msg = ("Rule \"{}\" specifies a bound on a numeric value but its parent Datatype \"{}\" is not a number".
                             format(self, self.datatype))
                is_error = True
            try:
                val_bound = float(self.rule)
            except ValueError:
                error_msg = ("Rule \"{}\" specifies a bound on a numeric value but \"{}\" does not specify a numeric value".
                             format(self, self.rule))
                is_error = True
        
        elif self.ruletype == BasicConstraint.REGEXP:
            try:
                re.compile(self.rule)
            except re.error:
                error_msg = ("Rule \"{}\" specifies an invalid regular expression \"{}\"".
                             format(self, self.rule))
                is_error = True

        elif self.ruletype == BasicConstraint.DATETIMEFORMAT:
            if self.datatype.Python_type != Datatype.STR:
                error_msg = ("Rule \"{}\" specifies a date/time format but its parent Datatype \"{}\" is not a Python string".
                             format(self, self.datatype))
                is_error = True

        if is_error:
            raise ValidationError(error_msg)

class CustomConstraint(models.Model):
    """
    More complex (level 2) verification of Datatypes.

    These will be specified in the form of Methods that
    take a CSV of strings (which is the parent of all
    Datatypes) and return T/F for 
    """
    datatype = models.OneToOneField(
        Datatype,
        related_name="custom_constraint")

    verification_method = models.ForeignKey(
        "method.Method",
        related_name="custom_constraints")

    # Clean: Methods which function as CustomConstraints must take in
    # a column of strings named "to_test" and returns a column of
    # positive integers named "failed_row".  We thus need to
    # hard-code in at least two Datatypes and two CDTs (string,
    # PositiveInteger (and probably int) so that PositiveInteger can
    # restrict it), and a CDT for each).  We'll probably need more
    # later anyway.  Such CDTs will be pre-loaded into the database.
    def clean(self):
        """
        Checks coherence of this CustomConstraint.

        The method used for verification must accept as input
        a CDT looking like (string to_test); it must return
        as output a CDT looking like (bool is_valid).
        """
        verif_method_in = self.verification_method.inputs.all()
        verif_method_out = self.verification_method.outputs.all()
        if verif_method_in.count() != 1 or verif_method_out.count() != 1:
            raise ValidationError("CustomConstraint \"{}\" verification method does not have exactly one input and one output".
                                  format(self))

        VERIF_IN = CompoundDatatype.objects.get(pk=CDTs.VERIF_IN_PK)
        VERIF_OUT = CompoundDatatype.objects.get(pk=CDTs.VERIF_OUT_PK)

        if not verif_method_in[0].get_cdt().is_identical(VERIF_IN):
            raise ValidationError(
                "CustomConstraint \"{}\" verification method does not have an input CDT identical to VERIF_IN".
                format(self))

        if not verif_method_out[0].get_cdt().is_identical(VERIF_OUT):
            raise ValidationError(
                "CustomConstraint \"{}\" verification method does not have an output CDT identical to VERIF_OUT".
                format(self))



class CompoundDatatypeMember(models.Model):
    """
    A data type member of a particular CompoundDatatype.
    Related to :model:`archive.models.Dataset`
    Related to :model:`metadata.models.CompoundDatatype`
    """

    compounddatatype = models.ForeignKey(
        "CompoundDatatype",
        related_name="members",
        help_text="Links this DataType member to a particular CompoundDataType");

    datatype = models.ForeignKey(
        Datatype,
        help_text="Specifies which DataType this member is");

    column_name = models.CharField(
        "Column name",
        blank=False,
        max_length=128,
        help_text="Gives datatype a 'column name' as an alternative to column index");

    # MinValueValidator(1) constrains column_idx to be >= 1
    column_idx = models.PositiveIntegerField(
        validators=[MinValueValidator(1)],
        help_text="The column number of this DataType");

    # Define database indexing rules to ensure tuple uniqueness
    # A compoundDataType cannot have 2 member definitions with the same column name or column number
    class Meta:
        unique_together = (("compounddatatype", "column_name"),
                           ("compounddatatype", "column_idx"));

    def __unicode__(self):
        """Describe a CompoundDatatypeMember with it's column number, datatype name, and column name"""

        returnString = u"{}: <{}> [{}]".format(self.column_idx,
                                               unicode(self.datatype),
                                               self.column_name);

        return returnString

class CompoundDatatype(models.Model):
    """
    A definition of a structured collection of datatypes,
    the resultant data structure serving as inputs or outputs
    for a Transformation.

    Related to :model:`copperfish.CompoundDatatypeMember`
    Related to :model:`copperfish.Dataset`
    """

    # Implicitly defined:
    #   members (CompoundDatatypeMember/ForeignKey)
    #   Conforming_datasets (Dataset/ForeignKey)

    def __unicode__(self):
        """ Represent CompoundDatatype with a list of it's members """

        string_rep = u"(";

        # Get the members for this compound data type
        all_members = self.members.all();

        # A) Get the column index for each member
        member_indices = [member.column_idx for member in all_members];

        # B) Get the column index of each Datatype member, along with the Datatype member itself
        members_with_indices = [ (member_indices[i], all_members[i]) for i in range(len(all_members))];
        # Can we do this?
        # members_with_indices = [ (all_members[i].column_idx, all_members[i])
        #                          for i in range(len(all_members))];

        # Sort members using column index as a basis (operator.itemgetter(0))
        members_with_indices = sorted(  members_with_indices,
                                        key=operator.itemgetter(0));

        # Add sorted Datatype members to the string representation
        for i, colIdx_and_member in enumerate(members_with_indices):
            colIdx, member = colIdx_and_member;
            string_rep += unicode(member);

            # Add comma if not at the end of member list
            if i != len(members_with_indices) - 1:
                string_rep += ", ";

        string_rep += ")";

        if string_rep == "()":
            string_rep = "[empty CompoundDatatype]";

        return string_rep;

    # clean() is executed prior to save() to perform model validation
    def clean(self):
        """Check if Datatype members have consecutive indices from 1 to n"""
        column_indices = [];

        # += is shorthand for extend() - concatenate a list with another list
        for member in self.members.all():
            member.full_clean()
            column_indices += [member.column_idx]

        # Check if the sorted list is exactly a sequence from 1 to n
        if sorted(column_indices) != range(1, self.members.count()+1):
            raise ValidationError("Column indices are not consecutive starting from 1");

    def is_restriction(self, other_CDT):
        """
        True if this CDT is a column-wise restriction of its parameter.

        This is trivially true if they are the same CDT; otherwise
        the column names must be exactly the same and each column
        of this CDT is a restriction of the corresponding column
        of the parameter CDT.

        Note that this induces a partial order on CDTs.

        PRE: this CDT and other_CDT are clean.
        """
        if self == other_CDT:
            return True
        
        # Make sure they have the same number of columns.
        if self.members.count() != other_CDT.members.count():
            return False

        # Since they have the same number of columns at this point,
        # and we have enforced that the numbering of members is
        # consecutive starting from one, we can go through all of this
        # CDT's members and look for the matching one.
        for member in self.members.all():
            counterpart = other_CDT.members.get(
                column_idx=member.column_idx)
            if (member.column_name != counterpart.column_name or
                    not member.datatype.is_restriction(
                        counterpart.datatype)):
                return False
        
        # Having reached this point, this CDT must be a restriction
        # of other_CDT.
        return True

    def is_identical(self, other_CDT):
        """
        True if this CDT is identical with its parameter; False otherwise.
        
        This is trivially true if they are the same CDT; otherwise
        the column names and column types must be exactly the same.

        PRE: this CDT and other_CDT are clean.
        """
        return (self.is_restriction(other_CDT) and
                other_CDT.is_restriction(self))

    
    def summarize_CSV(self, file_to_check, summary_path, content_check_log=None):
        """
        Give metadata on the CSV: number of rows, and any deviations
        from the CDT (defects).

        file_to_check: open file object set to the beginning.

        content_check_log: if summarize_CSV is called as part of a content check
        on a SymbolicDataset, this is the log of that check. If this is unset, we
        are supposed to create a 

        OUTPUT: a dict containing metadata about the CSV

        - bad_num_cols: set if header has wrong number of columns;
          if so, returns number of columns in the header.
    
        - bad_col_indices: set if header has improperly named columns;
          if so, returns list of indices of bad columns
    
        - num_rows: number of rows
        
        - failing_cells: dict of non-conforming cells in the file.
          Entries keyed by (rownum, colnum) contain list of tests failed.
        """
        import inspect, logging
        fn = "{}.{}()".format(self.__class__.__name__, inspect.stack()[0][3])
        summary = {}
        
        # A CSV reader which we will use to check individual 
        # cells in the file, as well as creating external CSVs
        # for columns whose DT has a CustomConstraint.
        data_csv = csv.DictReader(file_to_check)
        if data_csv.fieldnames is None:
          logging.debug("{}: file is empty")
          return summary
    
        # Counter for the number of rows.
        num_rows = 0

        ####
        # CHECK HEADER
        header = data_csv.fieldnames
        summary["header"] = header
        cdt_members = self.members.all()
        if len(header) != cdt_members.count():
            summary["bad_num_cols"] = len(header)
            logging.debug("{}: number of CSV columns must match number of CDT members")
            return summary
    
        # The ith cdt member must have the same name as the ith CSV header.
        bad_col_indices = []
        for cdtm in cdt_members:
            if cdtm.column_name != header[cdtm.column_idx-1]:
                bad_col_indices.append(cdtm.column_idx)
                logging.debug("{}: Incorrect header for column {}".format(fn, cdtm.column_idx))

        if len(bad_col_indices) != 0:
            summary["bad_col_indices"] = bad_col_indices
            return summary
        # FINISH CHECKING HEADER
        ####



        ####
        # CHECK CONSTRAINTS
    
        # A dict of failing entries.
        failing_cells = {}
    
        # Check if any columns have CustomConstraints.  We will use this
        # lookup table while we're reading through the CSV file to see
        # which columns need to be copied out for checking against
        # CustomConstraints.
    
        try:
            # Keyed by column index, maps to (path to file, file handle)
            cols_with_cc = {}
            for cdtm in cdt_members:
                if cdtm.datatype.has_custom_constraint():
                    # This column is going to require running a verification
                    # method, so we set up a place within summary_path to do
                    # so.
                    column_test_path = os.path.join(
                        summary_path, "col{}".format(cdtm.column_idx))
    
                    # Set up the paths
                    # [testing path]/col[colnum]/
                    # [testing path]/col[colnum]/input_data/
                    # [testing path]/col[colnum]/output_data/
                    # [testing path]/col[colnum]/logs/
                    
                    # We will use the first to actually run the script;
                    # the input file will go into the second; the output
                    # will go into the third; output and error logs go
                    # into the fourth.

                    input_data = os.path.join(column_test_path, "input_data")
                    output_data = os.path.join(column_test_path, "output_data")
                    logs = os.path.join(column_test_path, "logs")
                    for workdir in [input_data, output_data, logs]:
                        set_up_directory(workdir)
    
                    input_file_path = os.path.join(column_test_path,
                                                   "input_data",
                                                   "to_test.csv")
                    
                    cols_with_cc[cdtm.column_idx] = {
                        "testpath": column_test_path,
                        "infilepath": input_file_path,
                        "infilehandle": open(os.path.join(input_file_path), "wb")
                    }
    
                    # Write a CSV header.
                    header = "{}\n".format(verif_in.members.first().column_name)
                    cols_with_cc[cdtm.column_idx]["infilehandle"].write(header)
    
    
            ####
            # CHECK BASIC CONSTRAINTS AND COUNT ROWS
                    
            # Now we can actually check the data.
            for i, row in enumerate(data_csv):
                # Note that i is 0-based, but our rows should be 1-based.
                rownum = i + 1
    
                # Increment the row count.
                num_rows += 1
                
                for cdtm in cdt_members:
                    curr_cell_value = row[cdtm.column_name]
                    test_result = cdtm.datatype.check_basic_constraints(
                        curr_cell_value)
                    
                    if len(test_result) != 0:
                        failing_cells[(rownum, cdtm.column_idx)] = test_result
    
                    if cdtm.column_idx in cols_with_cc:
                        cols_with_cc[cdtm.column_idx]["infilehandle"].write(
                            curr_cell_value + "\n")
    
            summary["num_rows"] = num_rows
    
            # FINISHED CHECKING BASIC CONSTRAINTS AND COUNTING ROWS
            ####
    
        finally:
            for col in cols_with_cc:
                cols_with_cc[col]["infilehandle"].close()
    
        ####
        # CHECK CUSTOM CONSTRAINTS
        
        # Now: any column that had a CustomConstraint must be checked 
        # using the specified verification method.
        for col in cols_with_cc:
            # We need to invoke the verification method using run_code.
            # All of our inputs are in place.
            corresp_DTM = cdt_members.get(column_idx=col)
            corresp_DT = corresp_DTM.datatype
            verif_method = corresp_DT.custom_constraint.verification_method
    
            input_path = cols_with_cc[col]["infilepath"]
            dir_to_run = cols_with_cc[col]["testpath"]
            output_path = os.path.join(dir_to_run, "output_data", "is_valid.csv")
    
            stdout_path = os.path.join(dir_to_run, "logs", "stdout.txt")
            stderr_path = os.path.join(dir_to_run, "logs", "stderr.txt")

            # TODO: There is still a bit of duplication here, namely in filling
            # out the log. Perhaps put it into run_code_with_streams.
            with open(stdout_path, "wb") as out, open(stderr_path, "wb") as err:
                if content_check_log is not None:
                    verif_log = VerificationLog(contentchecklog=content_check_log,
                            CDTM = corresp_DTM)
                    verif_log.save()
                return_code = verif_method.run_code_with_streams(dir_to_run, 
                        [input_path], [output_path], 
                        [out, sys.stdout], [err, sys.stderr])
                if content_check_log is not None:
                    verif_log.end_time = timezone.now()
                    verif_log.return_code = return_code
                    verif_log.output_log.save(stdout_path, File(out))
                    verif_log.error_log.save(stderr_path, File(err))
                    verif_log.clean()

            # Now: open the resulting file, which is at output_path, and
            # make sure it's OK.  We're going to have to call
            # summarize_CSV on this resulting file, but that's OK because
            # it must have a CDT (NaturalNumber failed_row), and we
            # will define NaturalNumber to have no CustomConstraint, so
            # that no deeper recursion will happen.
            output_summary = None
            VERIF_OUT = CompoundDatatype.objects.get(pk=2)
            with open(output_path, "rb") as test_out:
                output_summary = summarize_CSV(
                    test_out, VERIF_OUT,
                    os.path.join(summary_path, "SHOULDNEVERBEWRITTENTO"))
    
            if output_summary.has_key("bad_num_cols"):
                raise ValueError(
                    "Output of verification method for Datatype \"{}\" had the wrong number of columns".
                    format(corresp_DT))
    
            if output_summary.has_key("bad_col_indices"):
                raise ValueError(
                    "Output of verification method for Datatype \"{}\" had a malformed header".
                    format(corresp_DT))
    
            if output_summary.has_key("failing_cells"):
                raise ValueError(
                    "Output of verification method for Datatype \"{}\" had malformed entries".
                    format(corresp_DT))
    
            # This should really never happen.
            if os.path.exists(os.path.join(
                    summary_path, "SHOULDNEVERBEWRITTENTO")):
                raise ValueError(
                    "Verification output CDT \"{}\" has been corrupted".
                    format(VERIF_OUT))
    
            # Collect the row numbers of incorrect entries in this column.
            with open(output_path, "rb") as test_out:
                test_out_csv = csv.DictReader(test_out)
                for row in test_out_csv:
                    if (row["rownum"], col) in failing_cells:
                        failing_cells[(row["rownum"], col)].append(
                            corresp_DT.custom_constraint)
                    else:
                        failing_cells[(row["rownum"], col)] = [
                            corresp_DT.custom_constraint
                        ]
    
        # FINISHED CHECKING CUSTOM CONSTRAINTS
        ####
    
        # If there are any failing cells, then add the dict to summary.
        if len(failing_cells) != 0:
            summary["failing_cells"] = failing_cells
    
        return summary

    def count_conforming_datasets (self):
        """
        Returns the number of Datasets that conform to this CompoundDatatype.
        Is this even possible?
        """
        return 0

    num_conforming_datasets = property(count_conforming_datasets)<|MERGE_RESOLUTION|>--- conflicted
+++ resolved
@@ -18,13 +18,10 @@
 import traceback
 from datetime import datetime
 
-<<<<<<< HEAD
 from file_access_utils import set_up_directory
 from messages import error_messages
+from constants import CDTs
 from datachecking.models import VerificationLog
-=======
-from constants import CDTs
->>>>>>> c3f554a9
 
 class Datatype(models.Model):
     """
@@ -408,6 +405,10 @@
         a CDT looking like (string to_test); it must return
         as output a CDT looking like (bool is_valid).
         """
+        # Pre-defined CDTs that the verification method must use.
+        VERIF_IN = CompoundDatatype.objects.get(pk=1)
+        VERIF_OUT = CompoundDatatype.objects.get(pk=2)
+        
         verif_method_in = self.verification_method.inputs.all()
         verif_method_out = self.verification_method.outputs.all()
         if verif_method_in.count() != 1 or verif_method_out.count() != 1:
@@ -683,7 +684,9 @@
                     # into the fourth.
 
                     input_data = os.path.join(column_test_path, "input_data")
+                    set_up_directory(input_data)
                     output_data = os.path.join(column_test_path, "output_data")
+                    set_up_directory(output_data)
                     logs = os.path.join(column_test_path, "logs")
                     for workdir in [input_data, output_data, logs]:
                         set_up_directory(workdir)
@@ -699,8 +702,7 @@
                     }
     
                     # Write a CSV header.
-                    header = "{}\n".format(verif_in.members.first().column_name)
-                    cols_with_cc[cdtm.column_idx]["infilehandle"].write(header)
+                    cols_with_cc[cdtm.column_idx]["infilehandle"].write("to_test\n")
     
     
             ####
