--- conflicted
+++ resolved
@@ -638,16 +638,8 @@
                 # Run a cable.
                 corresp_cable = pipelinestep.cables_in.get(dest=curr_input)
                 cable_path = self.step_xput_path(curr_RS, curr_input, step_run_dir)
-<<<<<<< HEAD
-                self.logger.debug("execute_cable('{}','{}','{}','{}','{}')"
-                                  .format(corresp_cable, curr_RS, None, inputs[i], cable_path))
-
-                # Run a cable.
                 curr_RSIC = self.execute_cable(corresp_cable, curr_RS, recovering_record=None,
                                                input_SD=inputs[i], output_path=cable_path)
-=======
-                curr_RSIC = self.execute_cable(corresp_cable, curr_RS, False, inputs[i], cable_path)
->>>>>>> 746b327b
 
                 # Cable failed, return incomplete RunStep.
                 if not curr_RSIC.successful_execution():
@@ -691,29 +683,9 @@
             else:
                 self.logger.debug("No compatible ExecRecord found - will create new ExecRecord")
                 had_ER_at_beginning = False
-<<<<<<< HEAD
-            
-        # Recovering? Yes.
-        else:
-            self.logger.debug("Recovering step")
-
-            # Retrieve appropriate RunStep and ExecRecord.
-            curr_ER = curr_RS.execrecord
-
-            # Retrieve output_paths and inputs_after_cable from maps.
-
-            for curr_input in pipelinestep.inputs:
-                corresp_ERI = curr_ER.execrecordins.get(content_type=ContentType.objects.get_for_model(curr_input), 
-                                                        object_id=curr_input.pk)
-                inputs_after_cable.append(corresp_ERI.symbolicdataset)
-
         invoking_record = recovering_record if recover else curr_RS
-        self.logger.debug("Checking required datasets are on the FS for running code")
-=======
-        invoking_record = parent_record if recover else curr_RS
 
         # Gather inputs.
->>>>>>> 746b327b
         for curr_in_SD in inputs_after_cable:
 
             # Check if required SymbolicDatasets are on the file system for running code.
