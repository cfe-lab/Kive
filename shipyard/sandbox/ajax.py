--- conflicted
+++ resolved
@@ -45,6 +45,7 @@
         response = HttpResponse()
         pipeline_pk = request.POST.get("pk")
         pipeline = Pipeline.objects.get(pk=pipeline_pk)
+        roc_ctype = ContentType.objects.get_for_model(RunOutputCable)
 
         res = [[qs2dict(to), []] for to in pipeline.outputs.order_by("dataset_idx")]
         for run in pipeline.pipeline_instances.all():
@@ -66,13 +67,8 @@
         pipeline = Pipeline.objects.get(pk=pipeline_pk)
 
         dataset_pks = request.POST.getlist("dataset_pks[]")
-<<<<<<< HEAD
-        print(request.POST)
-        datasets = [Dataset.objects.get(pk=int(pk)) for pk in dataset_pks]
-=======
 
         datasets = [Dataset.objects.get(pk=pk) for pk in dataset_pks]
->>>>>>> 24afa659
         inputs = [d.symbolicdataset for d in datasets]
 
         user = User.objects.get(username="shipyard")
