from django import forms
<<<<<<< HEAD
from django.contrib.auth.models import User

=======
from django.forms.widgets import ClearableFileInput
>>>>>>> fa2c4519
from metadata.models import CompoundDatatype
from archive.models import Dataset
from librarian.models import SymbolicDataset

import logging
<<<<<<< HEAD

from constants import maxlengths
=======
from datetime import datetime
from django.utils.translation import ugettext_lazy as _, ungettext_lazy
>>>>>>> fa2c4519
"""
Generate an HTML form to create a new DataSet object
"""




LOGGER = logging.getLogger(__name__)




class DatasetForm (forms.Form):
    """
    User-entered single dataset.  We avoid using ModelForm since we can't set Dataset.user and Dataset.symbolicdataset
    before checking if the ModelForm.is_valid().  As a result, the internal calls to Model.clean() fail.
    """

<<<<<<< HEAD
    name = forms.CharField(max_length=maxlengths.MAX_NAME_LENGTH)
    description = forms.CharField(widget=forms.Textarea, required=False)
    dataset_file = forms.FileField(allow_empty_file="False",  max_length=maxlengths.MAX_FILENAME_LENGTH)
=======

    name = forms.CharField(max_length=Dataset.MAX_NAME_LEN)
    description = forms.CharField(widget=forms.Textarea)
    dataset_file = forms.FileField(allow_empty_file="False",  max_length=Dataset.MAX_FILE_LEN)
>>>>>>> fa2c4519

    compound_datatypes = CompoundDatatype.objects.all()
    compound_datatype_choices = [(CompoundDatatype.RAW_ID, CompoundDatatype.RAW_VERBOSE_NAME)]
    for compound_datatype in compound_datatypes:
        compound_datatype_choices.append([compound_datatype.pk, str(compound_datatype)])
    compound_datatype = forms.ChoiceField(choices=compound_datatype_choices)

    def create_dataset(self):
        """
        Creates and commits the Dataset and its associated SymbolicDataset to db.
        Expects that DatasetForm.is_valid() has been called so that DatasetForm.cleaned_data dict has been populated
        with validated data.
        """

        username = 'shipyard'   # TODO:  do not hardcode this
        user = User.objects.get(username=username)

        compound_datatype_obj = None
        if self.cleaned_data['compound_datatype'] != CompoundDatatype.RAW_ID:
            compound_datatype_obj = CompoundDatatype.objects.get(pk=self.cleaned_data['compound_datatype'])

        symbolicdataset = SymbolicDataset.create_SD(file_path=None, file_handle=self.cleaned_data['dataset_file'],
                                                    cdt=compound_datatype_obj,
                                                    make_dataset=True, user=user, name=self.cleaned_data['name'],
                                                    description=self.cleaned_data['description'],
                                                    created_by=None, check=True)


class BulkUpdateDatasetModelForm(forms.ModelForm):
    # Holds the original file name as uploaded by client
    orig_filename = forms.CharField(max_length=Dataset.MAX_NAME_LEN,
                                    widget=forms.TextInput(attrs={'readonly': 'readonly'}))
    status = forms.IntegerField(widget=forms.NumberInput(attrs={'readonly': 'readonly'}))

    class Meta:
        model = Dataset
        fields = ['name', 'description']


class BulkUpdateDatasetForm(forms.ModelForm):
    # Holds the original file name as uploaded by client
    orig_filename = forms.CharField(max_length=Dataset.MAX_NAME_LEN,
                                    widget=forms.TextInput(attrs={'readonly': 'readonly'}))
    name = forms.CharField(max_length=Dataset.MAX_NAME_LEN)
    description = forms.CharField(widget=forms.Textarea)
    status = forms.IntegerField(widget=forms.NumberInput(attrs={'readonly': 'readonly'}))



class BulkDatasetForm (forms.Form):
    """
    Creates multiple datasets from a CSV.
    Expects that BulkDatasetForm.is_valid() has been called so that BulkDatasetForm.cleaned_data dict has been populated
        with validated data.
    """

    dataset_csv = forms.FileField(allow_empty_file="False",  max_length=4096,
                                   widget=ClearableFileInput(attrs={"multiple": "true"}))  # multiselect files

    compound_datatypes = CompoundDatatype.objects.all()
    compound_datatype_choices = [(CompoundDatatype.RAW_ID, CompoundDatatype.RAW_VERBOSE_NAME)]
    for compound_datatype in compound_datatypes:
        compound_datatype_choices.append([compound_datatype.pk, str(compound_datatype)])
    compound_datatype = forms.ChoiceField(choices=compound_datatype_choices)

    def create_datasets(self):

        username = 'shipyard'   # TODO:  do not hardcode this
        user = User.objects.get(username=username)

        compound_datatype_obj = None
        if self.cleaned_data['compound_datatype'] != CompoundDatatype.RAW_ID:
            compound_datatype_obj = CompoundDatatype.objects.get(pk=self.cleaned_data['compound_datatype'])

        SymbolicDataset.create_SD_bulk(csv_file_path=None, csv_file_handle=self.cleaned_data['datasets_csv'],
                                       cdt=compound_datatype_obj, make_dataset=True,
                                       user=user, created_by=None, check=True)



class MultiFileField(forms.Field):
    """
    Django does not have a FileField that support selection of multiple files.
    This extends the FileField to allow multiple files.

    Make sure you assign this request.FILES.getlist[<name of MultiFileField>]
    instead of request.FILES[<name of MultiFileField>]
    """
    widget = ClearableFileInput(attrs={"multiple": "true"})
    default_error_messages = {
        'invalid': _("No file was submitted. Check the encoding type on the form."),
        'missing': _("No file was submitted."),
        'empty': _("The submitted file is empty."),
        'max_length': ungettext_lazy(
            'Ensure this filename has at most %(max)d character (it has %(length)d).',
            'Ensure this filename has at most %(max)d characters (it has %(length)d).',
            'max'),
        'contradiction': _('Please either submit a file or check the clear checkbox, not both.')
    }

    def __init__(self, *args, **kwargs):
        self.max_length = kwargs.pop('max_length', None)
        self.allow_empty_file = kwargs.pop('allow_empty_file', False)
        super(MultiFileField, self).__init__(*args, **kwargs)

    def clean(self, uploaded_file_list, initial=None):
        clean_data = []
        for i, upload_file in enumerate(uploaded_file_list):
            filefield = forms.FileField(max_length=self.max_length, allow_empty_file=self.allow_empty_file)
            clean_data.extend([filefield.clean(data=upload_file, initial=initial)])
        return clean_data


class BulkAddDatasetForm (forms.Form):
    """
    Uploads multiple datasets at once.
    Appends the date and time to the name_prefix to make the dataset name unique.
    """

    name_prefix = forms.CharField(max_length=Dataset.MAX_NAME_LEN, required=False,
                                  help_text="Prefix will be appended with date and time to create unique dataset name.  " +
                                            "If not supplied, the filename is used as the prefix.")

    description = forms.CharField(widget=forms.Textarea, required=False,
                                  help_text="Description text that will be applied to all bulk added datasets " +
                                            "If not supplied, a description will be autogenerated containing the filename.")

    dataset_files = MultiFileField(allow_empty_file="False",  max_length=4096)  # multiselect files

    compound_datatypes = CompoundDatatype.objects.all()
    compound_datatype_choices = [(CompoundDatatype.RAW_ID, CompoundDatatype.RAW_VERBOSE_NAME)]
    for compound_datatype in compound_datatypes:
        compound_datatype_choices.append([compound_datatype.pk, compound_datatype.__unicode__()])
    compound_datatype = forms.ChoiceField(choices=compound_datatype_choices, required=True)

    def __init__(self, *args, **kwargs):
        super(BulkAddDatasetForm, self).__init__(*args, **kwargs)

        files = None
        if kwargs and "files" in kwargs:
            files = kwargs["files"]
        elif len(args) >= 2:
            files = args[1]

        if files:
            # Form validation expects that items are in dict form.
            # Create a dict where the value is the list of files uploaded by the user.
            # If we don't do this, then only the first file in the list is assigned to dataset_files
            self.files = {"dataset_files": files.getlist("dataset_files")}

    def create_datasets(self):
        """
        Creates the Datasets and the corresponding SymbolicDatasets in same order as cleaned_data["dataset_files"].
        Will still save successful Datasets to database even if some of the Datasets fail to create.

        :return:  a list of the created Dataset objects in the same order as cleaned_data["dataset_files"].
            If the Dataset failed to create, then the list element contains error message.
        """
        username = 'shipyard'   # TODO:  do not hardcode this
        user = User.objects.get(username=username)

        compound_datatype_obj = None
        if self.cleaned_data['compound_datatype'] != CompoundDatatype.RAW_ID:
            compound_datatype_obj = CompoundDatatype.objects.get(pk=self.cleaned_data['compound_datatype'])

        results = []
        for uploaded_file in self.cleaned_data['dataset_files']:
            dataset = None
            error_str = None
            try:
                # TODO:  use correct unique constraints
                if self.cleaned_data["name_prefix"]:
                    auto_name = self.cleaned_data["name_prefix"]
                else:
                    auto_name = uploaded_file.name
                auto_name += "_" + datetime.now().strftime('%Y%m%d%H%M%S%f')

                if self.cleaned_data["description"]:
                    auto_description = self.cleaned_data["description"]
                else:
                    auto_description = "Bulk Uploaded File " + uploaded_file.name

                symbolicdataset = SymbolicDataset.create_SD(file_path=None, file_handle=uploaded_file,
                                                            cdt=compound_datatype_obj,
                                                            make_dataset=True, user=user,
                                                            name=auto_name, description=auto_description,
                                                            created_by=None, check=True)
                dataset = Dataset.objects.filter(symbolicdataset=symbolicdataset).get()
            except Exception, e:
                error_str = str(e)
                LOGGER.exception("Error while creating Dataset for file with original file name=" + str(uploaded_file.name) +
                                 " and autogenerated Dataset name = " + str(auto_name))

            if dataset and error_str is None:
                results.extend([dataset])
            elif error_str and dataset is None:
                results.extend([error_str])
            else:
                raise ValueError("Invalid situation.  Must either have a dataset or error.  Can not have both or none.")

        return results

<|MERGE_RESOLUTION|>--- conflicted
+++ resolved
@@ -1,22 +1,15 @@
 from django import forms
-<<<<<<< HEAD
-from django.contrib.auth.models import User
-
-=======
 from django.forms.widgets import ClearableFileInput
->>>>>>> fa2c4519
 from metadata.models import CompoundDatatype
 from archive.models import Dataset
+from django.contrib.auth.models import User
 from librarian.models import SymbolicDataset
 
 import logging
-<<<<<<< HEAD
 
 from constants import maxlengths
-=======
 from datetime import datetime
 from django.utils.translation import ugettext_lazy as _, ungettext_lazy
->>>>>>> fa2c4519
 """
 Generate an HTML form to create a new DataSet object
 """
@@ -35,16 +28,9 @@
     before checking if the ModelForm.is_valid().  As a result, the internal calls to Model.clean() fail.
     """
 
-<<<<<<< HEAD
     name = forms.CharField(max_length=maxlengths.MAX_NAME_LENGTH)
     description = forms.CharField(widget=forms.Textarea, required=False)
     dataset_file = forms.FileField(allow_empty_file="False",  max_length=maxlengths.MAX_FILENAME_LENGTH)
-=======
-
-    name = forms.CharField(max_length=Dataset.MAX_NAME_LEN)
-    description = forms.CharField(widget=forms.Textarea)
-    dataset_file = forms.FileField(allow_empty_file="False",  max_length=Dataset.MAX_FILE_LEN)
->>>>>>> fa2c4519
 
     compound_datatypes = CompoundDatatype.objects.all()
     compound_datatype_choices = [(CompoundDatatype.RAW_ID, CompoundDatatype.RAW_VERBOSE_NAME)]
@@ -101,7 +87,7 @@
         with validated data.
     """
 
-    dataset_csv = forms.FileField(allow_empty_file="False",  max_length=4096,
+    datasets_csv = forms.FileField(allow_empty_file="False",  max_length=4096,
                                    widget=ClearableFileInput(attrs={"multiple": "true"}))  # multiselect files
 
     compound_datatypes = CompoundDatatype.objects.all()
