--- conflicted
+++ resolved
@@ -20,7 +20,8 @@
     revision_name = forms.CharField(max_length=255)
     revision_desc = forms.CharField(max_length=255)
 
-class CodeResourcePrototypeForm (forms.Form):
+
+class CodeResourcePrototypeForm(forms.Form):
     """
     A form for submitting the first version of a CodeResource, which
     we refer to as the "prototype".  We require two sets of names and
@@ -70,7 +71,7 @@
         self.fields["groups_allowed"].choices = [(g.id, g.name) for g in Group.objects.all()]
 
 
-class CodeResourceRevisionForm (forms.Form):
+class CodeResourceRevisionForm(forms.Form):
 
     # Stuff that goes directly into the CodeResourceRevision.
     content_file = forms.FileField(
@@ -169,20 +170,28 @@
         fields = ('coderesource', 'revisions', 'depPath', 'depFileName')
 
 
-class MethodForm (forms.ModelForm):
-<<<<<<< HEAD
+class MethodForm(forms.ModelForm):
     coderesource = forms.ChoiceField(choices = [('', '--- CodeResource ---')] +
                                                [(x.id, x.name) for x in CodeResource.objects.all().order_by('name')])
     revisions = forms.ChoiceField(choices=[('', '--- select a CodeResource first ---')])
 
-    # FIXME this should also be deprecated as in CodeResourcePrototypeForm.
-    shared = forms.BooleanField(help_text="Share with all users?", required=False)
-=======
+    users_allowed = forms.MultipleChoiceField(
+        label="Users allowed",
+        help_text="Which users are allowed access to this resource?",
+        choices=[(u.id, u.username) for u in User.objects.all()],
+        required=False
+    )
+
+    groups_allowed = forms.MultipleChoiceField(
+        label="Groups allowed",
+        help_text="Which groups are allowed access to this resource?",
+        choices=[(g.id, g.name) for g in Group.objects.all()],
+        required=False
+    )
 
     # We override the threads field.
     threads = forms.IntegerField(min_value=1, initial=1,
                                  help_text="Number of threads used during execution")
->>>>>>> 09934ee3
 
     def __init__(self, *args, **kwargs):
         super(MethodForm, self).__init__(*args, **kwargs)
@@ -211,15 +220,23 @@
 
 class MethodReviseForm (forms.ModelForm):
     """Revise an existing method.  No need to specify MethodFamily."""
-<<<<<<< HEAD
-    # FIXME this should also be deprecated as in CodeResourcePrototypeForm.
-    shared = forms.BooleanField(help_text="Share with all users?", required=False)
-=======
+    users_allowed = forms.MultipleChoiceField(
+        label="Users allowed",
+        help_text="Which users are allowed access to this resource?",
+        choices=[(u.id, u.username) for u in User.objects.all()],
+        required=False
+    )
+
+    groups_allowed = forms.MultipleChoiceField(
+        label="Groups allowed",
+        help_text="Which groups are allowed access to this resource?",
+        choices=[(g.id, g.name) for g in Group.objects.all()],
+        required=False
+    )
 
     # We override the threads field.
     threads = forms.IntegerField(min_value=1, initial=1,
                                  help_text="Number of threads used during execution")
->>>>>>> 09934ee3
 
     def __init__(self, *args, **kwargs):
         super(MethodReviseForm, self).__init__(*args, **kwargs)
@@ -260,6 +277,7 @@
     class Meta:
         model = XputStructure
         fields = ('compounddatatype', 'min_row', 'max_row')
+
 
 class MethodFamilyForm (forms.ModelForm):
     """Form to create a new MethodFamily"""
